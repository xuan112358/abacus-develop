//==========================================================

// Author: Lixin He,mohan
// DATE : 2008-11-6
//==========================================================
#ifndef GLOBAL_H
#define GLOBAL_H

#include "src_global/global_variable.h"
#include "src_global/global_function.h"
#include "pw_basis.h"
#include "energy.h"
#include "occupy.h"

#ifndef __EPM

#include "pseudopot_cell_vnl.h"
#include "../run_frag.h"
#include "charge_broyden.h"
#include "potential.h"
#include "electrons.h"
#include "functional.h"

#endif

#include "hamilt.h"
#include "ions.h"
#include "wavefunc.h"
#include "use_fft.h"
#include "klist.h"
//#include "../src_develop/src_wannier/wan_global.h"
#include "output.h"
#include "magnetism.h"
#include "vdwd2.h"
<<<<<<< HEAD
#include "exx_pw.h"
#include "exx_global.h"
#include "exx_lip.h"
=======
#include "vdwd3.h"				   
>>>>>>> bcf17f12

#include "../src_parallel/ft.h"

//==========================================================
// EXPLAIN : define "GLOBAL CLASS"
//==========================================================
extern Use_FFT UFFT;
extern FFT fftwan;
extern kvect kv;
extern output out;

extern PW_Basis pw;
extern energy en;
extern wavefunc wf;
extern Hamilt hm;
extern Exx_pw exxpw;
extern Exx_Global exx_global;
extern Exx_Lip exx_lip;

// if define epm.
#ifdef __EPM

#include "../src_epm/potential_epm.h"
#include "../src_epm/unitcell_epm.h"
#include "../src_epm/so_pw.h"
#include "../src_epm/so_smallbox.h"
#include "../src_epm/zeeman.h"

extern UnitCell_epm ucell;
extern Potential_EPM epm;
extern FFT fftsb;
extern so_pw sopw;
extern so_smallbox sobox;
extern zeeman zm;

// else, plane wave or first principles
#else

#include "symmetry.h"
#include "unitcell_pseudo.h"
#include "../src_parallel/parallel_grid.h"
#include "../src_parallel/parallel_kpoints.h"
extern pseudopot_cell_vnl ppcell;
extern xcfunc xcf;
extern Charge_Broyden chr;
extern potential pot;
extern electrons elec;
//extern wannier wan;
extern Symmetry symm;
extern Magnetism mag;
extern UnitCell_pseudo ucell;
extern Parallel_Grid Pgrid; 
extern Parallel_Kpoints Pkpoints;

extern Vdwd2 vdwd2;		// Peize Lin add 2019-04-26
extern Vdwd3 vdwd3;		// jiyy add 2019-05-18																										 

//zhengdy-soc
#include "soc.h"
extern Soc soc;
#ifdef __FP
#include "../src_lcao/global_fp.h"
#endif

#endif
//==========================================================
//  EXPLAIN : from control_flags.f90
//	EXPLAIN : define "GLOBAL VARIABLES"
//	EXPLAIN : bool variables ,"l" stands for label.
//==========================================================

//extern bool two_fermi_energies;	// TURE : in LSDA calculation case , there are
//extern int isolve;				// "2": Davidson or "1": CG diagonalization
//extern double alpha0;        	// the mixing parameters for the extrapolation
//extern double beta0;         	// ??? of the starting potential
//extern int ngm0;             	// used in mix_rho
//extern int nmix;             	// the number of iteration kept in the history
//extern int iverbosity;       	// type of printing ( 0 few, 1 all )
//extern bool lfixatom;         	// if .TRUE. some atoms is kept fixed
//extern bool lmd;              	// if .TRUE. the calculation is a dynamics
//extern bool lpath;            	// if .TRUE. the calculation is a path optimizations
//extern bool lneb;             	// if .TRUE. the calculation is NEB dynamics
//extern bool lsmd;             	// if .TRUE. the calculation is string dynamics
//extern bool lwf;              	// if .TRUE. the calculation is with wannier functions
//extern bool lphonon;          	// if .TRUE. the calculation is phonon
//extern bool lraman;           	// if .TRUE. the calculation is raman
//extern bool lconstrain;       	// if .TRUE. the calculation is constraint
//extern bool ldamped;          	// if .TRUE. the calculation is a damped dynamics
//extern bool conv_ions;        	// if .TRUE. ionic convergence has been reached
//extern bool noinv;            	// if .TRUE. eliminates inversion symmetry
//extern bool reduce_io;        	// if .TRUE. reduce the I/O to the strict minimum
//extern realArray ns;			//(:,:,:,:), the occupation matrix used in h_psi
//extern realArray nsnew;			//(:,:,:,:) the occupation matrix computed by at
//extern double eth;				// the (corrected) Hubbard contribution
//extern double *Hubbard_U;		//(ntypx),the Hubbard U
//extern int Hubbard_lmax;		// maximum agular momentum of Hubbard states
//extern ComplexMatrix swfcatom;	// = (),
//extern string U_projection;		// 'atomic', 'ortho-atomic', 'file'
//extern double magtot;
//extern double absmag;
//extern int current_spin;
//extern matrix f_inp;
//extern matrix tetra;			// index of k-points in a given tetrahedron
//extern int ntetra;				// specifies how input coordinates are given
//extern bool lberry;
//extern ComplexMatrix becp;		// is used in wf,chr,elec.
//extern bool noncolin;

#endif<|MERGE_RESOLUTION|>--- conflicted
+++ resolved
@@ -32,13 +32,10 @@
 #include "output.h"
 #include "magnetism.h"
 #include "vdwd2.h"
-<<<<<<< HEAD
+#include "vdwd3.h"	
 #include "exx_pw.h"
 #include "exx_global.h"
 #include "exx_lip.h"
-=======
-#include "vdwd3.h"				   
->>>>>>> bcf17f12
 
 #include "../src_parallel/ft.h"
 
