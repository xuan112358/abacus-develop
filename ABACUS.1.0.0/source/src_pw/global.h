//==========================================================

// Author: Lixin He,mohan
// DATE : 2008-11-6
//==========================================================
#ifndef GLOBAL_H
#define GLOBAL_H

#include "src_global/global_variable.h"
#include "src_global/global_function.h"
#include "pw_basis.h"
#include "energy.h"
#include "occupy.h"

#ifndef __EPM

#include "pseudopot_cell_vnl.h"
#include "../run_frag.h"
#include "charge_broyden.h"
#include "potential.h"
#include "electrons.h"
#include "functional.h"

#endif

#include "hamilt.h"
#include "ions.h"
#include "wavefunc.h"
#include "use_fft.h"
#include "klist.h"
//#include "../src_develop/src_wannier/wan_global.h"
#include "output.h"
#include "magnetism.h"
#include "vdwd2.h"
<<<<<<< HEAD
#include "vdwd3.h"	
#include "exx_pw.h"
#include "exx_global.h"
#include "exx_lip.h"
=======
#include "vdwd3.h"				
#include "src_global/restart.h" 
>>>>>>> 76e17904

#include "../src_parallel/ft.h"

//==========================================================
// EXPLAIN : define "GLOBAL CLASS"
//==========================================================
extern Use_FFT UFFT;
extern FFT fftwan;
extern kvect kv;
extern output out;

extern PW_Basis pw;
extern energy en;
extern wavefunc wf;
extern Hamilt hm;
extern Exx_pw exxpw;
extern Exx_Global exx_global;
extern Exx_Lip exx_lip;

// if define epm.
#ifdef __EPM

#include "../src_epm/potential_epm.h"
#include "../src_epm/unitcell_epm.h"
#include "../src_epm/so_pw.h"
#include "../src_epm/so_smallbox.h"
#include "../src_epm/zeeman.h"

extern UnitCell_epm ucell;
extern Potential_EPM epm;
extern FFT fftsb;
extern so_pw sopw;
extern so_smallbox sobox;
extern zeeman zm;

// else, plane wave or first principles
#else

#include "symmetry.h"
#include "unitcell_pseudo.h"
#include "../src_parallel/parallel_grid.h"
#include "../src_parallel/parallel_kpoints.h"
extern pseudopot_cell_vnl ppcell;
extern xcfunc xcf;
extern Charge_Broyden chr;
extern potential pot;
extern electrons elec;
//extern wannier wan;
extern Symmetry symm;
extern Magnetism mag;
extern UnitCell_pseudo ucell;
extern Parallel_Grid Pgrid; 
extern Parallel_Kpoints Pkpoints;

extern Vdwd2 vdwd2;		// Peize Lin add 2019-04-26
extern Vdwd3 vdwd3;		// jiyy add 2019-05-18		

extern Restart restart;		// Peize Lin add 2020.04.04  																								 

//zhengdy-soc
#include "soc.h"
extern Soc soc;
#ifdef __FP
#include "../src_lcao/global_fp.h"
#endif

#endif
//==========================================================
//  EXPLAIN : from control_flags.f90
//	EXPLAIN : define "GLOBAL VARIABLES"
//	EXPLAIN : bool variables ,"l" stands for label.
//==========================================================

//extern bool two_fermi_energies;	// TURE : in LSDA calculation case , there are
//extern int isolve;				// "2": Davidson or "1": CG diagonalization
//extern double alpha0;        	// the mixing parameters for the extrapolation
//extern double beta0;         	// ??? of the starting potential
//extern int ngm0;             	// used in mix_rho
//extern int nmix;             	// the number of iteration kept in the history
//extern int iverbosity;       	// type of printing ( 0 few, 1 all )
//extern bool lfixatom;         	// if .TRUE. some atoms is kept fixed
//extern bool lmd;              	// if .TRUE. the calculation is a dynamics
//extern bool lpath;            	// if .TRUE. the calculation is a path optimizations
//extern bool lneb;             	// if .TRUE. the calculation is NEB dynamics
//extern bool lsmd;             	// if .TRUE. the calculation is string dynamics
//extern bool lwf;              	// if .TRUE. the calculation is with wannier functions
//extern bool lphonon;          	// if .TRUE. the calculation is phonon
//extern bool lraman;           	// if .TRUE. the calculation is raman
//extern bool lconstrain;       	// if .TRUE. the calculation is constraint
//extern bool ldamped;          	// if .TRUE. the calculation is a damped dynamics
//extern bool conv_ions;        	// if .TRUE. ionic convergence has been reached
//extern bool noinv;            	// if .TRUE. eliminates inversion symmetry
//extern bool reduce_io;        	// if .TRUE. reduce the I/O to the strict minimum
//extern realArray ns;			//(:,:,:,:), the occupation matrix used in h_psi
//extern realArray nsnew;			//(:,:,:,:) the occupation matrix computed by at
//extern double eth;				// the (corrected) Hubbard contribution
//extern double *Hubbard_U;		//(ntypx),the Hubbard U
//extern int Hubbard_lmax;		// maximum agular momentum of Hubbard states
//extern ComplexMatrix swfcatom;	// = (),
//extern string U_projection;		// 'atomic', 'ortho-atomic', 'file'
//extern double magtot;
//extern double absmag;
//extern int current_spin;
//extern matrix f_inp;
//extern matrix tetra;			// index of k-points in a given tetrahedron
//extern int ntetra;				// specifies how input coordinates are given
//extern bool lberry;
//extern ComplexMatrix becp;		// is used in wf,chr,elec.
//extern bool noncolin;

#endif<|MERGE_RESOLUTION|>--- conflicted
+++ resolved
@@ -32,15 +32,11 @@
 #include "output.h"
 #include "magnetism.h"
 #include "vdwd2.h"
-<<<<<<< HEAD
 #include "vdwd3.h"	
+#include "src_global/restart.h" 
 #include "exx_pw.h"
 #include "exx_global.h"
 #include "exx_lip.h"
-=======
-#include "vdwd3.h"				
-#include "src_global/restart.h" 
->>>>>>> 76e17904
 
 #include "../src_parallel/ft.h"
 
