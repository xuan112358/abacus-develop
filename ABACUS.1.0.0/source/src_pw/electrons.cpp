--- conflicted
+++ resolved
@@ -161,7 +161,6 @@
 
     for (this->iter = 1;iter <= NITER;iter++)
     {
-<<<<<<< HEAD
 		ofs_running 
 		<< "\n PW ALGORITHM --------------- ION=" << setw(4) << istep + 1
 		<< "  ELEC=" << setw(4) << iter 
@@ -171,17 +170,6 @@
 		else		chr.set_new_e_iteration(false);
 
 		// record the start time.
-=======
-        ofs_running 
-        << "\n PW ALGORITHM --------------- ION=" << setw(4) << istep + 1
-        << "  ELEC=" << setw(4) << iter 
-        << "--------------------------------\n";
-        // mohan add 2010-07-16
-        if(iter==1) chr.set_new_e_iteration(true);
-        else chr.set_new_e_iteration(false);
-
-        // record the start time.
->>>>>>> 76e17904
         start=std::clock();
 
         //(1) set converged threshold, 
@@ -197,7 +185,6 @@
             //chr.totstep=0;
         }
 
-<<<<<<< HEAD
 		// mohan move harris functional to here, 2012-06-05
 		// use 'rho(in)' and 'v_h and v_xc'(in)
 		en.calculate_harris(1);
@@ -217,16 +204,6 @@
 		
 		//(2) calculate band energy using cg or davidson method.
 		// output the new eigenvalues and wave functions.
-=======
-        // mohan move harris functional to here, 2012-06-05
-        // use 'rho(in)' and 'v_h and v_xc'(in)
-        en.calculate_harris(1);
-
-        // first_iter_again:					// Peize Lin delete 2019-05-01
-
-        //(2) calculate band energy using cg or davidson method.
-        // output the new eigenvalues and wave functions.
->>>>>>> 76e17904
         this->c_bands();
 
         // mohan add 2010-07-22	
@@ -252,8 +229,10 @@
 
         //(5) calculate new charge density according to
         // new wave functions.
-
-<<<<<<< HEAD
+		
+        // calculate the new eband here.
+        chr.sum_band();
+
 		// add exx
 		en.set_exx();		// Peize Lin add 2019-03-09
 		
@@ -267,21 +246,6 @@
 		{
 			srho.begin(is);
 		}
-=======
-        // calculate the new eband here.
-        chr.sum_band();
-
-        //(6) calculate the delta_harris energy 
-        // according to new charge density.
-        // mohan add 2009-01-23
-        en.calculate_harris(2);
-
-        Symmetry_rho srho;
-        for(int is=0; is<NSPIN; is++)
-        {
-            srho.begin(is);
-        }
->>>>>>> 76e17904
 
         //(7) compute magnetization, only for LSDA(spin==2)
         mag.compute_magnetization();
@@ -366,15 +330,9 @@
             // mohan fix bug 2012-06-05,
             // the new potential V(PL)+V(H)+V(xc)
             pot.v_of_rho(chr.rho, en.ehart, en.etxc, en.vtxc, pot.vr);
-<<<<<<< HEAD
-			//cout<<"Exc = "<<en.etxc<<endl;
-            //( vnew used later for scf correction to the forces )
-			pot.vnew = pot.vr - pot.vnew;
-=======
             //cout<<"Exc = "<<en.etxc<<endl;
             //( vnew used later for scf correction to the forces )
             pot.vnew = pot.vr - pot.vnew;
->>>>>>> 76e17904
             en.descf = 0.0;
         }
 
@@ -397,13 +355,8 @@
             //DONE(ofs_running,"write wave functions into file WAVEFUNC.dat");
         }
 
-<<<<<<< HEAD
 		if(vext == 0)	pot.set_vrs(pw.doublegrid);
-		else		pot.set_vrs_tddft(pw.doublegrid, istep);
-=======
-        if(vext == 0) pot.set_vrs(pw.doublegrid);
-        else pot.set_vrs_tddft(pw.doublegrid, istep);
->>>>>>> 76e17904
+		else			pot.set_vrs_tddft(pw.doublegrid, istep);
         //pot.set_vrs(pw.doublegrid);
         //print_eigenvalue(ofs_running);
         en.calculate_etot();
@@ -411,70 +364,7 @@
         finish=clock();
         duration = (double)(finish - start) / CLOCKS_PER_SEC;
 
-<<<<<<< HEAD
-		en.print_etot(conv_elec, istep, iter, dr2, duration, ETHR, avg_iter);	
-
-        if (conv_elec || iter==NITER)
-        {
-			//--------------------------------------
-			// output charge density for converged,
-			// 0 means don't need to consider iter,
-			//--------------------------------------
-			if(chi0_hilbert.epsilon)                 // pengfei 2016-11-23
-			{
-				cout <<"eta = "<<chi0_hilbert.eta<<endl;
-				cout <<"domega = "<<chi0_hilbert.domega<<endl;
-				cout <<"nomega = "<<chi0_hilbert.nomega<<endl;
-				cout <<"dim = "<<chi0_hilbert.dim<<endl;
-				//cout <<"oband = "<<chi0_hilbert.oband<<endl;
-				chi0_hilbert.Chi();
-			}
-			
-			if(chi0_standard.epsilon)
-			{
-				cout <<"eta = "<<chi0_standard.eta<<endl;
-				cout <<"domega = "<<chi0_standard.domega<<endl;
-				cout <<"nomega = "<<chi0_standard.nomega<<endl;
-				cout <<"dim = "<<chi0_standard.dim<<endl;
-				//cout <<"oband = "<<chi0_standard.oband<<endl;
-				chi0_standard.Chi();
-			}
-			
-			if(epsilon0_pwscf.epsilon)
-			{
-				epsilon0_pwscf.Cal_epsilon0();
-			}
-			
-			if(epsilon0_vasp.epsilon)
-			{
-				epsilon0_vasp.cal_epsilon0();
-			}
-			
-			for(int is=0; is<NSPIN; is++)
-			{
-        		stringstream ssc;
-        		ssc << global_out_dir << "SPIN" << is + 1 << "_CHG";
-        		chr.write_rho( is, 0, ssc.str() );//mohan add 2007-10-17
-			}
-              	 
-			if(conv_elec)
-			{
-				//ofs_running << " convergence is achieved" << endl;			
-				//ofs_running << " !FINAL_ETOT_IS " << en.etot * Ry_to_eV << " eV" << endl; 
-				ofs_running << " charge density convergence is achieved" << endl;
-                ofs_running << " final etot is " << en.etot * Ry_to_eV << " eV" << endl;
-			}
-			else
-			{
-				ofs_running << " convergence has NOT been achieved!" << endl;			
-			}
-			
-
-					
-			iter_end(ofs_running);
-			timer::tick("electrons","self_consistent",'D');
-=======
-	en.print_etot(conv_elec, istep, iter, dr2, duration, ETHR, avg_iter);
+		en.print_etot(conv_elec, istep, iter, dr2, duration, ETHR, avg_iter);
 
         if (conv_elec || iter==NITER)
         {
@@ -533,7 +423,6 @@
 
             iter_end(ofs_running);
             timer::tick("electrons","self_consistent",'D');
->>>>>>> 76e17904
             return;
         }
 
@@ -601,37 +490,8 @@
                 if(NPOL==2) h_diag[ig+wf.npwx] = h_diag[ig];
             }
         }
-<<<<<<< HEAD
-		//h_diag can't be zero!  //zhengdy-soc
+        //h_diag can't be zero!  //zhengdy-soc
 		if(NPOL==2)
-		{
-			for(int ig = wf.npw;ig < wf.npwx; ig++)
-			{
-				h_diag[ig] = 1.0;
-				h_diag[ig+ wf.npwx] = 1.0;
-			}
-		}
-
-		clock_t start=clock();
-
-		//============================================================
-		// diago the hamiltonian!!
-		// In plane wave method, firstly using cinitcgg to diagnolize,
-		// then using cg method.
-		//
-		// In localized orbital presented in plane wave case,
-		// only using cinitcgg.
-		//
-		// In linear scaling method, using sparse matrix and
-		// adjacent searching code and cg method to calculate the
-		// eigenstates.
-		//=============================================================
-		double avg_iter_k = 0.0;
-        hm.diago(this->istep, this->iter, ik, h_diag, avg_iter_k);
-
-=======
-        //h_diag can't be zero!  //zhengdy-soc
-	if(NPOL==2)
         {
             for(int ig = wf.npw;ig < wf.npwx; ig++)
             {
@@ -639,7 +499,6 @@
                 h_diag[ig+ wf.npwx] = 1.0;
             }
         }
->>>>>>> 76e17904
 
         clock_t start=clock();
 
@@ -658,29 +517,16 @@
         double avg_iter_k = 0.0;
         hm.diago(this->istep, this->iter, ik, h_diag, avg_iter_k);
 
-<<<<<<< HEAD
-		avg_iter += avg_iter_k;
-
-		en.print_band(ik); //mohan add 2012-04-16
-=======
         avg_iter += avg_iter_k;
 
         en.print_band(ik); //mohan add 2012-04-16
->>>>>>> 76e17904
 
         clock_t finish=clock();
         const double duration = static_cast<double>(finish - start) / CLOCKS_PER_SEC;
 
-<<<<<<< HEAD
-
-		ofs_running << " " << setw(8) 
-			<< ik+1 << setw(15) 
-			<< avg_iter_k << setw(15) << duration << endl;
-=======
         ofs_running << " " << setw(8) 
         << ik+1 << setw(15) 
         << avg_iter_k << setw(15) << duration << endl;
->>>>>>> 76e17904
     }//End K Loop
 	
     //if (!LOCAL_BASIS) xiaohui modify 2013-09-02
