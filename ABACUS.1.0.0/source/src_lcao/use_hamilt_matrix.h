--- conflicted
+++ resolved
@@ -20,12 +20,8 @@
 	void calculate_Hk( const int &ik);
 	
 	// used for Gamma only Hamiltonian matrix.
-<<<<<<< HEAD
 	void calculate_Hgamma( const int &ik );						// Peize Lin add ik 2016-12-03
-=======
-	void calculate_Hgamma(void);
     void calculate_STN_R(void); //LiuXh add 2019-07-15
->>>>>>> bcf17f12
 
 	// used for gamma only algorithms.
 	Gint_Gamma GG;
