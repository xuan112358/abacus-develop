--- conflicted
+++ resolved
@@ -333,31 +333,17 @@
 	md_delt=1.0;
 */
 //md and related parameters(added by zheng da ye)
-<<<<<<< HEAD
-    md_mdtype=1;
-    md_tauthermo=0;
-    md_taubaro=0;
-    md_dt=-1;
-    md_nresn=3;
-    md_nyosh=3;
-    md_qmass=1;
-    md_tfirst=0;         //kelvin
-    md_tlast=md_tfirst;
-    md_dumpmdfred=1;
-    md_mdoutpath="mdoutput";
-=======
-        md_mdtype=1;
-        md_tauthermo=0;
-        md_taubaro=0;
-        md_dt=-1;
-        md_nresn=3;
-        md_nyosh=3;
-        md_qmass=1;
-        md_tfirst=-1;         //kelvin
-        md_tlast=md_tfirst;
-        md_dumpmdfred=1;
-        md_mdoutpath="mdoutput";
->>>>>>> b47da63d
+	md_mdtype=1;
+	md_tauthermo=0;
+	md_taubaro=0;
+	md_dt=-1;
+	md_nresn=3;
+	md_nyosh=3;
+	md_qmass=1;
+	md_tfirst=-1;         //kelvin
+	md_tlast=md_tfirst;
+	md_dumpmdfred=1;
+	md_mdoutpath="mdoutput";
 	md_domsd=0;
     md_domsdatom=0;
     md_rstmd=0;
@@ -1198,7 +1184,6 @@
         }
 */
 //added begin by zheng daye
-<<<<<<< HEAD
 		else if (strcmp("md_mdtype",word) == 0)
 		{
 			read_value(ifs, md_mdtype);
@@ -1234,23 +1219,6 @@
 		else if (strcmp("md_tlast",word) == 0)
 		{
 			read_value(ifs,md_tlast );
-			if(md_tfirst!=md_tlast)
-			{
-				ifstream file1;
-				file1.open("ChangeTemp.dat");
-				if(!file1)						// Peize Lin fix bug 2016-08-06
-				{
-					ofstream file;
-					file.open("ChangeTemp.dat");
-					for(int ii=0;ii<30;ii++)
-					{
-						file<<md_tfirst+(md_tlast-md_tfirst)/double(30)*double(ii+1)<<" ";
-					}
-					file.close();
-				}
-				else 
-					file1.close();
-			}
 		}
 		else if (strcmp("md_dumpmdfred",word) == 0)
 		{
@@ -1292,84 +1260,6 @@
 		{
 			read_value(ifs,md_msdstartTime );
 		}
-=======
-	else if (strcmp("md_mdtype",word) == 0)
-	{
-		read_value(ifs, md_mdtype);
-	}
-	else if (strcmp("md_tauthermo",word) == 0)
-	{
-		read_value(ifs, md_tauthermo);
-	}
-	else if (strcmp("md_taubaro",word) == 0)
-	{
-		read_value(ifs,md_taubaro );
-	}
-	else if (strcmp("md_dt",word) == 0)
-	{
-		read_value(ifs, md_dt);
-	}
-	else if (strcmp("md_nresn",word) == 0)
-	{
-		read_value(ifs,md_nresn );
-	}
-	else if (strcmp("md_nyosh",word) == 0)
-	{
-		read_value(ifs, md_nyosh);
-	}
-	else if (strcmp("md_qmass",word) == 0)
-	{
-		read_value(ifs,md_qmass );
-	}
-	else if (strcmp("md_tfirst",word) == 0)
-	{
-		read_value(ifs, md_tfirst);
-	}
-	else if (strcmp("md_tlast",word) == 0)
-	{
-		read_value(ifs,md_tlast );
-	}
-	else if (strcmp("md_dumpmdfred",word) == 0)
-	{
-		read_value(ifs, md_dumpmdfred);
-	}
-	else if (strcmp("md_mdoutpath",word) == 0)
-	{
-		read_value(ifs,md_mdoutpath );
-	}
-	else if (strcmp("md_domsd",word) == 0)
-	{
-		read_value(ifs, md_domsd);
-	}
-	else if (strcmp("md_domsdatom",word) == 0)
-	{
-		read_value(ifs, md_domsdatom);
-	}
-	else if (strcmp("md_rstmd",word) == 0)
-	{
-		read_value(ifs,md_rstmd );
-	}
-	else if (strcmp("md_outputstressperiod",word) == 0)
-	{
-		read_value(ifs,md_outputstressperiod );
-	}
-	else if (strcmp("md_fixtemperature",word) == 0)
-	{
-		read_value(ifs,md_fixtemperature );
-	}
-	else if (strcmp("md_ediff",word) == 0)
-	{
-		read_value(ifs,md_ediff );
-	}
-	else if (strcmp("md_ediffg",word) == 0)
-	{
-		read_value(ifs,md_ediffg );
-	}
-	else if (strcmp("md_msdstarttime",word) == 0)
-	{
-		read_value(ifs,md_msdstartTime );
-	}
->>>>>>> b47da63d
 //added by zheng daye
 //----------------------------------------------------------
 // tddft
@@ -1718,34 +1608,27 @@
         //else if (strcmp("epsilon0_choice", word) == 0)
         //{
         //    read_value(ifs, epsilon0_choice);
-        //}					
-<<<<<<< HEAD
+        //}
 		else if (strcmp("cell_factor", word) == 0)
 		{
 			read_value(ifs, cell_factor);
 		}
-=======
-	else if (strcmp("cell_factor", word) == 0)
-	{
-    	read_value(ifs, cell_factor);
-	}
-    else if (strcmp("newdm", word) == 0)
-    {
-        read_value(ifs, newDM);
-    }
->>>>>>> b47da63d
+		else if (strcmp("newdm", word) == 0)
+		{
+			read_value(ifs, newDM);
+		}
         else
         {
-		//xiaohui add 2015-09-15
-		if(word[0] != '#' && word[0] != '/')
-		{
-			input_error = 1;
-			cout<<" THE PARAMETER NAME '" << word << "' IS NOT USED!" << endl;
-		}
+			//xiaohui add 2015-09-15
+			if(word[0] != '#' && word[0] != '/')
+			{
+				input_error = 1;
+				cout<<" THE PARAMETER NAME '" << word << "' IS NOT USED!" << endl;
+			}
 // mohan screen this 2012-06-30
-//            cout << " THE PARAMETER NAME '" << word
-//               << "' IS NOT USED!" << endl;
-            ifs.ignore(150, '\n');
+//			cout << " THE PARAMETER NAME '" << word
+//			<< "' IS NOT USED!" << endl;
+			ifs.ignore(150, '\n');
         }
 
         ifs.rdstate();
@@ -1778,16 +1661,16 @@
 			break;
         }
     }
-        if (basis_type == "pw")  // pengfei Li add 2015-1-31
-        {
-            gamma_only = 0;
-            //cout << "gamma_only =" << gamma_only << endl;
-        }
-        else if ((basis_type == "lcao" || basis_type == "lcao_in_pw")&&(gamma_only == 1))
-        {
-            gamma_only_local = 1;
-            //cout << "gamma_only_local =" << gamma_only_local << endl;
-        }
+	if (basis_type == "pw")  // pengfei Li add 2015-1-31
+	{
+		gamma_only = 0;
+		//cout << "gamma_only =" << gamma_only << endl;
+	}
+	else if ((basis_type == "lcao" || basis_type == "lcao_in_pw")&&(gamma_only == 1))
+	{
+		gamma_only_local = 1;
+		//cout << "gamma_only_local =" << gamma_only_local << endl;
+	}
 
     return true;
 }//end read_parameters
