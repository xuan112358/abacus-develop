--- conflicted
+++ resolved
@@ -10,19 +10,11 @@
 // mohan add this file 2010-09-10
 namespace HS_Matrix
 {
-<<<<<<< HEAD
-    void saving_HS(const double *Hloc, const double* Sloc, const bool bit, const int &out_hs, const std::string &file_name);
+    void saving_HS(const double *Hloc, const double* Sloc, const bool bit, const int &out_hs, const std::string &file_name, const Parallel_Orbitals &pv);
 
-    void save_HS(const double *H, const double *S, const bool bit, const std::string &file_name);
+    void save_HS(const double *H, const double *S, const bool bit, const std::string &file_name, const Parallel_Orbitals &pv);
 
-    void save_HS_complex(const std::complex<double> *H, const std::complex<double> *S, const bool bit, const std::string &file__name);
-=======
-    void saving_HS(const double *Hloc, const double* Sloc, bool bit, const int &out_mat_hs, const Parallel_Orbitals &pv);
-
-    void save_HS(const double *H, const double *S, bool bit,  const Parallel_Orbitals &pv);
-
-    void save_HS_complex(const std::complex<double> *H, const std::complex<double> *S, bool bit, const Parallel_Orbitals &pv);
->>>>>>> 5366a1f9
+    void save_HS_complex(const std::complex<double> *H, const std::complex<double> *S, const bool bit, const std::string &file__name, const Parallel_Orbitals &pv);
 
     void save_HSR_tr(const int current_spin, LCAO_Matrix &lm); //LiuXh add 2019-07-15
 
@@ -48,15 +40,9 @@
 // void save_HS_ccf(const int &iter, const int &Hnnz, const int *colptr_H, const int *rowind_H, 
 // const double *nzval_H, const double *nzval_S, bool bit);
 
-<<<<<<< HEAD
-    void saving_HS_complex(std::complex<double> *Hloc, std::complex<double>* Sloc, bool bit, const int &out_hs, const std::string &file__name); //LiuXh, 2017-03-21
+    void saving_HS_complex(std::complex<double> *Hloc, std::complex<double>* Sloc, bool bit, const int &out_hs, const std::string &file__name, const Parallel_Orbitals &pv); //LiuXh, 2017-03-21
 
-    void save_HS_complex(std::complex<double> *H, std::complex<double> *S, const bool bit, const std::string &file__name); //LiuXh, 2017-03-21
-=======
-    void saving_HS_complex(std::complex<double> *Hloc, std::complex<double>* Sloc, bool bit, const int &out_mat_hs, const Parallel_Orbitals &pv); //LiuXh, 2017-03-21
-
-    void save_HS_complex(std::complex<double> *H, std::complex<double> *S, bool bit, const Parallel_Orbitals &pv); //LiuXh, 2017-03-21
->>>>>>> 5366a1f9
+    void save_HS_complex(std::complex<double> *H, std::complex<double> *S, const bool bit, const std::string &file__name, const Parallel_Orbitals &pv); //LiuXh, 2017-03-21
 }
 
 #endif