//===============================================================================
//   AUTHOR : Pengfei Li
//   DATE : 2016-12-30
//===============================================================================
//-------------------------------------------------------------------------------
//this part is for calculating some optical properties using the linear response
//theory .
//-------------------------------------------------------------------------------

#include "../src_pw/global.h"
#include "chi0_standard.h"
#include "../src_pw/hamilt.h"
#include "../src_lcao/wavefunc_in_pw.h"
#include "optical.h"
#include "../src_pw/klist.h"
#include <iostream>
#include <cstring>
#include <vector>

using namespace std;

namespace GlobalC
{
Chi0_standard chi0_standard;
}

Chi0_standard:: Chi0_standard()
                :init_finish(false)
{
      epsilon = false;
	  system = "bulk";
	  eta = 0.05;
	  domega = 0.01;
	  nomega = 300;
	  dim = 1;
	  oband = 1;
	  start_q = 1;
	  interval_q = 1;
	  nq = 1;
	  out_epsilon = true;
}

Chi0_standard:: ~Chi0_standard()
{
}

void Chi0_standard:: Chi()
{
	ModuleBase::TITLE("Chi0_standard","Chi");

	//---------------------------------------
	//  the serial number of q
	//---------------------------------------
	bool exist_q = false;
	for(int ik=0; ik<GlobalC::kv.nks; ik++)
	{
		double dx = fabs( GlobalC::kv.kvec_d[ik].x - q_start[0]);
		double dy = fabs( GlobalC::kv.kvec_d[ik].y - q_start[1]);
		double dz = fabs( GlobalC::kv.kvec_d[ik].z - q_start[2]);
		if( dx<0.0001 && dy<0.0001 && dz<0.0001)
		{
			start_q = ik; exist_q = true;
			break;
		}
	}

	if(!exist_q)
	{
		ModuleBase::WARNING_QUIT("chi0_hilbert","the chosen q is not included in the kmesh!!");
	}
	else
	{
		std::cout <<"start_q = "<<start_q<<std::endl;
	}


	int icount = 0;
	std::vector<int> qc(GlobalC::kv.nks);		// Peize Lin change ptr to std::vector at 2020.01.31
	std::vector<double> ql(GlobalC::kv.nks);		// Peize Lin change ptr to std::vector at 2020.01.31
	int total_icount=0;
	int temp1; double temp2;

	if( direct[0]!=0 && direct[1]!=0 && direct[2]!=0)
	{
		for(int ik=0; ik<GlobalC::kv.nks; ik++)
		{
			double x = GlobalC::kv.kvec_d[ik].x - GlobalC::kv.kvec_d[start_q].x;
			double y = GlobalC::kv.kvec_d[ik].y - GlobalC::kv.kvec_d[start_q].y;
			double z = GlobalC::kv.kvec_d[ik].z - GlobalC::kv.kvec_d[start_q].z;

			double p0 = x/direct[0]; double p1 = y/direct[1]; double p2 = z/direct[2];
			if( p0>0.0001 && fabs(p0-p1)<0.0001 && fabs(p0-p2)<0.0001)
			{
				qc[icount] = ik; ql[icount] = p0; icount++;
			}
		}
	}
	else if( direct[0]==0 && direct[1]!=0 && direct[2]!=0 )
	{
		for(int ik=0; ik<GlobalC::kv.nks; ik++)
		{
			double x = GlobalC::kv.kvec_d[ik].x - GlobalC::kv.kvec_d[start_q].x;
			double y = GlobalC::kv.kvec_d[ik].y - GlobalC::kv.kvec_d[start_q].y;
			double z = GlobalC::kv.kvec_d[ik].z - GlobalC::kv.kvec_d[start_q].z;

			double p1 = y/direct[1]; double p2 = z/direct[2];
			if( fabs(x)<0.0001 && p1>0.0001 && fabs(p1-p2)<0.0001)
			{
				qc[icount] = ik; ql[icount] = p1; icount++;
			}
		}
	}
	else if( direct[0]!=0 && direct[1]==0 && direct[2]!=0 )
	{
		for(int ik=0; ik<GlobalC::kv.nks; ik++)
		{
			double x = GlobalC::kv.kvec_d[ik].x - GlobalC::kv.kvec_d[start_q].x;
			double y = GlobalC::kv.kvec_d[ik].y - GlobalC::kv.kvec_d[start_q].y;
			double z = GlobalC::kv.kvec_d[ik].z - GlobalC::kv.kvec_d[start_q].z;

			double p0 = x/direct[0]; double p2 = z/direct[2];
			if( fabs(y)<0.0001 && p0>0.0001 && fabs(p0-p2)<0.0001)
			{
				qc[icount] = ik; ql[icount] = p0; icount++;
			}
		}
	}
	else if( direct[0]!=0 && direct[1]!=0 && direct[2]==0 )
	{
		for(int ik=0; ik<GlobalC::kv.nks; ik++)
		{
			double x = GlobalC::kv.kvec_d[ik].x - GlobalC::kv.kvec_d[start_q].x;
			double y = GlobalC::kv.kvec_d[ik].y - GlobalC::kv.kvec_d[start_q].y;
			double z = GlobalC::kv.kvec_d[ik].z - GlobalC::kv.kvec_d[start_q].z;

			double p0 = x/direct[0]; double p1 = y/direct[1];
			if( fabs(z)<0.0001 && p0>0.0001 && fabs(p0-p1)<0.0001)
			{
				qc[icount] = ik; ql[icount] = p0; icount++;
			}
		}
	}
	else if( direct[0]==0 && direct[1]==0 && direct[2]!=0 )
	{
		for(int ik=0; ik<GlobalC::kv.nks; ik++)
		{
			double x = GlobalC::kv.kvec_d[ik].x - GlobalC::kv.kvec_d[start_q].x;
			double y = GlobalC::kv.kvec_d[ik].y - GlobalC::kv.kvec_d[start_q].y;
			double z = GlobalC::kv.kvec_d[ik].z - GlobalC::kv.kvec_d[start_q].z;

			double p2 = z/direct[2];
			if( fabs(x)<0.0001 && fabs(y)<0.0001 && p2 > 0.0001)
			{
				qc[icount] = ik; ql[icount] = p2; icount++;
			}
		}
	}
	else if( direct[0]==0 && direct[1]!=0 && direct[2]==0 )
	{
		for(int ik=0; ik<GlobalC::kv.nks; ik++)
		{
			double x = GlobalC::kv.kvec_d[ik].x - GlobalC::kv.kvec_d[start_q].x;
			double y = GlobalC::kv.kvec_d[ik].y - GlobalC::kv.kvec_d[start_q].y;
			double z = GlobalC::kv.kvec_d[ik].z - GlobalC::kv.kvec_d[start_q].z;

			double p1 = y/direct[1];
			if( fabs(x)<0.0001 && fabs(z)<0.0001 && p1 > 0.0001)
			{
				qc[icount] = ik; ql[icount] = p1; icount++;
			}
		}
	}
	else if( direct[0]!=0 && direct[1]==0 && direct[2]==0 )
	{
		for(int ik=0; ik<GlobalC::kv.nks; ik++)
		{
			double x = GlobalC::kv.kvec_d[ik].x - GlobalC::kv.kvec_d[start_q].x;
			double y = GlobalC::kv.kvec_d[ik].y - GlobalC::kv.kvec_d[start_q].y;
			double z = GlobalC::kv.kvec_d[ik].z - GlobalC::kv.kvec_d[start_q].z;

			double p0 = x/direct[0];
			if( fabs(y)<0.0001 && fabs(z)<0.0001 && p0 > 0.0001)
			{
				qc[icount] = ik; ql[icount] = p0; icount++;
			}
		}
	}
	total_icount = icount;

	//if(total_icount == 0)
	//{
	//	ModuleBase::WARNING_QUIT("chi0_hilbert","Now the kmesh contains no kpoint along this direction!");
	//}
	if(total_icount < nq-1 )
	{
		ModuleBase::WARNING_QUIT("chi0_hilbert","Now the kmesh doesn't contain enough kpoints along this direction! please change the parameter nq smaller");
	}

	for(icount=0; icount<total_icount-1; icount++)
	{
		if(ql[icount] < ql[icount+1])
		{
			temp1 = qc[icount+1]; qc[icount+1] = qc[icount]; qc[icount] = temp1;
			temp2 = ql[icount+1]; ql[icount+1] = ql[icount]; ql[icount] = temp2;
		}
	}

	int temp_q = qc[total_icount-1];
	//std::cout <<"temp_q = "<<temp_q<<std::endl;

	interval_q = temp_q - start_q;
	//std::cout <<"interval_q = "<<interval_q<<std::endl;

	Parallel_G();

	if(system == "surface")
	{
		dim_para = parallel_g();
		std::cout << "dim_para = "<<dim_para<<std::endl;
	}

	//----------------------------------------------------------
	// calculate the number of occupied bands
	//----------------------------------------------------------
	int occ_bands = 0;
	bool occ_flag;
	for(int ib=0; ib<GlobalV::NBANDS; ib++)
	{
		occ_flag = false;
		for(int ik=0; ik<GlobalC::kv.nks; ik++)
		{
			if( GlobalC::wf.wg(ik,ib)> 0.0001)
			{
				occ_flag = true;
				continue;
			}
		}

		if(occ_flag == true)
			occ_bands++;
	}
	std::cout <<"occ_bands = "<<occ_bands<<std::endl;
	oband = occ_bands;

	if(!init_finish)
	{
		Init();
		init_finish = true;
	}

	for(int iq=start_q;iq< (start_q + interval_q * nq); iq=iq+interval_q)
	{
		double q = sqrt(((GlobalC::kv.kvec_c[iq])*(ModuleBase::TWO_PI/GlobalC::ucell.lat0)).norm2());
		double gather[nomega];

		int count =0;
		for(double omega=0.0; omega<(domega*nomega); omega=omega+domega)
		{
			Cal_chi0(iq,omega);
			std::cout<<"chi0 iq= "<<iq<<" omega= "<<omega<<"  "<<chi0[0][0].real()<<" "<<chi0[0][0].imag()<<std::endl;
			if(system == "surface")
			{
				chi0_para_g();
				std::cout<<"chi0_para iq= "<<iq<<" omega= "<<omega<<"  "<<chi0_para[0][0].real()<<" "<<chi0_para[0][0].imag()<<std::endl;
			}
			Cal_rpa(iq);
			Cal_chi();
			std::cout<<"chi iq= "<<iq<<" omega= "<<omega<<"  "<<chi[0][0].real()<<" "<<chi[0][0].imag()<<std::endl;
<<<<<<< HEAD
			std::cout<<"epsilon iq= "<<iq<<" omega= "<<omega<<"  "<<8*PI/q/q*chi[0][0].real()<<" "<<8*PI/q/q*chi[0][0].imag()<<std::endl;
			gather[count] = -8*PI/q/q*chi[0][0].imag();
=======
			std::cout<<"epsilon iq= "<<iq<<" omega= "<<omega<<"  "<<8*ModuleBase::PI/q/q*chi[0][0].real()<<" "<<8*ModuleBase::PI/q/q*chi[0][0].imag()<<std::endl;
			gather[count] = -8*ModuleBase::PI/q/q*chi[0][0].imag();		
>>>>>>> df588d58
			count++;
		}

		if(out_epsilon)
		{
			std::stringstream sseps;
			sseps << GlobalV::global_out_dir << "Imeps^-1_"<<iq<<".dat";
			std::ofstream ofseps(sseps.str().c_str());
			ofseps<<"Energy(Ry)"<<"   "<<"-Im{epsilon^-1}"<<std::endl;
			for(int i=0; i<nomega; i++)
			{
				ofseps <<i*domega<<"   "<<gather[i]<<std::endl;
			}
			ofseps.close();
		}
	}

	Delete();
	return;
}

void Chi0_standard::Parallel_G()
{
	ModuleBase::TITLE("Chi0_standard","Parallel_G");
	//----------------------------
	// init
	//----------------------------
	num_G_core = new int[GlobalV::DSIZE];
	num_G_dis = new int[GlobalV::DSIZE];
	G_r_core = new double[GlobalC::pw.ngmc];
	num_Gvector_core = new int[GlobalV::DSIZE];
	num_Gvector_dis = new int[GlobalV::DSIZE];
	G_r = new double[GlobalC::pw.ngmc_g];
	Gvec_core = new double[3*GlobalC::pw.ngmc];
	Gvec = new double[3*GlobalC::pw.ngmc_g];
	all_gcar = new ModuleBase::Vector3<double>[GlobalC::pw.ngmc_g];
	flag = new int[GlobalC::pw.ngmc_g];

	for(int i=0;i<GlobalC::pw.ngmc_g;i++)
	{
		flag[i] = i;
	}
<<<<<<< HEAD

	ZEROS( num_G_dis, GlobalV::DSIZE);
	ZEROS( num_G_core, GlobalV::DSIZE);
	ZEROS( num_Gvector_dis, GlobalV::DSIZE);
	ZEROS( num_Gvector_core, GlobalV::DSIZE);

=======
	
	ModuleBase::GlobalFunc::ZEROS( num_G_dis, GlobalV::DSIZE);
	ModuleBase::GlobalFunc::ZEROS( num_G_core, GlobalV::DSIZE);
	ModuleBase::GlobalFunc::ZEROS( num_Gvector_dis, GlobalV::DSIZE);
	ModuleBase::GlobalFunc::ZEROS( num_Gvector_core, GlobalV::DSIZE);
	
>>>>>>> df588d58
#ifdef __MPI
	MPI_Allgather( &GlobalC::pw.ngmc, 1, MPI_INT, num_G_core, 1, MPI_INT, POOL_WORLD);
#endif

	memset(num_G_dis,0,GlobalV::DSIZE*sizeof(int));
	for(int i=0; i<GlobalV::DSIZE; i++)
	{
		for(int j=0; j<i; j++)
		{
			num_G_dis[i] += num_G_core[j];
		}
	}

	for(int i=0;i<GlobalV::DSIZE;i++)
	{
		num_Gvector_dis[i] = num_G_dis[i] * 3;
		num_Gvector_core[i] = num_G_core[i] * 3;
	}

	for(int g0=0;g0<GlobalC::pw.ngmc; g0++)
	{
		G_r_core[g0] = GlobalC::pw.get_NormG_cartesian(g0);
		Gvec_core[3 * g0] = GlobalC::pw.get_G_cartesian_projection(g0, 0);
		Gvec_core[3 * g0 + 1] = GlobalC::pw.get_G_cartesian_projection(g0, 1);
		Gvec_core[3 * g0 + 2] = GlobalC::pw.get_G_cartesian_projection(g0, 2);
	}

#ifdef __MPI
	MPI_Allgatherv( G_r_core, GlobalC::pw.ngmc, MPI_DOUBLE, G_r, num_G_core, num_G_dis, MPI_DOUBLE, POOL_WORLD);
	MPI_Allgatherv( Gvec_core, 3*GlobalC::pw.ngmc, MPI_DOUBLE, Gvec, num_Gvector_core, num_Gvector_dis, MPI_DOUBLE, POOL_WORLD);
#endif

	double t1; int t2;
	for(int i=0;i<GlobalC::pw.ngmc_g;i++)
	{
		for(int j=0;j<GlobalC::pw.ngmc_g-i-1;j++)
		{
			if(G_r[j]>G_r[j+1])
			{
				t1=G_r[j]; G_r[j]=G_r[j+1]; G_r[j+1]=t1;
				t2=flag[j]; flag[j]=flag[j+1]; flag[j+1]=t2;
				t1=Gvec[3*j]; Gvec[3*j]=Gvec[3*j+3]; Gvec[3*j+3]=t1;
				t1=Gvec[3*j+1]; Gvec[3*j+1]=Gvec[3*j+4]; Gvec[3*j+4]=t1;
				t1=Gvec[3*j+2]; Gvec[3*j+2]=Gvec[3*j+5]; Gvec[3*j+5]=t1;
			}
		}
	}

	for(int i=0;i<GlobalC::pw.ngmc_g;i++)
	{
		all_gcar[i].x = Gvec[3*i]; all_gcar[i].y = Gvec[3*i+1]; all_gcar[i].z = Gvec[3*i+2];
		//std::cout<<"all_gcar["<<i<<"]= "<<all_gcar[i].x<<" "<<all_gcar[i].y<<" "<<all_gcar[i].z<<std::endl;
	}

	return;
}

void Chi0_standard:: Init()
{

	b_core = new std::complex<double>[GlobalC::pw.ngmc];

	b_summary = new std::complex<double>[GlobalC::pw.ngmc_g];

	b_order = new std::complex<double>[GlobalC::pw.ngmc_g];

	psi_r1 = new std::complex<double>*[GlobalV::NBANDS];
	for(int ib=0; ib<GlobalV::NBANDS; ib++)
	{
		psi_r1[ib] = new std::complex<double>[GlobalC::pw.nrxx];
	}

	psi_r2 = new std::complex<double>*[GlobalV::NBANDS];
	for(int ib=0; ib<GlobalV::NBANDS; ib++)
	{
		psi_r2[ib] = new std::complex<double>[GlobalC::pw.nrxx];
	}
	std::cout << "psi OK" <<std::endl;

	b = new std::complex<double>*[dim];
	for(int g0=0; g0<dim; g0++)
	{
		b[g0] = new std::complex<double>[oband*GlobalV::NBANDS];
	}
	std::cout << "b ok"<<std::endl;

	A = new std::complex<double>*[dim];
	for(int g0=0; g0<dim; g0++)
	{
		A[g0] = new std::complex<double>[oband*GlobalV::NBANDS];
	}
	std::cout << "A ok"<<std::endl;

	B = new std::complex<double>*[oband*GlobalV::NBANDS];
	for(int ib=0; ib<(oband*GlobalV::NBANDS); ib++)
	{
		B[ib] = new std::complex<double>[dim];
	}
	std::cout << "B ok" << std::endl;

	weight = new std::complex<double> [oband*GlobalV::NBANDS];
	std::cout << "weight OK"<<std::endl;

	chi0 = new std::complex<double>*[dim];
	for(int g0=0; g0<dim; g0++)
	{
		chi0[g0] = new std::complex<double>[dim];
	}
	std::cout << "chi0 OK" <<std::endl;

	chi0_para = new std::complex<double>*[dim_para];
	for(int g0=0; g0<dim_para; g0++)
	{
		chi0_para[g0] = new std::complex<double>[dim_para];
	}

	rpa = new std::complex<double>*[dim];
	for(int g0=0; g0<dim; g0++)
	{
		rpa[g0] = new std::complex<double>[dim];
	}
	std::cout << "rpa OK" <<std::endl;

	chi = new std::complex<double>*[dim];
	for(int g0=0; g0<dim; g0++)
	{
		chi[g0] = new std::complex<double>[dim];
	}
	std::cout << "chi OK" <<std::endl;

	std::cout << "All ok"<<std::endl;

	return;
}

void Chi0_standard::Delete()
{
	ModuleBase::TITLE("Chi0_standard","Delete");
	if(init_finish == true)				// Peize Lin change = to == at 2020.01.31
	{
		delete[] b_core;
		delete[] b_summary;
		delete[] b_order;

		for(int ib=0; ib<GlobalV::NBANDS; ib++)
		{
			delete[] psi_r1[ib];
		}
		delete[] psi_r1;

		for(int ib=0; ib<GlobalV::NBANDS; ib++)
		{
			delete[] psi_r2[ib];
		}
		delete[] psi_r2;

		for(int g0=0; g0<dim; g0++)
		{
			delete[] b[g0];
		}
		delete[] b;

		for(int g0=0; g0<dim; g0++)
		{
			delete[] A[g0];
		}
		delete[] A;

		for(int ib=0; ib<(oband*GlobalV::NBANDS); ib++)
		{
			delete[] B[ib];
		}
		delete[] B;

		delete[] weight;

		for(int g0=0; g0<dim; g0++)
		{
			delete[] chi0[g0];
		}
		delete[] chi0;

		for(int g0=0; g0<dim_para;g0++)
		{
			delete[] chi0_para[g0];
		}
		delete[] chi0_para;

		for(int g0=0; g0<dim; g0++)
		{
			delete[] rpa[g0];
		}
		delete[] rpa;

		for(int g0=0; g0<dim; g0++)
		{
			delete[] chi[g0];
		}
		delete[] chi;

	}
}

void Chi0_standard::Cal_Psi(int iq, std::complex<double> **psi_r)
{
	double phase_x, phase_xy, phase_xyz;
	std::complex<double> exp_tmp;
	for(int ib = 0; ib < GlobalV::NBANDS; ib++)
	{
		ModuleBase::GlobalFunc::ZEROS( GlobalC::UFFT.porter, (GlobalC::pw.nrxx) );
		for(int ig = 0; ig < GlobalC::kv.ngk[iq] ; ig++)
		{
			GlobalC::UFFT.porter[ GlobalC::pw.ig2fftw[GlobalC::wf.igk(iq,ig)] ] = GlobalC::wf.evc[iq](ib,ig);
		}

		GlobalC::pw.FFT_wfc.FFT3D(GlobalC::UFFT.porter,1);
		int ir=0;
		for(int ix=0; ix<GlobalC::pw.ncx; ix++)
		{
			phase_x = GlobalC::kv.kvec_d[iq].x*ix/GlobalC::pw.ncx;
			for(int iy=0; iy<GlobalC::pw.ncy; iy++)
			{
				phase_xy = phase_x + GlobalC::kv.kvec_d[iq].y*iy/GlobalC::pw.ncy;
				for(int iz=GlobalC::pw.nczp_start; iz<GlobalC::pw.nczp_start+GlobalC::pw.nczp; iz++)
				{
					phase_xyz = (phase_xy + GlobalC::kv.kvec_d[iq].z*iz/GlobalC::pw.ncz) *ModuleBase::TWO_PI;
					exp_tmp = std::complex<double>( cos(phase_xyz), sin(phase_xyz) );
					psi_r[ib][ir] = GlobalC::UFFT.porter[ir]*exp_tmp;
					ir++;
				}

			}
		}
	}

	return;
}

void Chi0_standard::Cal_b(int iq, int ik, int iqk)
{
	ModuleBase::TITLE("Chi0_standard","Cal_b");
	ModuleBase::Vector3<double> qk;
	qk = GlobalC::kv.kvec_c[iq] + GlobalC::kv.kvec_c[ik];
	//std::cout <<"qk = "<<qk.x<<" "<<qk.y<<" "<<qk.z<<std::endl;
	double phase_x, phase_xy, phase_xyz;
	ModuleBase::Vector3<double> q = GlobalC::kv.kvec_d[iq];
	std::complex<double> exp_tmp;

	Cal_Psi(ik, psi_r1);
	Cal_Psi(iqk, psi_r2);

	for(int ib1=0; ib1< oband; ib1++)
	{
		for(int ib2=0; ib2<GlobalV::NBANDS; ib2++)
		{
			int ir=0;
			for(int ix=0; ix<GlobalC::pw.ncx; ix++)
			{
				phase_x = q.x*ix/GlobalC::pw.ncx;
				for(int iy=0; iy<GlobalC::pw.ncy; iy++)
				{
					phase_xy = phase_x + q.y*iy/GlobalC::pw.ncy;
					for(int iz=GlobalC::pw.nczp_start; iz<GlobalC::pw.nczp_start+GlobalC::pw.nczp; iz++)
					{
						phase_xyz = (phase_xy + q.z*iz/GlobalC::pw.ncz) *ModuleBase::TWO_PI;
						exp_tmp = std::complex<double>(cos(-phase_xyz), sin(-phase_xyz));
						GlobalC::UFFT.porter[ir] = conj(psi_r1[ib1][ir]) * psi_r2[ib2][ir] *exp_tmp;
						ir++;
					}
				}
			}

			GlobalC::pw.FFT_chg.FFT3D( GlobalC::UFFT.porter, -1);
			//for(int g0=0; g0<dim; g0++)
			//{
			//	b[g0][ib1][ib2] = GlobalC::UFFT.porter[ GlobalC::pw.ig2fftc[g0] ];
			//}
			for(int g0=0;g0<GlobalC::pw.ngmc; g0++)
			{
				b_core[g0] = GlobalC::UFFT.porter[ GlobalC::pw.ig2fftc[g0] ];
			}

#ifdef __MPI
			MPI_Allgatherv( b_core, GlobalC::pw.ngmc, mpicomplex, b_summary, num_G_core, num_G_dis, mpicomplex, POOL_WORLD);
#endif

			for(int i=0;i<GlobalC::pw.ngmc_g;i++)
			{
				b_order[i] = b_summary[flag[i]];
			}

			for(int g0=0; g0<dim; g0++)
			{
				b[g0][ib2+ib1*GlobalV::NBANDS] = b_order[g0];
			}

		}
	}

	return;
}

void Chi0_standard:: Cal_weight(int iq, int ik, double omega)
{
	int iqk = Cal_iq(ik, iq, GlobalC::kv.nmp[0], GlobalC::kv.nmp[1], GlobalC::kv.nmp[2]);
	for(int ib1=0; ib1<oband; ib1++)
		for(int ib2=0; ib2<GlobalV::NBANDS; ib2++)
		{
			std::complex<double> factor = std::complex<double>( (omega + GlobalC::wf.ekb[ik][ib1] - GlobalC::wf.ekb[iqk][ib2]), eta);
			weight[ib2+ib1*GlobalV::NBANDS] = ( GlobalC::wf.wg(ik,ib1)  - GlobalC::wf.wg(iqk,ib2) )/factor/GlobalC::ucell.omega;
		}

	return;
}


void Chi0_standard:: Cal_last()
{
	for(int g0=0; g0<dim; g0++)
		for(int ib=0; ib<(oband*GlobalV::NBANDS); ib++)
		{
			B[ib][g0] = conj(b[g0][ib]);
		}

	return;
}

void Chi0_standard:: Cal_first()
{
	for(int g0=0; g0<dim; g0++)
		for(int ib=0; ib<(oband*GlobalV::NBANDS); ib++)
		{
			A[g0][ib] = weight[ib] * b[g0][ib];
		}

	return;
}

void Chi0_standard:: Cal_chi0(int iq, double omega)
{
	for(int g0=0; g0<dim; g0++)
		for(int g1=0; g1<dim; g1++)
		{
			chi0[g0][g1] = std::complex<double>(0.0,0.0);
		}

	for(int ik=0; ik<GlobalC::kv.nks; ik++)
	{
		int iqk = Cal_iq(ik, iq, GlobalC::kv.nmp[0], GlobalC::kv.nmp[1], GlobalC::kv.nmp[2]);
		Cal_b(iq, ik, iqk);
		Cal_weight(iq, ik, omega);
		Cal_last();
		Cal_first();
		std::vector<std::vector<std::complex<double>>> A1(dim, std::vector<std::complex<double>>(oband*GlobalV::NBANDS));       // Peize Lin change ptr to std::vector at 2020.01.31
		std::vector<std::vector<std::complex<double>>> B1(oband*GlobalV::NBANDS, std::vector<std::complex<double>>(dim));       // Peize Lin change ptr to std::vector at 2020.01.31
		std::vector<std::vector<std::complex<double>>> C(dim, std::vector<std::complex<double>>(dim));                 // Peize Lin change ptr to std::vector at 2020.01.31

		for(int g0=0; g0<dim; g0++)
			for(int ib=0; ib<(oband*GlobalV::NBANDS); ib++)
			{
				A1[g0][ib] = A[g0][ib];
			}

		for(int ib=0; ib<(oband*GlobalV::NBANDS); ib++)
			for(int g0=0; g0<dim; g0++)
			{
				B1[ib][g0] = B[ib][g0];
			}

		std::complex<double> alpha=1;
		std::complex<double> beta=0;
		char transa = 'N';
		char transb = 'N';
		int M = dim;
		int N = dim;
		int K = oband*GlobalV::NBANDS;
		int lda = dim;
		int ldb = oband*GlobalV::NBANDS;
		int ldc = dim;
<<<<<<< HEAD
		zgemm_(&transa, &transb, &M, &N, &K, &alpha, VECTOR_TO_PTR(B1[0]), &lda, VECTOR_TO_PTR(A1[0]), &ldb, &beta, VECTOR_TO_PTR(C[0]), &ldc);

=======
		zgemm_(&transa, &transb, &M, &N, &K, &alpha, ModuleBase::GlobalFunc::VECTOR_TO_PTR(B1[0]), &lda, ModuleBase::GlobalFunc::VECTOR_TO_PTR(A1[0]), &ldb, &beta, ModuleBase::GlobalFunc::VECTOR_TO_PTR(C[0]), &ldc);
		
>>>>>>> df588d58
		for(int g0=0; g0<dim; g0++)
			for(int g1=0; g1<dim; g1++)
			{
				chi0[g0][g1] += C[g0][g1];
			}
	}

	return;
}

void Chi0_standard:: Cal_rpa(int iq)
{
	for(int g0=0; g0<dim; g0++)
		for(int g1=0; g1<dim; g1++)
		{
			if(g0!=g1)
			{
				rpa[g0][g1] = -8.0 * ModuleBase::PI/qg2(iq,g0) * chi0[g0][g1];
			}
			else
			{
<<<<<<< HEAD
				rpa[g0][g1] = 1.0 - 8.0 * PI/qg2(iq,g0) * chi0[g0][g1];
=======
				rpa[g0][g1] = 1.0 - 8.0 * ModuleBase::PI/qg2(iq,g0) * chi0[g0][g1];			 	
>>>>>>> df588d58
			}
		}

	int l = Cinv(dim, rpa);
	if(l == 0)
	{
		ModuleBase::WARNING_QUIT("chi0_standard","(I-v*chi0) is a singular matrix !!");
	}

	return;
}

void Chi0_standard:: Cal_chi()
{
	CMatrixMul(dim,dim,dim,chi0,rpa,chi);

	return;
}

double Chi0_standard::qg2( int iq, int g0)
{
	double qg2;
<<<<<<< HEAD
	qg2 = ((GlobalC::kv.kvec_c[iq]+all_gcar[g0])*(TWO_PI/GlobalC::ucell.lat0)).norm2();

=======
	qg2 = ((GlobalC::kv.kvec_c[iq]+all_gcar[g0])*(ModuleBase::TWO_PI/GlobalC::ucell.lat0)).norm2();
	
>>>>>>> df588d58
	return qg2;
}
int Chi0_standard::Cinv(int n, std::complex<double>** a)
{
	int i,j,k,l,u,v,w;
	double p,q,s,d,b,m;
	std::complex<double> t;
	int *is, *js;
	is = new int[n];
	js = new int[n];

	for (k=0; k<=n-1; k++)
	{
		d=0.0;
		for (i=k; i<=n-1; i++)
			for (j=k; j<=n-1; j++)
			{
				p=a[i][j].real() * a[i][j].real() + a[i][j].imag() * a[i][j].imag();
				if (p>d)
				{
					d=p; is[k]=i; js[k]=j;
				}
			}

		if (d + 1.0 ==1.0)
		{
			delete[] is;
			delete[] js;
			std::cout << "error not inv" << std::endl;
			return(0);
		}

		if (is[k]!=k)
		{
			for (j=0; j<=n-1; j++)
			{
				t=a[k][j]; a[k][j]= a[is[k]][j]; a[is[k]][j]=t;
			}
		}

		if (js[k]!=k)
		{
			for (i=0; i<=n-1; i++)
			{
				t=a[i][k]; a[i][k]=a[i][js[k]]; a[i][js[k]]=t;
			}
		}

		l=k*n+k;
		a[k][k] = std::complex<double>( a[k][k].real()/d, -a[k][k].imag()/d);

		for (j=0; j<=n-1; j++)
		{
			if (j!=k)
			{
				p=a[k][j].real() *a[k][k].real(); q=a[k][j].imag() *a[k][k].imag();
				s=(a[k][j].real() +a[k][j].imag())*(a[k][k].real() + a[k][k].imag());
				a[k][j] = std::complex<double>( p-q, s-p-q);
			}
		}

		for (i=0; i<=n-1; i++)
		{
			if (i!=k)
			{
				for (j=0; j<=n-1; j++)
				{
					if (j!=k)
					{
						p=a[k][j].real() * a[i][k].real(); q=a[k][j].imag() *a[i][k].imag();
						s=(a[k][j].real() +a[k][j].imag())*(a[i][k].real() +a[i][k].imag());
						m=p-q; b=s-p-q;
						a[i][j] = std::complex<double>( a[i][j].real() - m, a[i][j].imag() - b);
					}
				}
			}
		}

		for (i=0; i<=n-1; i++)
		{
			if (i!=k)
			{
				p=a[i][k].real() *a[k][k].real(); q=a[i][k].imag() *a[k][k].imag();
				s=(a[i][k].real() +a[i][k].imag())*(a[k][k].real() +a[k][k].imag());
				a[i][k] = std::complex<double>( q-p, p+q-s);
			}
		}
	}

	for (k=n-1; k>=0; k--)
	{
		if (js[k]!=k)
		{
			for (j=0; j<=n-1; j++)
			{
				t=a[k][j]; a[k][j]=a[js[k]][j]; a[js[k]][j]=t;
			}
		}

		if (is[k]!=k)
		{
			for (i=0; i<=n-1; i++)
			{
				t=a[i][k]; a[i][k]= a[i][is[k]]; a[i][is[k]]=t;
			}
		}
	}

	delete[] is;
	delete[] js;

	return(1);
}


void Chi0_standard::CMatrixMul(int m, int n, int l, std::complex<double>** A, std::complex<double>** B, std::complex<double>** C)
{
	for(int i=0; i<m; i++)
	{
		for(int j=0; j<l; j++)
		{
			C[i][j] = std::complex<double>(0.0,0.0);
			for(int k=0; k<n; k++)
			{
				C[i][j] = C[i][j] + A[i][k] * B[k][j] ;
			}
		}
	}

	return;
}

int Chi0_standard::Cal_iq(int ik, int iq, int a, int b, int c)
{
	int ik_x = ik%a;
	int ik_y = (ik%(a*b))/a;
	int ik_z = ik/(a*b);
	int iq_x = iq%a;
	int iq_y = (iq%(a*b))/a;
	int iq_z = iq/(a*b);
	int x = (ik_x + iq_x)%a;
	int y = (ik_y + iq_y)%b;
	int z = (ik_z + iq_z)%c;

	int Q = x + y * a + z * a * b;
	return Q;

}

int Chi0_standard::parallel_g()
{
	flag1 = new int[dim];  ModuleBase::GlobalFunc::ZEROS(flag1, dim);
	para_g = new double*[dim];
	for(int i=0;i<dim;i++)
	{
		para_g[i]= new double[2];
	}

	for(int i=0;i<dim;i++)
	{
		for(int j=0;j<2;j++)
		{
			para_g[i][j] = -10000.0;
		}
	}

	bool exist;
	int num = 0;
	for(int i=0;i<dim;i++)
	{
		exist = false;
		for(int j=0;j<dim;j++)
		{
			if(all_gcar[i].x == para_g[j][0] && all_gcar[i].y == para_g[j][1])
			{
				flag1[i] = j;
				exist = true;
			}
		}
		if(!exist)
		{
			para_g[num][0] = all_gcar[i].x; para_g[num][1] = all_gcar[i].y;
			flag1[i] = num;
			num++;
		}
	}

	int dim1 = num;
	//std::cout << "dim1 = "<<dim1<<std::endl;
	for(int i=0;i<dim;i++)
	{
		std::cout <<"G["<<i<<"] = "<<all_gcar[i].x<<" "<<all_gcar[i].y<<" "<<all_gcar[i].z<<std::endl;
		std::cout <<"G_direct["<<i<<"] = "<<GlobalC::pw.gdirect[i].x<<" "<<GlobalC::pw.gdirect[i].y<<" "<<GlobalC::pw.gdirect[i].z<<std::endl;
		std::cout <<"flag1["<<i<<"] = "<<flag1[i]<<std::endl;
		std::cout <<"G_para["<<i<<"] = "<<para_g[i][0]<<"  "<<para_g[i][1]<<std::endl;
	}

	return dim1;
}

void Chi0_standard::chi0_para_g()
{
	for(int g0=0; g0<dim_para; g0++)
	{
		ModuleBase::GlobalFunc::ZEROS( chi0_para[g0], dim_para);
	}

	for(int g0=0; g0<dim; g0++)
	{
		for(int g1=0; g1<dim; g1++)
		{
			chi0_para[flag1[g0]][flag1[g1]] += chi0[g0][g1];
		}
	}

	return;
}<|MERGE_RESOLUTION|>--- conflicted
+++ resolved
@@ -266,13 +266,8 @@
 			Cal_rpa(iq);
 			Cal_chi();
 			std::cout<<"chi iq= "<<iq<<" omega= "<<omega<<"  "<<chi[0][0].real()<<" "<<chi[0][0].imag()<<std::endl;
-<<<<<<< HEAD
-			std::cout<<"epsilon iq= "<<iq<<" omega= "<<omega<<"  "<<8*PI/q/q*chi[0][0].real()<<" "<<8*PI/q/q*chi[0][0].imag()<<std::endl;
-			gather[count] = -8*PI/q/q*chi[0][0].imag();
-=======
 			std::cout<<"epsilon iq= "<<iq<<" omega= "<<omega<<"  "<<8*ModuleBase::PI/q/q*chi[0][0].real()<<" "<<8*ModuleBase::PI/q/q*chi[0][0].imag()<<std::endl;
 			gather[count] = -8*ModuleBase::PI/q/q*chi[0][0].imag();		
->>>>>>> df588d58
 			count++;
 		}
 
@@ -315,21 +310,12 @@
 	{
 		flag[i] = i;
 	}
-<<<<<<< HEAD
-
-	ZEROS( num_G_dis, GlobalV::DSIZE);
-	ZEROS( num_G_core, GlobalV::DSIZE);
-	ZEROS( num_Gvector_dis, GlobalV::DSIZE);
-	ZEROS( num_Gvector_core, GlobalV::DSIZE);
-
-=======
 	
 	ModuleBase::GlobalFunc::ZEROS( num_G_dis, GlobalV::DSIZE);
 	ModuleBase::GlobalFunc::ZEROS( num_G_core, GlobalV::DSIZE);
 	ModuleBase::GlobalFunc::ZEROS( num_Gvector_dis, GlobalV::DSIZE);
 	ModuleBase::GlobalFunc::ZEROS( num_Gvector_core, GlobalV::DSIZE);
 	
->>>>>>> df588d58
 #ifdef __MPI
 	MPI_Allgather( &GlobalC::pw.ngmc, 1, MPI_INT, num_G_core, 1, MPI_INT, POOL_WORLD);
 #endif
@@ -709,13 +695,8 @@
 		int lda = dim;
 		int ldb = oband*GlobalV::NBANDS;
 		int ldc = dim;
-<<<<<<< HEAD
-		zgemm_(&transa, &transb, &M, &N, &K, &alpha, VECTOR_TO_PTR(B1[0]), &lda, VECTOR_TO_PTR(A1[0]), &ldb, &beta, VECTOR_TO_PTR(C[0]), &ldc);
-
-=======
 		zgemm_(&transa, &transb, &M, &N, &K, &alpha, ModuleBase::GlobalFunc::VECTOR_TO_PTR(B1[0]), &lda, ModuleBase::GlobalFunc::VECTOR_TO_PTR(A1[0]), &ldb, &beta, ModuleBase::GlobalFunc::VECTOR_TO_PTR(C[0]), &ldc);
 		
->>>>>>> df588d58
 		for(int g0=0; g0<dim; g0++)
 			for(int g1=0; g1<dim; g1++)
 			{
@@ -737,11 +718,7 @@
 			}
 			else
 			{
-<<<<<<< HEAD
-				rpa[g0][g1] = 1.0 - 8.0 * PI/qg2(iq,g0) * chi0[g0][g1];
-=======
 				rpa[g0][g1] = 1.0 - 8.0 * ModuleBase::PI/qg2(iq,g0) * chi0[g0][g1];			 	
->>>>>>> df588d58
 			}
 		}
 
@@ -764,13 +741,8 @@
 double Chi0_standard::qg2( int iq, int g0)
 {
 	double qg2;
-<<<<<<< HEAD
-	qg2 = ((GlobalC::kv.kvec_c[iq]+all_gcar[g0])*(TWO_PI/GlobalC::ucell.lat0)).norm2();
-
-=======
 	qg2 = ((GlobalC::kv.kvec_c[iq]+all_gcar[g0])*(ModuleBase::TWO_PI/GlobalC::ucell.lat0)).norm2();
 	
->>>>>>> df588d58
 	return qg2;
 }
 int Chi0_standard::Cinv(int n, std::complex<double>** a)
