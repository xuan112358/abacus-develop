#include "run_pw.h"
#include "src_pw/global.h"
#include "src_io/cal_test.h"
#include "src_io/winput.h"
#include "src_io/optical.h"
#include "src_io/numerical_basis.h"
#include "src_io/numerical_descriptor.h"
#include "src_io/print_info.h"
#include "src_ions/Cell_PW.h"
#include "src_pw/run_md_pw.h"

Run_pw::Run_pw(){}
Run_pw::~Run_pw(){}

void Run_pw::plane_wave_line(ModuleESolver::ESolver *p_esolver)
{
    ModuleBase::TITLE("Run_pw","plane_wave_line");
	ModuleBase::timer::tick("Run_pw","plane_wave_line");

    // Setup the unitcell.
    // improvement: a) separating the first reading of the atom_card and subsequent
    // cell relaxation. b) put GlobalV::NLOCAL and GlobalV::NBANDS as input parameters
#ifdef __LCAO
    GlobalC::ucell.setup_cell( GlobalC::ORB, GlobalV::global_pseudo_dir, GlobalV::global_atom_card, GlobalV::ofs_running);
#else
    GlobalC::ucell.setup_cell( GlobalV::global_pseudo_dir, GlobalV::global_atom_card, GlobalV::ofs_running);
#endif
<<<<<<< HEAD
    //GlobalC::ucell.setup_cell( GlobalV::global_pseudo_dir , GlobalV::global_atom_card , GlobalV::ofs_running, GlobalV::NLOCAL, GlobalV::NBANDS);

    // setup GlobalV::NBANDS 
	// Yu Liu add 2021-07-03
	GlobalC::CHR.cal_nelec();

	if(GlobalC::ucell.atoms[0].xc_func=="HSE"||GlobalC::ucell.atoms[0].xc_func=="PBE0")
	{
		XC_Functional::set_xc_type("pbe");
	}
	else
	{
		XC_Functional::set_xc_type(GlobalC::ucell.atoms[0].xc_func);
	}

    ModuleBase::GlobalFunc::DONE(GlobalV::ofs_running, "SETUP UNITCELL");

    // symmetry analysis should be performed every time the cell is changed
    if (ModuleSymmetry::Symmetry::symm_flag)
    {
        GlobalC::symm.analy_sys(GlobalC::ucell, GlobalV::ofs_running);
        ModuleBase::GlobalFunc::DONE(GlobalV::ofs_running, "SYMMETRY");
    }

    // Setup the k points according to symmetry.
    GlobalC::kv.set( GlobalC::symm, GlobalV::global_kpoint_card, GlobalV::NSPIN, GlobalC::ucell.G, GlobalC::ucell.latvec );
    ModuleBase::GlobalFunc::DONE(GlobalV::ofs_running,"INIT K-POINTS");

    // print information
    // mohan add 2021-01-30
    Print_Info::setup_parameters(GlobalC::ucell, GlobalC::kv);

    // Initalize the plane wave basis set
    GlobalC::pw.gen_pw(GlobalV::ofs_running, GlobalC::ucell, GlobalC::kv);
    ModuleBase::GlobalFunc::DONE(GlobalV::ofs_running,"INIT PLANEWAVE");
    std::cout << " UNIFORM GRID DIM     : " << GlobalC::pw.nx <<" * " << GlobalC::pw.ny <<" * "<< GlobalC::pw.nz << std::endl;
    std::cout << " UNIFORM GRID DIM(BIG): " << GlobalC::pw.nbx <<" * " << GlobalC::pw.nby <<" * "<< GlobalC::pw.nbz << std::endl;
=======
>>>>>>> 1209a0c2

    // mohan add 2010-10-10, just to test the symmetry of a variety
    // of systems.
    if(GlobalV::CALCULATION == "test")
    {
        Cal_Test::test_memory();
        ModuleBase::QUIT();
    }

    //------------------------------------------------------------
    //---------------------Init ESolver-------------------------
    //------------------------------------------------------------
    p_esolver->Init(INPUT, GlobalC::ucell);

    

    if(GlobalV::CALCULATION == "md")
    {
        Run_MD_PW run_md_pw;
        run_md_pw.md_cells_pw(p_esolver);
    }
    else
    {
        Cell_PW cpws;
        cpws.opt_cells_pw(p_esolver);
    }

    // cout<<"cpws SUCCESS"<<endl;


    // caoyu add 2020-11-24, mohan updat 2021-01-03
    if(GlobalV::BASIS_TYPE=="pw" && GlobalV::out_descriptor==1)
    {
        Numerical_Descriptor nc;
        nc.output_descriptor(GlobalC::wf.evc, INPUT.lmax_descriptor);
        ModuleBase::GlobalFunc::DONE(GlobalV::ofs_running,"GENERATE DESCRIPTOR FOR DEEPKS");
    }


    if(GlobalV::BASIS_TYPE=="pw" && winput::out_spillage) //xiaohui add 2013-09-01
    {
        //std::cout << "\n Output Spillage Information : " << std::endl;
        // calculate spillage value.
#ifdef __LCAO
        if ( winput::out_spillage == 3)
        {
            GlobalV::BASIS_TYPE="pw"; 
            std::cout << " NLOCAL = " << GlobalV::NLOCAL << std::endl;

            for (int ik=0; ik<GlobalC::kv.nks; ik++)
            {
                GlobalC::wf.wanf2[ik].create(GlobalV::NLOCAL, GlobalC::wf.npwx);
				if(GlobalV::BASIS_TYPE=="pw")
                {
					std::cout << " ik=" << ik + 1 << std::endl;

                    GlobalV::BASIS_TYPE="lcao_in_pw";
					GlobalC::wf.LCAO_in_pw_k(ik, GlobalC::wf.wanf2[ik]);
                    GlobalV::BASIS_TYPE="pw";
                }
            }

            //Spillage sp;
            //sp.get_both(GlobalV::NBANDS, GlobalV::NLOCAL, GlobalC::wf.wanf2, GlobalC::wf.evc);
        }
#endif

        // output overlap
        if ( winput::out_spillage <= 2 )
        {
            Numerical_Basis numerical_basis;
            numerical_basis.output_overlap(GlobalC::wf.evc);
            ModuleBase::GlobalFunc::DONE(GlobalV::ofs_running,"BASIS OVERLAP (Q and S) GENERATION.");
        }
    }


	if(Optical::opt_epsilon2 && (GlobalV::BASIS_TYPE=="pw" || GlobalV::BASIS_TYPE=="lcao_in_pw"))
	{
		Optical opt;
		opt.cal_epsilon2(GlobalV::NBANDS);
	}

	// compute density of states
	GlobalC::en.perform_dos_pw();

	ModuleBase::timer::tick("Run_pw","plane_wave_line");
    return;
}<|MERGE_RESOLUTION|>--- conflicted
+++ resolved
@@ -25,46 +25,6 @@
 #else
     GlobalC::ucell.setup_cell( GlobalV::global_pseudo_dir, GlobalV::global_atom_card, GlobalV::ofs_running);
 #endif
-<<<<<<< HEAD
-    //GlobalC::ucell.setup_cell( GlobalV::global_pseudo_dir , GlobalV::global_atom_card , GlobalV::ofs_running, GlobalV::NLOCAL, GlobalV::NBANDS);
-
-    // setup GlobalV::NBANDS 
-	// Yu Liu add 2021-07-03
-	GlobalC::CHR.cal_nelec();
-
-	if(GlobalC::ucell.atoms[0].xc_func=="HSE"||GlobalC::ucell.atoms[0].xc_func=="PBE0")
-	{
-		XC_Functional::set_xc_type("pbe");
-	}
-	else
-	{
-		XC_Functional::set_xc_type(GlobalC::ucell.atoms[0].xc_func);
-	}
-
-    ModuleBase::GlobalFunc::DONE(GlobalV::ofs_running, "SETUP UNITCELL");
-
-    // symmetry analysis should be performed every time the cell is changed
-    if (ModuleSymmetry::Symmetry::symm_flag)
-    {
-        GlobalC::symm.analy_sys(GlobalC::ucell, GlobalV::ofs_running);
-        ModuleBase::GlobalFunc::DONE(GlobalV::ofs_running, "SYMMETRY");
-    }
-
-    // Setup the k points according to symmetry.
-    GlobalC::kv.set( GlobalC::symm, GlobalV::global_kpoint_card, GlobalV::NSPIN, GlobalC::ucell.G, GlobalC::ucell.latvec );
-    ModuleBase::GlobalFunc::DONE(GlobalV::ofs_running,"INIT K-POINTS");
-
-    // print information
-    // mohan add 2021-01-30
-    Print_Info::setup_parameters(GlobalC::ucell, GlobalC::kv);
-
-    // Initalize the plane wave basis set
-    GlobalC::pw.gen_pw(GlobalV::ofs_running, GlobalC::ucell, GlobalC::kv);
-    ModuleBase::GlobalFunc::DONE(GlobalV::ofs_running,"INIT PLANEWAVE");
-    std::cout << " UNIFORM GRID DIM     : " << GlobalC::pw.nx <<" * " << GlobalC::pw.ny <<" * "<< GlobalC::pw.nz << std::endl;
-    std::cout << " UNIFORM GRID DIM(BIG): " << GlobalC::pw.nbx <<" * " << GlobalC::pw.nby <<" * "<< GlobalC::pw.nbz << std::endl;
-=======
->>>>>>> 1209a0c2
 
     // mohan add 2010-10-10, just to test the symmetry of a variety
     // of systems.
