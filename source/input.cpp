--- conflicted
+++ resolved
@@ -405,15 +405,12 @@
     restart_load = false;
 
     //==========================================================
-<<<<<<< HEAD
-=======
     // test only
     //==========================================================
     test_just_neighbor = false;
     test_skip_ewald = false;
 
     //==========================================================
->>>>>>> babd7501
     //    DFT+U     Xin Qu added on 2020-10-29
     //==========================================================
     dft_plus_u = false; // 1:DFT+U correction; 0：standard DFT calcullation
@@ -1510,8 +1507,6 @@
         {
             read_value(ifs, cell_factor);
         }
-<<<<<<< HEAD
-=======
         else if (strcmp("test_just_neighbor", word) == 0)
         {
             read_value(ifs, test_just_neighbor);
@@ -1520,7 +1515,6 @@
         {
             read_value(ifs, test_skip_ewald);
         }
->>>>>>> babd7501
         //--------------
         //----------------------------------------------------------------------------------
         //         Xin Qu added on 2020-10-29 for DFT+U
@@ -2223,11 +2217,8 @@
     Parallel_Common::bcast_int(td_vexttype);
     Parallel_Common::bcast_int(td_vextout);
     Parallel_Common::bcast_int(td_dipoleout);
-<<<<<<< HEAD
-=======
     Parallel_Common::bcast_bool(test_just_neighbor);
     Parallel_Common::bcast_bool(test_skip_ewald);
->>>>>>> babd7501
     Parallel_Common::bcast_int(GlobalV::ocp);
     Parallel_Common::bcast_string(GlobalV::ocp_set);
     Parallel_Common::bcast_int(out_mul); // qifeng add 2019/9/10
