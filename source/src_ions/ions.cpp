#include "ions.h"
#include "../src_pw/global.h" // use chr.
#include "../src_io/print_info.h"
#include "variable_cell.h" // mohan add 2021-02-01
#include "src_io/write_wfc_realspace.h"

void Ions::opt_ions_pw(ModuleESolver::ESolver *p_esolver)
{
	ModuleBase::TITLE("Ions","opt_ions_pw");
	ModuleBase::timer::tick("Ions","opt_ions_pw");
	
	if(GlobalV::OUT_LEVEL=="i")
	{
		std::cout << std::setprecision(12);
    	std::cout<< " " << std::setw(7)<< "ISTEP" 
		<<std::setw(5)<< "NE"
		<<std::setw(15)<< "ETOT(eV)"
		<<std::setw(15)<< "EDIFF(eV)"
        <<std::setw(15)<< "MAX_F(eV/A)"
        <<std::setw(15)<< "TRADIUS(Bohr)"
		<<std::setw(8)<< "UPDATE"
		<<std::setw(11)<< "ETIME(MIN)"
		<<std::setw(11)<< "FTIME(MIN)"
        <<std::endl;
	}

	// allocation for ion movement.	
	if(GlobalV::CAL_FORCE)
	{
		IMM.allocate();
		CE.allocate_ions();
	}

	if(GlobalV::CAL_STRESS)                    // pengfei Li 2018-05-14
	{
		LCM.allocate();
	}

    this->istep = 1;
	int force_step = 1;           // pengfei Li 2018-05-14
	int stress_step = 1;
	bool stop= false;
	
    while(istep <= GlobalV::RELAX_NMAX && !stop)
    {
		time_t estart = time(NULL);

		if(GlobalV::OUT_LEVEL=="ie")
		{
			Print_Info::print_screen(stress_step, force_step, istep);
		}

	//----------------------------------------------------------
    // about vdw, jiyy add vdwd3 and linpz add vdwd2
    //----------------------------------------------------------	
        if(INPUT.vdw_method=="d2")
        {
			// setup vdwd2 parameters
			GlobalC::vdwd2_para.initial_parameters(INPUT);
	        GlobalC::vdwd2_para.initset(GlobalC::ucell);
        }
        if(INPUT.vdw_method=="d3_0" || INPUT.vdw_method=="d3_bj")
        {
            GlobalC::vdwd3_para.initial_parameters(INPUT);
        }
		if(GlobalC::vdwd2_para.flag_vdwd2)		//Peize Lin add 2014-04-03, update 2021-03-09
		{
			Vdwd2 vdwd2(GlobalC::ucell,GlobalC::vdwd2_para);
			vdwd2.cal_energy();
			GlobalC::en.evdw = vdwd2.get_energy();
		}
		if(GlobalC::vdwd3_para.flag_vdwd3)		//jiyy add 2019-05-18, update 2021-05-02
		{
			Vdwd3 vdwd3(GlobalC::ucell,GlobalC::vdwd3_para);
			vdwd3.cal_energy();
			GlobalC::en.evdw = vdwd3.get_energy();
		}


		// mohan added eiter to count for the electron iteration number, 2021-01-28
		int eiter=0;		
        if (GlobalV::CALCULATION=="scf" || GlobalV::CALCULATION=="md" || GlobalV::CALCULATION=="relax" || GlobalV::CALCULATION=="cell-relax")  // pengfei 2014-10-13
        {
#ifdef __LCAO
#ifdef __MPI
			if( Exx_Global::Hybrid_Type::No==GlobalC::exx_global.info.hybrid_type  )
			{	
#endif
#endif		
				p_esolver->Run(istep-1,GlobalC::ucell);
<<<<<<< HEAD
				p_esolver->cal_Energy(GlobalC::en);
=======
>>>>>>> dead70cd
				eiter = p_esolver->getniter();
#ifdef __LCAO
#ifdef __MPI
			}
			else if( Exx_Global::Hybrid_Type::Generate_Matrix == GlobalC::exx_global.info.hybrid_type )
			{
				throw std::invalid_argument(ModuleBase::GlobalFunc::TO_STRING(__FILE__)+ModuleBase::GlobalFunc::TO_STRING(__LINE__));
			}
			else	// Peize Lin add 2019-03-09
			{
				if( GlobalC::exx_global.info.separate_loop )
				{
					for( size_t hybrid_step=0; hybrid_step!=GlobalC::exx_global.info.hybrid_step; ++hybrid_step )
					{
						p_esolver->Run(istep-1,GlobalC::ucell);
						eiter += p_esolver->getniter();
						if( elec.iter==1 || hybrid_step==GlobalC::exx_global.info.hybrid_step-1 )		// exx converge
							break;
						XC_Functional::set_xc_type(GlobalC::ucell.atoms[0].xc_func);					
						GlobalC::exx_lip.cal_exx();
					}						
				}
				else
				{
					p_esolver->Run(istep-1,GlobalC::ucell);
					eiter += p_esolver->getniter();
					XC_Functional::set_xc_type(GlobalC::ucell.atoms[0].xc_func);
					p_esolver->Run(istep-1,GlobalC::ucell);
					eiter += p_esolver->getniter();
				}
			}
#endif //__MPI
#endif //__LCAO
        }
        else if(GlobalV::CALCULATION=="nscf")
        {
            elec.non_self_consistent(istep-1);
			eiter = elec.iter;
        }

		if(GlobalC::pot.out_pot == 2)
		{
			std::stringstream ssp;
			std::stringstream ssp_ave;
			ssp << GlobalV::global_out_dir << "ElecStaticPot";
			ssp_ave << GlobalV::global_out_dir << "ElecStaticPot_AVE";
			GlobalC::pot.write_elecstat_pot(ssp.str(), ssp_ave.str()); //output 'Hartree + local pseudopot'
		}

		time_t eend = time(NULL);
		time_t fstart = time(NULL);


        if (GlobalV::CALCULATION=="scf" || GlobalV::CALCULATION=="relax" || GlobalV::CALCULATION=="cell-relax")
        {
			stop = this->after_scf(p_esolver, istep, force_step, stress_step);    // pengfei Li 2018-05-14
		}
		time_t fend = time(NULL);


		if(GlobalV::OUT_LEVEL=="i")
		{
			double etime_min = difftime(eend, estart)/60.0; 
			double ftime_min = difftime(fend, fstart)/60.0; 
			std::stringstream ss;
			ss << GlobalV::RELAX_METHOD << istep;
			
			std::cout << " " << std::setw(7) << ss.str() 
			<< std::setw(5) << eiter 
			<< std::setw(15) << std::setprecision(6) << GlobalC::en.etot * ModuleBase::Ry_to_eV 
			<< std::setw(15) << IMM.get_ediff() * ModuleBase::Ry_to_eV
			<< std::setprecision(3)
			<< std::setw(15) << IMM.get_largest_grad() * ModuleBase::Ry_to_eV / 0.529177
			<< std::setw(15) << IMM.get_trust_radius()
			<< std::setw(8) << IMM.get_update_iter()
			<< std::setprecision(2) << std::setw(11) << etime_min
			<< std::setw(11) << ftime_min << std::endl;
		}

		++istep;

    }

    if(GlobalV::CALCULATION=="scf" || GlobalV::CALCULATION=="relax" || GlobalV::CALCULATION=="cell-relax")
    {
        GlobalV::ofs_running << "\n\n --------------------------------------------" << std::endl;
        GlobalV::ofs_running << std::setprecision(16);
        GlobalV::ofs_running << " !FINAL_ETOT_IS " << GlobalC::en.etot * ModuleBase::Ry_to_eV << " eV" << std::endl; 
        GlobalV::ofs_running << " --------------------------------------------\n\n" << std::endl;
    }


	if(GlobalV::OUT_LEVEL=="i")
	{
		std::cout << " ION DYNAMICS FINISHED :)" << std::endl;
	}

	if(GlobalC::wf.out_wfc_r == 1)				// Peize Lin add 2021.11.21
	{
		Write_Wfc_Realspace::write_wfc_realspace_1(GlobalC::wf.evc, "wfc_realspace", true);
	}	

	ModuleBase::timer::tick("Ions","opt_ions_pw");
    return;
}

bool Ions::after_scf(ModuleESolver::ESolver *p_esolver, const int &istep, int &force_step, int &stress_step)
{
	ModuleBase::TITLE("Ions","after_scf");
	//calculate and gather all parts of total ionic forces
	ModuleBase::matrix force;
	if(GlobalV::CAL_FORCE)
	{
		this->gather_force_pw(p_esolver, force);
	}
	//calculate and gather all parts of stress
	ModuleBase::matrix stress;
	if(GlobalV::CAL_STRESS)
	{
		this->gather_stress_pw(p_esolver, stress);
	}
	//stop in last step
	if(istep==GlobalV::RELAX_NMAX)
	{
		return 1;
	}
	//choose what to do next
	if(GlobalV::CALCULATION!="cell-relax") force_step = istep;
	if(this->if_do_relax()) 
	{
		//do relax calculation and generate next structure 
		bool converged = 0;
		converged = this->do_relax(istep, force_step, force, GlobalC::en.etot);
		if(!converged) 
		{
			this->reset_after_relax(istep);
			return converged;
		}
		else if(GlobalV::CALCULATION!="cell-relax")
		{
			return converged;
		}
	}
	if(this->if_do_cellrelax())
	{
		//do cell relax calculation and generate next structure
		bool converged = 0;
		converged = this->do_cellrelax(stress_step, stress, GlobalC::en.etot);
		if(!converged) this->reset_after_cellrelax(force_step, stress_step);
		return converged;
	}

    return 1;
}
void Ions::gather_force_pw(ModuleESolver::ESolver *p_esolver, ModuleBase::matrix &force)
{
	ModuleBase::TITLE("Ions","gather_force_pw");
	// Forces fcs;
	// fcs.init(force);
	p_esolver->cal_Force(force);
}

void Ions::gather_stress_pw(ModuleESolver::ESolver *p_esolver, ModuleBase::matrix& stress)
{
	ModuleBase::TITLE("Ions","gather_stress_pw");
	//basic stress
	// Stress_PW ss;
	// ss.cal_stress(stress);
	p_esolver->cal_Stress(stress);
	//external stress
	double unit_transform = 0.0;
	unit_transform = ModuleBase::RYDBERG_SI / pow(ModuleBase::BOHR_RADIUS_SI,3) * 1.0e-8;
	double external_stress[3] = {GlobalV::PRESS1,GlobalV::PRESS2,GlobalV::PRESS3};
	for(int i=0;i<3;i++)
	{
		stress(i,i) -= external_stress[i]/unit_transform;
	}
	GlobalV::PRESSURE = (stress(0,0)+stress(1,1)+stress(2,2))/3;
}

bool Ions::if_do_relax()
{
	ModuleBase::TITLE("Ions","if_do_relax");
	if(GlobalV::CALCULATION=="relax"||GlobalV::CALCULATION=="cell-relax")
	{
		if(!GlobalC::ucell.if_atoms_can_move()) 
		{
			ModuleBase::WARNING("Ions","No atom is allowed to move!");
			return 0;
		}
//		if(!IMM.get_converged()) return 1;
		else 
		{
			assert(GlobalV::CAL_FORCE==1);
			return 1;
		}
	}
	else return 0;
}
bool Ions::if_do_cellrelax()
{
	ModuleBase::TITLE("Ions","if_do_cellrelax");
	if(GlobalV::CALCULATION=="cell-relax")
	{
		if(!GlobalC::ucell.if_cell_can_change()) 
		{
			ModuleBase::WARNING("Ions", "Lattice vectors are not allowed to change!");
			return 0;
		}
		else if(GlobalC::ucell.if_atoms_can_move()&&!IMM.get_converged())
		{
			GlobalV::ofs_running<<"Note: Need to wait for atomic relaxation first!";
			return 0;
		}
		else 
		{
			assert(GlobalV::CAL_STRESS==1);
			return 1;
		}
	}
	else return 0;
}
bool Ions::do_relax(const int& istep, int& jstep, const ModuleBase::matrix& ionic_force, const double& total_energy)
{
	ModuleBase::TITLE("Ions","do_relax");
	CE.update_istep(jstep);
	CE.update_all_pos(GlobalC::ucell);
	IMM.cal_movement(istep, jstep, ionic_force, total_energy);
	++jstep;
	return IMM.get_converged();
}
bool Ions::do_cellrelax(const int& istep, const ModuleBase::matrix& stress, const double& total_energy)
{
	ModuleBase::TITLE("Ions","do_cellrelax");
	LCM.cal_lattice_change(istep, stress, total_energy);
    return LCM.get_converged();
}
void Ions::reset_after_relax(const int& istep)
{
	ModuleBase::TITLE("Ions","reset_after_relax");
	GlobalV::ofs_running << " Setup the structure factor in plane wave basis." << std::endl;
	GlobalC::pw.setup_structure_factor();

	GlobalV::ofs_running << " Setup the extrapolated charge." << std::endl;
	// charge extrapolation if istep>0.
	CE.extrapolate_charge();
	CE.save_pos_next(GlobalC::ucell);

	GlobalV::ofs_running << " Setup the Vl+Vh+Vxc according to new structure factor and new charge." << std::endl;
	// calculate the new potential accordint to
	// the new charge density.
	GlobalC::pot.init_pot( istep, GlobalC::pw.strucFac );

	GlobalV::ofs_running << " Setup the new wave functions?" << std::endl;
	//GlobalC::wf.wfcinit();
}
void Ions::reset_after_cellrelax(int& f_step, int& s_step)
{
	ModuleBase::TITLE("Ions","reset_after_cellrelax");
	Variable_Cell::init_after_vc();
	GlobalC::pot.init_pot(s_step, GlobalC::pw.strucFac); //LiuXh add 20180619

	GlobalV::ofs_running << " Setup the new wave functions?" << std::endl; //LiuXh add 20180619
	GlobalC::wf.wfcinit(); //LiuXh add 20180619
	f_step = 1;
	++s_step;
}<|MERGE_RESOLUTION|>--- conflicted
+++ resolved
@@ -88,10 +88,6 @@
 #endif
 #endif		
 				p_esolver->Run(istep-1,GlobalC::ucell);
-<<<<<<< HEAD
-				p_esolver->cal_Energy(GlobalC::en);
-=======
->>>>>>> dead70cd
 				eiter = p_esolver->getniter();
 #ifdef __LCAO
 #ifdef __MPI
