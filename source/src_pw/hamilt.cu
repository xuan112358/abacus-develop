--- conflicted
+++ resolved
@@ -95,16 +95,7 @@
                 int DIM_CG_GPU2 = GlobalC::wf.npwx * GlobalV::NPOL;
                 double *d_precondition;
 
-<<<<<<< HEAD
 				if(GlobalV::NPOL==1) 
-=======
-                // cudaMalloc((void**)&d_wf_evc, NBANDS * DIM_CG_GPU * sizeof(CUFFT_COMPLEX));
-                // cudaMalloc((void**)&d_wf_ekb, NBANDS * sizeof(double));
-                // cudaMalloc((void**)&d_precondition, DIM_CG_GPU * sizeof(double));
-
-                cout << "Do diag begin ... " <<endl;
-				if(GlobalV::NPOL==1)
->>>>>>> ae064610
 				{
 					// cg.diag(wf.evc[ik0], wf.ekb[ik], kv.ngk[ik], wf.npwx,
 					// 	NBANDS, precondition, ETHR,
@@ -118,37 +109,10 @@
                     // cudaMemcpy(d_wf_ekb, wf.ekb[ik], NBANDS * sizeof(double), cudaMemcpyHostToDevice);
                     cudaMemcpy(d_precondition, precondition, DIM_CG_GPU * sizeof(double), cudaMemcpyHostToDevice);
 
-<<<<<<< HEAD
                     cg_gpu.diag(d_wf_evc, d_wf_ekb, DIM_CG_GPU, GlobalC::wf.npwx, 
                         GlobalV::NBANDS, d_precondition, GlobalV::ETHR,
                         GlobalV::DIAGO_CG_MAXITER, reorder, notconv, avg);
 
-=======
-                    // complex<double>* test_cuda = new complex<double>[15];
-                    // cudaMemcpy(test_cuda, d_wf_evc, 15*sizeof(CUFFT_COMPLEX), cudaMemcpyDeviceToHost);
-                    // cout<<"TEST cuda outside..."<<endl;
-                    // for(int i=0;i<15;i++)
-                    // {
-                    //     cout<<test_cuda[i].real()<<" "<<test_cuda[i].imag()<<endl;
-                    // }
-                    // delete [] test_cuda;
-
-                    // do things
-                    cout<<"pass"<<__LINE__<<endl;
-
-                    clock_t test_t1, test_t2;
-
-                    test_t1 = clock();
-                    cg_gpu.diag(d_wf_evc, d_wf_ekb, DIM_CG_GPU, GlobalC::wf.npwx,
-                        GlobalV::NBANDS, d_precondition, GlobalV::ETHR,
-                        GlobalV::DIAGO_CG_MAXITER, reorder, notconv, avg);
-
-
-                    test_t2 = clock();
-                    double total_time = (double)(test_t2 - test_t1) / CLOCKS_PER_SEC;
-                    cout<<"Diago time ... "<<total_time<<endl;
-
->>>>>>> ae064610
                     // to cpu
                     cudaMemcpy(GlobalC::wf.evc[ik0].c, d_wf_evc, GlobalV::NBANDS * GlobalC::wf.npwx * sizeof(CUFFT_COMPLEX), cudaMemcpyDeviceToHost);
                     cudaMemcpy(GlobalC::wf.ekb[ik], d_wf_ekb, GlobalV::NBANDS * sizeof(double), cudaMemcpyDeviceToHost);
@@ -176,13 +140,8 @@
                     // do things
                     // clock_t test_t1, test_t2;
 
-<<<<<<< HEAD
                     // test_t1 = clock();
                     cg_gpu.diag(d_wf_evc, d_wf_ekb, DIM_CG_GPU2, DIM_CG_GPU2, 
-=======
-                    test_t1 = clock();
-                    cg_gpu.diag(d_wf_evc, d_wf_ekb, DIM_CG_GPU2, DIM_CG_GPU2,
->>>>>>> ae064610
                         GlobalV::NBANDS, d_precondition, GlobalV::ETHR,
                         GlobalV::DIAGO_CG_MAXITER, reorder, notconv, avg);
 
