--- conflicted
+++ resolved
@@ -238,13 +238,8 @@
     }
 
     std::complex<double> *work = new std::complex<double>[lwork];
-<<<<<<< HEAD
-	ZEROS(work, lwork);
-
-=======
 	ModuleBase::GlobalFunc::ZEROS(work, lwork);
 	
->>>>>>> df588d58
     //=====================================================================
     // input s and (see below) h are copied so that they are not destroyed
     //=====================================================================
