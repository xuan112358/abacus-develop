#include "xc_functional.h"
#include "xc_type.h"
#include "global.h"
#include "myfunc.h"
#include "../module_base/global_function.h"
#include <stdexcept>

XC_Functional::XC_Functional(){}

XC_Functional::~XC_Functional(){}

void XC_Functional::xc(const double &rho, double &ex, double &ec, double &vx, double &vc)
{
	double small = 1.e-10;
	double third = 1.0 / 3.0;
	double pi34 = 0.6203504908994e0 ; // pi34=(3/4pi)^(1/3)
	double rs;

	if(rho <= small)
	{
		ex = ec = vx = vc = 0.00; 
		return;
	}
	else
	{
		rs = pi34 / std::pow(rho, third);
	}

	// Exchange:
	// "nox"    none                           iexch=0
	// "sla"    Slater (alpha=2/3)             iexch=1 (default)
	// "sl1"    Slater (alpha=1.0)             iexch=2
	// "rxc"    Relativistic Slater            iexch=3
	// "oep"    Optimized Effective Potential  iexch=4
	// "hf"     Hartree-Fock                   iexch=5
	// "pb0x"   PBE0 (Slater*0.75+HF*0.25)     iexch=6
	// "b3lp"   B3LYP(Slater*0.80+HF*0.20)     iexch=7
	// "kzk"    Finite-size corrections        iexch=8
	// "hsex"   HSE06                          iexch=9

	// Correlation:
	// "noc"    none                           icorr=0
	// "pz"     Perdew-Zunger                  icorr=1 (default)
	// "vwn"    Vosko-Wilk-Nusair              icorr=2
	// "lyp"    Lee-Yang-Parr                  icorr=3
	// "pw"     Perdew-Wang                    icorr=4
	// "wig"    Wigner                         icorr=5
	// "hl"     Hedin-Lunqvist                 icorr=6
	// "obz"    Ortiz-Ballone form for PZ      icorr=7
	// "obw"    Ortiz-Ballone form for PW      icorr=8
	// "gl"     Gunnarson-Lunqvist             icorr=9
	// "b3lp"   B3LYP (same as "vwn")          icorr=10
	// "kzk"    Finite-size corrections        icorr=11

	// Gradient Correction on Exchange:
	// "nogx"   none                           igcx =0 (default)
	// "b88"    Becke88 (beta=0.0042)          igcx =1
	// "ggx"    Perdew-Wang 91                 igcx =2
	// "pbx"    Perdew-Burke-Ernzenhof exch    igcx =3
	// "rpb"    revised PBE by Zhang-Yang      igcx =4
	// "hcth"   Cambridge exch, Handy et al    igcx =5
	// "optx"   Handy's exchange functional    igcx =6
	// "meta"   TPSS meta-gga                  igcx =7
	// "pb0x"   PBE0 (PBE exchange*0.75)       igcx =8
	// "b3lp"   B3LYP (Becke88*0.72)           igcx =9
	// "psx"    PBEsol exchange                igcx =10
	// "wcx"    Wu-Cohen                       igcx =11
	// "hsex"   HSE06                          igcx =12
	// "scan"	SCAN						   igcx =13
	
	// Gradient Correction on Correlation:
	// "nogc"   none                           igcc =0 (default)
	// "p86"    Perdew86                       igcc =1
	// "ggc"    Perdew-Wang 91 corr.           igcc =2
	// "blyp"   Lee-Yang-Parr                  igcc =3
	// "pbc"    Perdew-Burke-Ernzenhof corr    igcc =4
	// "hcth"   Cambridge corr, Handy et al    igcc =5
	// "meta"   TPSS meta-gga                  igcc =6
	// "b3lp"   B3LYP (Lee-Yang-Parr*0.81)     igcc =7
	// "psc"    PBEsol corr                    igcc =8
	// "scan"   SCAN						   igcx =9

	// Special cases (dft_shortname):
	// "bp"    = "b88+p86"           = Becke-Perdew grad.corr.
	// "pw91"  = "pw +ggx+ggc"       = PW91 (aka GGA)
	// "blyp"  = "sla+b88+lyp+blyp"  = BLYP
	// "pbe"   = "sla+pw+pbx+pbc"    = PBE
	// "revpbe"= "sla+pw+rpb+pbc"    = revPBE (Zhang-Yang)
	// "pbesol"= "sla+pw+psx+psc"    = PBEsol
	// "hcth"  = "nox+noc+hcth+hcth" = HCTH/120
	// "olyp"  = "nox+lyp+optx+blyp"!!! UNTESTED !!!
	// "tpss"  = "sla+pw+meta+meta"  = TPSS Meta-GGA
	// "wc"    = "sla+pw+wcx+pbc"    = Wu-Cohen
	// "pbe0"  = "pb0x+pw+pb0x+pbc"  = PBE0
	// "b3lyp" = "b3lp+vwn+b3lp+b3lp"= B3LYP
	// "hse"   = "hsex+pw+hsex+pbc"  = HSE

	// References:
	//              pz      J.P.Perdew and A.Zunger, PRB 23, 5048 (1981)
	//              vwn     S.H.Vosko, L.Wilk, M.Nusair, Can.J.Phys. 58,1200(1980)
	//				wig		E.P.Wigner, Trans. Faraday Soc. 34, 67 (1938)
	//				hl		L.Hedin and B.I.Lundqvist, J. Phys. C4, 2064 (1971)
	//				gl		O.Gunnarsson and B.I.Lundqvist, PRB 13, 4274 (1976)
	//              pw      J.P.Perdew and Y.Wang, PRB 45, 13244 (1992)
	//              obpz    G.Ortiz and P.Ballone, PRB 50, 1391 (1994)
	//              obpw    as above
	//              b88     A.D.Becke, PRA 38, 3098 (1988)
	//              p86     J.P.Perdew, PRB 33, 8822 (1986)
	//              pbe     J.P.Perdew, K.Burke, M.Ernzerhof, PRL 77, 3865 (1996)
	//              pw91    J.P.Perdew and Y. Wang, PRB 46, 6671 (1992)
	//              blyp    C.Lee, W.Yang, R.G.Parr, PRB 37, 785 (1988)
	//              hcth    Handy et al, JCP 109, 6264 (1998)
	//              olyp    Handy et al, JCP 116, 5411 (2002)
	//              revPBE  Zhang and Yang, PRL 80, 890 (1998)
	//				meta    J.Tao, J.P.Perdew, V.N.Staroverov, G.E. Scuseria,PRL 91, 146401 (2003)
	//				kzk     H.Kwee, S. Zhang, H. Krakauer, PRL 100, 126404 (2008)
	//				pbe0    J.P.Perdew, M. Ernzerhof, K.Burke, JCP 105, 9982 (1996)
	//				b3lyp   P.J. Stephens,F.J. Devlin,C.F. Chabalowski,M.J. Frisch J.Phys.Chem 98, 11623 (1994)
	//				pbesol	J.P. Perdew et al., PRL 100, 136406 (2008)
	//				wc		Z. Wu and R. E. Cohen, PRB 73, 235116 (2006)
	//              hse     Paier J, Marsman M, Hummer K, et al, JPC 124(15): 154709 (2006)
	//std::cout << " " << GlobalC::xcf.iexch_now << " " << GlobalC::xcf.icorr_now << " " << GlobalC::xcf.igcx_now << " " << GlobalC::xcf.igcc_now << std::endl;

	switch(GlobalC::xcf.iexch_now)
	{
		case 1:
			XC_Functional::slater(rs, ex, vx);break;
		case 2:
			XC_Functional::slater1(rs, ex, vx);break;
		case 3:
			XC_Functional::slater_rxc(rs, ex, vx);break;
		case 6:
			XC_Functional::slater(rs, ex, vx);
			ex = 0.75 * ex;
			vx = 0.75 * vx;
			break;
		case 9:
			throw std::domain_error("HSE unfinished in "+TO_STRING(__FILE__)+" line "+TO_STRING(__LINE__));
			break;
		default:
			ex = vx = 0.0;
	}
	
	switch(GlobalC::xcf.icorr_now)
	{
		case 1:
			XC_Functional::pz(rs, 0, ec, vc);break;
		case 2:
			XC_Functional::vwn(rs, ec, vc);break;
		case 3:
			XC_Functional::lyp(rs, ec, vc);break;
		case 4:
			// mohan note: 0 is correct!
			XC_Functional::pw(rs, 0, ec, vc);break;
		case 5:
			XC_Functional::wigner(rs, ec, vc);break;
		case 6:
			XC_Functional::hl(rs, ec, vc);break;
		case 7:
			XC_Functional::pz(rs, 1, ec, vc);break;
		case 8:
			XC_Functional::pw(rs, 1, ec, vc);break;
		case 9:
			XC_Functional::gl(rs, ec, vc);break;
		default:
			ex = vc = 0.0;
	}

	return;
}

void XC_Functional::xc_spin(const double &rho, const double &zeta,
		double &ex, double &ec,
		double &vxup, double &vxdw,
		double &vcup, double &vcdw)
{
	static const double small = 1.e-10;
	if (rho <= small)
	{
		ex = ec = vxup = vxdw = vcup = vcdw = 0.0;
		return;
	}

	static const double third = 1.0 / 3.0;
	static const double pi34 = 0.62035049089940; 

	const double rs = pi34 / pow(rho, third);//wigner_sitz_radius;

//	std::cout << " GlobalC::xcf.iexch_now=" << GlobalC::xcf.iexch_now << std::endl;
//	std::cout << " GlobalC::xcf.icorr_now=" << GlobalC::xcf.icorr_now << std::endl;

	switch(GlobalC::xcf.iexch_now)
	{
		case 1:
			XC_Functional::slater_spin(rho, zeta, ex, vxup, vxdw);	break;
		case 2:
			XC_Functional::slater1_spin(rho, zeta, ex, vxup, vxdw);	break;
		case 3:
			XC_Functional::slater_rxc_spin(rho, zeta, ex, vxup, vxdw);	break;
		case 6:
			XC_Functional::slater_spin(rho, zeta, ex, vxup, vxdw);
			ex = 0.75 * ex;
			vxup = 0.75 * vxup;
			vxdw = 0.75 * vxdw;
			break;
		case 9:
			throw std::domain_error("HSE unfinished in "+TO_STRING(__FILE__)+" line "+TO_STRING(__LINE__));	break;
		default:
			ex = vxup = vxdw =0.0;
	}

	switch(GlobalC::xcf.icorr_now)
	{
		case 0:
		ec = vcup = vcdw = 0.0; break;
		case 1:
		XC_Functional::pz_spin(rs, zeta, ec, vcup, vcdw); break;
		case 4: //mohan fix bug 2012-05-28, case 2 to 4.
		XC_Functional::pw_spin(rs, zeta, ec, vcup, vcdw); break;
		default:
		WARNING_QUIT("XC_Functional::xc_spin", "GlobalC::xcf.icorr_now wrong!");
	}

	return;
}

//Slater exchange with alpha=2/3
void XC_Functional::slater(const double &rs, double &ex, double &vx)
{
	// f = -9/8*(3/2pi)^(2/3)
	const double f = -0.687247939924714e0;
	const double alpha = 2.00 / 3.00;
	ex = f * alpha / rs;
	vx = 4.0 / 3.0 * f * alpha / rs;
	return;
}

// Slater exchange with alpha=2/3, spin-polarized case
void XC_Functional::slater_spin( const double &rho, const double &zeta, 
		double &ex, double &vxup, double &vxdw)
{
    const double f = - 1.107838149573033610;
    const double alpha = 2.00 / 3.00;
    // f = -9/8*(3/pi)^(1/3)
    const double third = 1.0 / 3.0;
    const double p43 = 4.0 / 3.0;

    double rho13 = pow(((1.0 + zeta) * rho) , third);
    double exup = f * alpha * rho13;
    vxup = p43 * f * alpha * rho13;
    rho13 = pow(((1.0 - zeta) * rho) , third);
    double exdw = f * alpha * rho13;
    vxdw = p43 * f * alpha * rho13;
    ex = 0.50 * ((1.0 + zeta) * exup + (1.0 - zeta) * exdw);

    return;
}


//Slater exchange with alpha=1, corresponding to -1.374/r_s Ry
//used to recover old results
void XC_Functional::slater1(const double &rs, double &ex, double &vx)
{
	const double f = -0.687247939924714e0;
	const double alpha = 1.0;
	ex = f * alpha / rs;
	vx = 4.0 / 3.0 * f * alpha / rs;
	return;
}


// Slater exchange with alpha=2/3, spin-polarized case
void XC_Functional::slater1_spin( const double &rho, const double &zeta, double &ex, double &vxup, double &vxdw)
{
    const double f = - 1.107838149573033610;
	const double alpha = 1.00;
	const double third = 1.0 / 3.0;
	const double p43 = 4.0 / 3.0;
    // f = -9/8*(3/pi)^(1/3)

    double rho13 = pow(((1.0 + zeta) * rho) , third);
    double exup = f * alpha * rho13;
    vxup = p43 * f * alpha * rho13;
    rho13 = pow(((1.0 - zeta) * rho) , third);
    double exdw = f * alpha * rho13;
    vxdw = p43 * f * alpha * rho13;
    ex = 0.50 * ((1.0 + zeta) * exup + (1.0 - zeta) * exdw);

    return;
} // end subroutine slater1_spin


// Slater exchange with alpha=2/3 and Relativistic exchange
void XC_Functional::slater_rxc(const double &rs, double &ex, double &vx)
{
	static const double pi = 3.14159265358979;
    const double trd = 1.0 / 3.0;
    //const double ftrd = 4.0 / 3.0;
    //const double tftm = pow(2.0, ftrd) - 2.0;
    const double a0 = pow((4.0 / (9.0 * pi)), trd);
    // X-alpha parameter:
    const double alp = 2 * trd;

    double vxp = -3 * alp / (2 * pi * a0 * rs);
    double exp = 3 * vxp / 4;
    const double beta = 0.014 / rs;
    const double sb = sqrt(1 + beta * beta);
    const double alb = log(beta + sb);
    vxp = vxp * (-0.5 + 1.5 * alb / (beta * sb));
    double x = (beta * sb - alb) / (beta * beta);
    exp = exp * (1.0 - 1.5 * x * x);
    vx = vxp;
    ex = exp;
	return;	
}

// Slater exchange with alpha=2/3, relativistic exchange case
void XC_Functional::slater_rxc_spin( const double &rho, const double &z, 
		double &ex, double &vxup, double &vxdw)
{
    if (rho <= 0.0)
    {
        ex = vxup = vxdw = 0.0;
        return;
    }

	const double pi = 3.141592653589790;

	const double trd = 1.0 / 3.0;
	const double ftrd = 4.0 / 3.0;
	double tftm = pow(2.0, ftrd) - 2;
	double a0 = pow((4 / (9 * pi)), trd);

	double alp = 2 * trd;

	double fz = (pow((1 + z), ftrd) + pow((1 - z), ftrd) - 2) / tftm;
	double fzp = ftrd * (pow((1 + z), trd) - pow((1 - z), trd)) / tftm;

    double rs = pow((3 / (4 * pi * rho)), trd);
    double vxp = -3 * alp / (2 * pi * a0 * rs);
    double exp = 3 * vxp / 4;

    double beta = 0.014 / rs;
    double sb = sqrt(1 + beta * beta);
    double alb = log(beta + sb);
    vxp = vxp * (-0.5 + 1.5 * alb / (beta * sb));
    exp = exp * (1.0- 1.5*( (beta*sb-alb) / (beta*beta) )
			        * 1.5*( (beta*sb-alb) / (beta*beta) ));

    double x = (beta * sb - alb) / (beta * beta);

    exp = exp * (1.0 - 1.5 * x * x);

    double vxf = pow(2.0, trd) * vxp;

    double exf = pow(2.0, trd) * exp;

    vxup  = vxp + fz * (vxf - vxp) + (1 - z) * fzp * (exf - exp);

    vxdw  = vxp + fz * (vxf - vxp) - (1 + z) * fzp * (exf - exp);

    ex    = exp + fz * (exf - exp);

    return;
}

//LDA parameterization form Monte Carlo data
//iflag=0: J.P. Perdew and A. Zunger, PRB 23, 5048 (1981)
//iflag=1: G. Ortiz and P. Ballone, PRB 50, 1391 (1994)
void XC_Functional::pz(const double &rs, const int &iflag, double &ec, double &vc)
{
//	TITLE("XC_Functional","pz");
	const double a[2] = {0.0311, 0.031091};
    const double b[2] = { -0.048, -0.046644 };
    const double c[2] = { 0.0020, 0.00419 };
    const double d[2] = { -0.0116, -0.00983 };
    const double gc[2] = { -0.1423, -0.103756};
    const double b1[2] = { 1.0529, 0.56371 };
    const double b2[2] = { 0.3334, 0.27358 };

    if (rs < 1.0)
    {
        // high density formula
        const double lnrs = log(rs);
        ec = a [iflag] * lnrs + b [iflag] + c [iflag] * rs * lnrs + d [iflag] * rs;
        vc = a [iflag] * lnrs + (b [iflag] - a [iflag] / 3.0) + 2.0 /
             3.0 * c [iflag] * rs * lnrs + (2.0 * d [iflag] - c [iflag])
             / 3.0 * rs;
    }
    else
    {
        // interpolation formula
        const double rs12 = sqrt(rs);
        const double ox = 1.0 + b1 [iflag] * rs12 + b2 [iflag] * rs;
        const double dox = 1.0 + 7.0 / 6.0 * b1 [iflag] * rs12 + 4.0 / 3.0 *
              b2 [iflag] * rs;
        ec = gc [iflag] / ox;
        vc = ec * dox / ox;
    }
    return;
}

// J.P. Perdew and Y. Wang, PRB 45, 13244 (1992)
void XC_Functional::pz_spin( const double &rs, const double &zeta, 
	double &ec, double &vcup, double &vcdw)
{
//	TITLE("XC_Functional","pz_spin");
	double ecu, vcu, ecp, vcp ;
    static const double p43 = 4.00 / 3.0;
    static const double third = 1.0 / 3.0;

    // unpolarized part (Perdew-Zunger formula)
    XC_Functional::pz(rs, 0, ecu, vcu);

    // polarization contribution
	XC_Functional::pz_polarized(rs, ecp, vcp);

    double fz = (pow((1.00 + zeta) , p43) + pow((1.0 - zeta) , p43) - 2.0) /
         (pow(2.0 , p43) - 2.0);
    double dfz = p43 * (pow((1.00 + zeta) , third) - pow((1.0 - zeta) , third))
          / (pow(2.0, p43) - 2.0);

	//correlation energy
    ec = ecu + fz * (ecp - ecu);
	
	// spin up correlation potential
    vcup = vcu + fz * (vcp - vcu) + (ecp - ecu) * dfz * (1.0 - zeta);
	// spin down correlation potential
    vcdw = vcu + fz * (vcp - vcu) + (ecp - ecu) * dfz * (- 1.0 - zeta);

    return;
}

// J.P. Perdew and A. Zunger, PRB 23, 5048 (1981)
void XC_Functional::pz_polarized( const double &rs, double &ec, double &vc)
{
//	TITLE("XC_Functional","pz_polarized");
	static const double a = 0.015550;
	static const double b = -0.02690;
	static const double c = 0.00070;
	static const double d = -0.00480;
	static const double gc = -0.08430;
	static const double b1 = 1.39810;
	static const double b2 = 0.26110;
	
	if (rs < 1.00)
	{
		double lnrs = log(rs);
		ec = a * lnrs + b + c * rs * lnrs + d * rs;
		vc = a * lnrs + (b - a / 3.0) + 2.0 / 3.0 * c * rs * lnrs +
			(2.0 * d - c) / 3.0 * rs;
	}
	else
	{
		// interpolation formula
		double rs12 = sqrt(rs);
		double ox = 1.0 + b1 * rs12 + b2 * rs;
		double dox = 1.0 + 7.0 / 6.0 * b1 * rs12 + 4.0 / 3.0 * b2 * rs;
		ec = gc / ox;
		vc = ec * dox / ox;
	}
	return;
}

// S.H. Vosko, L. Wilk, and M. Nusair, Can. J. Phys. 58, 1200 (1980)
void XC_Functional::vwn(const double &rs, double &ec, double &vc)
{
    const double a = 0.0310907;
    const double b = 3.72744;
    const double c = 12.9352;
    const double x0 = -0.10498;
    double q, f1, f2, f3, rs12, fx, qx, tx, tt;

    q = sqrt(4.0 * c - b * b);
    f1 = 2.0 * b / q;
    f2 = b * x0 / (x0 * x0 + b * x0 + c);
    f3 = 2.0 * (2.0 * x0 + b) / q;
    rs12 = sqrt(rs);
    fx = rs + b * rs12 + c;
    qx = atan(q / (2.0 * rs12 + b));

    double x;
    x = (rs12 - x0);
    ec = a * (log(rs / fx) + f1 * qx - f2 * (log((x * x) /
              fx) + f3 * qx));
    tx = 2.0 * rs12 + b;
    tt = tx * tx + q * q;

    vc = ec - rs12 * a / 6.0 * (2.0 / rs12 - tx / fx - 4.0 * b /
	tt - f2 * (2.0 / (rs12 - x0) - tx / fx - 4.0 * (2.0 * x0 + b)/ tt));

    return;
}

// C. Lee, W. Yang, and R.G. Parr, PRB 37, 785 (1988)
// LDA part only
void XC_Functional::lyp(const double &rs, double &ec, double &vc)
{
    const double a = 0.04918e0;
    const double b = 0.1320 * 2.87123400018819108e0;
    // pi43 = (4pi/3)^(1/3)
    const double pi43 = 1.61199195401647e0;
    const double c = 0.2533e0 * pi43;
    const double d = 0.349e0 * pi43;
    double ecrs, ox;

    ecrs = b * exp(- c * rs);
    ox = 1.0 / (1.0 + d * rs);
    ec = - a * ox * (1.0 + ecrs);
    vc = ec - rs / 3.0 * a * ox * (d * ox + ecrs * (d * ox + c));

    return;
}

void XC_Functional::pw(const double &rs, const int &iflag, double &ec, double &vc)
{
    const double a = 0.0310910;
    const double b1 = 7.59570;
    const double b2 = 3.58760;
    const double c0 = a;
    const double c1 = 0.0466440;
    const double c2 = 0.006640;
    const double c3 = 0.010430;
    const double d0 = 0.43350;
    const double d1 = 1.44080;
    double lnrs, rs12, rs32, rs2, om, dom, olog;
    double a1[2] = { 0.213700, 0.0264810 };
	double b3[2] = { 1.63820, -0.466470 };
	double b4[2] = { 0.492940, 0.133540 };

	// high- and low-density formulae implemented but not used in PW case
	// (reason: inconsistencies in PBE/PW91 functionals)
	
   	if (rs < 1 && iflag == 1)
    {
        // high density formula
        lnrs = log(rs);
        ec = c0 * lnrs - c1 + c2 * rs * lnrs - c3 * rs;
        vc = c0 * lnrs - (c1 + c0 / 3.0) + 2.0 / 3.0 * c2 * rs *
             lnrs - (2.0 * c3 + c2) / 3.0 * rs;
    }
    else if (rs > 100.0 && iflag == 1)
    {
        // low density formula
        ec = - d0 / rs + d1 / pow(rs, 1.50);
        vc = - 4.0 / 3.0 * d0 / rs + 1.50 * d1 / pow(rs, 1.50);
    }
    else
    {
        // interpolation formula
        rs12 = sqrt(rs);
        rs32 = rs * rs12;
        rs2 = rs * rs;
        om = 2.0 * a * (b1 * rs12 + b2 * rs + b3 [iflag] * rs32 + b4 [
                            iflag] * rs2);
        dom = 2.0 * a * (0.50 * b1 * rs12 + b2 * rs + 1.50 * b3 [
                             iflag] * rs32 + 2.0 * b4 [iflag] * rs2);
        olog = log(1.0 + 1.0 / om);
        ec = - 2.0 * a * (1.0 + a1 [iflag] * rs) * olog;
        vc = - 2.0 * a * (1.0 + 2.0 / 3.0 * a1 [iflag] * rs)
             * olog - 2.0 / 3.0 * a * (1.0 + a1 [iflag] * rs) * dom /
             (om * (om + 1.0));
    }
	return;
}

// J.P. Perdew and Y. Wang, PRB 45, 13244 (1992)
void XC_Functional::pw_spin( const double &rs, const double &zeta, 
		double &ec, double &vcup, double &vcdw)
{
	const double a = 0.0310910;
    const double a1 = 0.213700;
    const double b1 = 7.59570;
    const double b2 = 3.58760;
    const double b3 = 1.63820;
    const double b4 = 0.492940;
    //const double c0 = a;
    //const double c1 = 0.0466440;
    //const double c2 = 0.006640;
    //const double c3 = 0.010430;
    //const double d0 = 0.43350;
    //const double d1 = 1.44080;
	// polarized parameters
    const double ap = 0.0155450;
    const double a1p = 0.205480;
    const double b1p = 14.11890;
    const double b2p = 6.19770;
    const double b3p = 3.36620;
    const double b4p = 0.625170;
    //const double c0p = ap;
    //const double c1p = 0.0255990;
    //const double c2p = 0.003190;
    //const double c3p = 0.003840;
    //const double d0p = 0.32870;
    //const double d1p = 1.76970;
	// antiferro
    const double aa = 0.0168870;
    const double a1a = 0.111250;
    const double b1a = 10.3570;
    const double b2a = 3.62310;
    const double b3a = 0.880260;
    const double b4a = 0.496710;
    //const double c0a = aa;
    //const double c1a = 0.0354750;
    //const double c2a = 0.001880;
    //const double c3a = 0.005210;
    //const double d0a = 0.22400;
    //const double d1a = 0.39690;

	const double fz0 = 1.7099210;
	double rs12, rs32, rs2, zeta2, zeta3, zeta4, fz, dfz;
	double om, dom, olog, epwc, vpwc;
    double omp, domp, ologp, epwcp, vpwcp;
    double oma, doma, ologa, alpha, vpwca;

	//     if(rs.lt.0.5d0) then
    // high density formula (not implemented)
    //
    //     else if(rs.gt.100.d0) then
    // low density formula  (not implemented)
    //
    //     else
    // interpolation formula
    zeta2 = zeta * zeta;
    zeta3 = zeta2 * zeta;
    zeta4 = zeta3 * zeta;
    rs12 = sqrt(rs);
    rs32 = rs * rs12;
    rs2 = rs * rs;
    // unpolarised
    om = 2.0 * a * (b1 * rs12 + b2 * rs + b3 * rs32 + b4 * rs2);
    dom = 2.0 * a * (0.50 * b1 * rs12 + b2 * rs + 1.50 * b3 * rs32
                     + 2.0 * b4 * rs2);
    olog = log(1.0 + 1.00 / om);
    epwc = - 2.0 * a * (1.0 + a1 * rs) * olog;
    vpwc = - 2.0 * a * (1.0 + 2.0 / 3.0 * a1 * rs) * olog - 2.0 /
           3.0 * a * (1.0 + a1 * rs) * dom / (om * (om + 1.0));
    // polarized
    omp = 2.0 * ap * (b1p * rs12 + b2p * rs + b3p * rs32 + b4p * rs2);
    domp = 2.0 * ap * (0.50 * b1p * rs12 + b2p * rs + 1.50 * b3p *
                       rs32 + 2.0 * b4p * rs2);
    ologp = log(1.0 + 1.00 / omp);
    epwcp = - 2.0 * ap * (1.0 + a1p * rs) * ologp;
    vpwcp = - 2.0 * ap * (1.0 + 2.0 / 3.0 * a1p * rs) * ologp -
            2.0 / 3.0 * ap * (1.0 + a1p * rs) * domp / (omp * (omp + 1.0));
    // antiferro
    oma = 2.0 * aa * (b1a * rs12 + b2a * rs + b3a * rs32 + b4a * rs2);
    doma = 2.0 * aa * (0.50 * b1a * rs12 + b2a * rs + 1.50 * b3a *
                       rs32 + 2.0 * b4a * rs2);
    ologa = log(1.0 + 1.00 / oma);
    alpha = 2.0 * aa * (1.0 + a1a * rs) * ologa;
    vpwca = + 2.0 * aa * (1.0 + 2.0 / 3.0 * a1a * rs) * ologa +
            2.0 / 3.0 * aa * (1.0 + a1a * rs) * doma / (oma * (oma + 1.0));

	fz = (pow((1.0 + zeta) , (4.0 / 3.0)) + pow((1.0 - zeta) , (4.0 /
            3.0)) - 2.0) / (pow(2.0, (4.0 / 3.0)) - 2.0);
    dfz = (pow((1.0 + zeta) , (1.0 / 3.0)) - pow((1.0 - zeta) , (1.0 /
            3.0))) * 4.0 / (3.0 * (pow(2.0 , (4.0 / 3.0)) - 2.0));

    ec = epwc + alpha * fz * (1.0 - zeta4) / fz0 + (epwcp - epwc)
         * fz * zeta4;

    vcup = vpwc + vpwca * fz * (1.0 - zeta4) / fz0 
	+ (vpwcp - vpwc) * fz * zeta4 
	+ (alpha / fz0 * (dfz * (1.0 - zeta4) - 4.0 * fz * zeta3) 
	+ (epwcp - epwc) * (dfz * zeta4 + 4.0 * fz * zeta3)) * (1.0 - zeta);

    vcdw = vpwc + vpwca * fz * (1.0 - zeta4) / fz0 
	+ (vpwcp - vpwc) * fz * zeta4 
	- (alpha / fz0 * (dfz * (1.0 - zeta4) - 4.0 * fz * zeta3) 
	+ (epwcp - epwc) * (dfz * zeta4 + 4.0 * fz * zeta3)) * (1.0 + zeta);
	return;
}

void XC_Functional::wigner( const double &rs, double &ec, double &vc)
{
    const double pi34 = 0.6203504908994e0;
    // pi34=(3/4pi)^(1/3), rho13=rho^(1/3)

	double rho13 = pi34 / rs;
    double x = 1.0 + 12.570 * rho13;
    vc = - rho13 * ((0.9436560 + 8.89630 * rho13) / (x * x));
    ec = - 0.7380 * rho13 * (0.9590 / (1.0 + 12.570 * rho13));
    return;
}

// L. Hedin and  B.I. Lundqvist,  J. Phys. C 4, 2064 (1971)
void XC_Functional::hl( const double &rs, double &ec, double &vc)
{
    double a, x;
    a = log(1.00 + 21.0 / rs);
    x = rs / 21.00;
    ec = a + (pow(x, 3) * a - x * x) + x / 2.0 - 1.00 / 3.00;
    ec = - 0.02250 * ec;
    vc = - 0.02250 * a;
    return;
}

// O. Gunnarsson and B. I. Lundqvist, PRB 13, 4274 (1976)
void XC_Functional::gl( const double &rs, double &ec, double &vc)
{
    const double c = 0.0333;
    const double r = 11.4;
    // c=0.0203, r=15.9 for the paramagnetic case
    double x = rs / r;
    vc = - c * log(1.0 + 1.0 / x);
    ec = - c * ((1.0 + pow(x, 3)) * log(1.0 + 1.0 / x) - 1.00 /
                3.00 + x * (0.50 - x));
	return;	
}


void XC_Functional::pbex(const double &rho, const double &grho, const int &iflag, 
double &sx, double &v1x, double &v2x)
{
    // PBE exchange (without Slater exchange):
    // iflag=0  J.P.Perdew, K.Burke, M.Ernzerhof, PRL 77, 3865 (1996)
    // iflag=1  "revised' PBE: Y. Zhang et al., PRL 80, 890 (1998)

    // input: charge and squared gradient
    // output: energy
    // output: potential
    // (3*pi2*|rho|)^(1/3)
    // |grho|
    // |grho|/(2*kf*|rho|)
    // s^2
    // n*ds/dn
    // n*ds/d(gn)
    // exchange energy LDA part
    // exchange energy gradient part
    
	// numerical coefficients (NB: c2=(3 pi^2)^(1/3) )
    const double third = 1.0 / 3.0;
    const double c1 = 0.750 / PI;
    const double c2 = 3.0936677262801360;
    const double c5 = 4.0 * third;
    // parameters of the functional
    double k[3] = { 0.8040, 1.24500, 0.8040 };
    const double mu[3] = {0.2195149727645171, 0.2195149727645171, 0.12345679012345679012} ;//modified by zhengdy, to ensure the same parameters with another dft code.

    const double agrho = sqrt(grho);
    const double kf = c2 * pow(rho, third);
    const double dsg = 0.50 / kf;
    const double s1 = agrho * dsg / rho;
    const double s2 = s1 * s1;
    const double ds = - c5 * s1;

    // Energy
    const double f1 = s2 * mu[iflag] / k [iflag];
    const double f2 = 1.0 + f1;
    const double f3 = k [iflag] / f2;
    const double fx = k [iflag] - f3;
    const double exunif = - c1 * kf;
    sx = exunif * fx;

    // Potential
    const double dxunif = exunif * third;
    const double dfx1 = f2 * f2;
    const double dfx = 2.0 * mu[iflag] * s1 / dfx1;
    
	v1x = sx + dxunif * fx + exunif * dfx * ds;
    v2x = exunif * dfx * dsg / agrho;
    sx = sx * rho;

	return;
}


void XC_Functional::pbec(const double &rho, const double &grho, const int &iflag, double &sc, double &v1c, double &v2c)
{
	// PBE correlation (without LDA part)
	// iflag=0: J.P.Perdew, K.Burke, M.Ernzerhof, PRL 77, 3865 (1996).
	// iflag=1: J.P.Perdew et al., PRL 100, 136406 (2008).
	const double ga = 0.0310910;
	const double be[2] = {0.0667250, 0.046};
	
	const double third = 1.0 / 3.0;
	const double pi34 = 0.62035049089940;
	const double xkf = 1.9191582926775130;
	const double xks = 1.1283791670955130;
	
	// pi34=(3/4pi)^(1/3), xkf=(9 pi/4)^(1/3), xks= sqrt(4/pi)
	double ec, vc;
		
	const double rs = pi34 / pow(rho, third);
	
	XC_Functional::pw(rs, 0, ec, vc);
	
	const double kf = xkf / rs;
	const double ks = xks * sqrt(kf);
	const double t = sqrt(grho) / (2.0 * ks * rho);
	const double expe = exp(- ec / ga);
	const double af = be[iflag] / ga * (1.0 / (expe - 1.0));
	const double bf = expe * (vc - ec);
	const double y = af * t * t;
	const double xy = (1.0 + y) / (1.0 + y + y * y);
		
	const double x = 1.0 + y + y * y;
	const double qy = y * y * (2.0 + y) / (x * x);
	const double s1 = 1.0 + be[iflag] / ga * t * t * xy;
	const double h0 = ga * log(s1);
	const double dh0 = be[iflag] * t * t / s1 * (- 7.0 / 3.0 * xy - qy * (af * bf /be[iflag] - 7.0 / 3.0));
	const double ddh0 = be[iflag] / (2.0 * ks * ks * rho) * (xy - qy) / s1;

	sc = rho * h0;
	v1c = h0 + dh0;
	v2c = ddh0;
	
	return;
}

<<<<<<< HEAD
=======
//tau_xc and tau_xc_spin: interface for calling xc_mgga_exc_vxc from LIBXC
//XC_POLARIZED, XC_UNPOLARIZED: internal flags used in LIBXC, denote the polarized(nspin=1) or unpolarized(nspin=2) calculations, definition can be found in xc.h from LIBXC
>>>>>>> 8c6c3122
#ifdef USE_LIBXC
void XC_Functional::tau_xc(const double &rho, const double &grho, const double &atau, double &sx, double &sc,
          double &v1x, double &v2x, double &v3x, double &v1c, double &v2c, double &v3c)
{

	double lapl_rho, vlapl_rho;
	int func_id;
    lapl_rho = grho;
	
//initialize X and C functionals
	xc_func_type x_func;
	xc_func_type c_func;
	const int xc_polarized = XC_UNPOLARIZED;

//exchange
    if (GlobalC::xcf.igcx_now == 13)
	{
		xc_func_init(&x_func, 263 ,xc_polarized);
		xc_mgga_exc_vxc(&x_func,1,&rho,&grho,&lapl_rho,&atau,&sx,&v1x,&v2x,&vlapl_rho,&v3x);
		xc_func_end(&x_func);
		sx = sx * rho;
		v2x = v2x * 2.0;
	}
	else
	{
		WARNING_QUIT("tau_xc","functional not implemented yet");
	}

//correlation
	if(GlobalC::xcf.igcc_now == 9)
	{
		xc_func_init(&c_func, 267 ,xc_polarized);
		xc_mgga_exc_vxc(&c_func,1,&rho,&grho,&lapl_rho,&atau,&sc,&v1c,&v2c,&vlapl_rho,&v3c);
		xc_func_end(&c_func);
		sc = sc * rho;
		v2c = v2c * 2.0;
	}
	else
	{
		WARNING_QUIT("tau_xc","functional not implemented yet");
	}
	return;
}
<<<<<<< HEAD
=======

void XC_Functional::tau_xc_spin(const double &rhoup, const double &rhodw, const Vector3<double> &grhoup, const Vector3<double> &grhodw, const double &tauup, const double &taudw, double &sx, double &sc,
          double &v1xup, double &v1xdw, double &v2xup, double &v2xdw, double &v3xup, double &v3xdw, double &v1cup, double &v1cdw, Vector3<double> &v2cup, Vector3<double> &v2cdw, double &v3cup, double &v3cdw)
{
//initialize X and C functionals
	xc_func_type x_func;
	xc_func_type c_func;
	const int xc_polarized = XC_POLARIZED;

	vector<double> rho, grho2, tau, v1x, v2x, v3x;
	vector<double> v1c, v2c, v3c, lapl_rho, vlapl_rho;

	rho.resize(2); grho2.resize(3); tau.resize(2);
	v1x.resize(2); v2x.resize(3); v3x.resize(2);
	v1c.resize(3); v2c.resize(3); v3c.resize(2);
	lapl_rho.resize(6); vlapl_rho.resize(6);

	rho[0]=rhoup; rho[1]=rhodw;
	grho2[0]=grhoup*grhoup; grho2[1]=grhoup*grhodw; grho2[2]=grhodw*grhodw;
	tau[0]=tauup; tau[1]=taudw;

//exchange
    if (GlobalC::xcf.igcx_now == 13)
	{
		xc_func_init(&x_func, 263 ,xc_polarized);
		xc_mgga_exc_vxc(&x_func,1,rho.data(),grho2.data(),lapl_rho.data(),tau.data(),&sx,v1x.data(),v2x.data(),vlapl_rho.data(),v3x.data());
		xc_func_end(&x_func);
	}
	else
	{
		WARNING_QUIT("tau_xc_spin","functional not implemented yet");
	}

//correlation
	if(GlobalC::xcf.igcc_now == 9)
	{
		xc_func_init(&c_func, 267 ,xc_polarized);
		xc_mgga_exc_vxc(&c_func,1,rho.data(),grho2.data(),lapl_rho.data(),tau.data(),&sc,v1c.data(),v2c.data(),vlapl_rho.data(),v3c.data());
		xc_func_end(&c_func);
	}
	else
	{
		WARNING_QUIT("tau_xc_spin","functional not implemented yet");
	}

	sx = sx * (rho[0]+rho[1]);
	v1xup = v1x[0];
	v2xup = v2x[0] * 2.0;
	v3xup = v3x[0];
	v1xdw = v1x[1];
	v2xdw = v2x[2] * 2.0;
	v3xdw = v3x[1];

	sc = sc * (rho[0]+rho[1]);
	v1cup = v1c[0];
	v3cup = v3c[0];
	v1cdw = v1c[1];
	v3cdw = v3c[1];

	v2cup = v2c[0]*grhoup*2.0 + v2c[1]*grhodw;
	v2cdw = v2c[2]*grhodw*2.0 + v2c[1]*grhoup;
	return;
}
>>>>>>> 8c6c3122
#endif

void XC_Functional::gcxc(const double &rho, const double &grho, double &sx, double &sc,
          double &v1x, double &v2x, double &v1c, double &v2c)
{
    //-----------------------------------------------------------------------
    //     gradient corrections for exchange and correlation - Hartree a.u.
    //     exchange  :  Becke88
    //                  GGA (Generalized Gradient Approximation), PW91
    //                  PBE
    //                  revPBE
    //     correlation: Perdew86
    //                  GGA (PW91)
    //                  Lee-Yang-Parr
    //                  PBE
    //
    //     input:  rho, grho=|\nabla rho|^2
    //     definition:  E_x = \int E_x(rho,grho) dr
    //     output: sx = E_x(rho,grho)
    //             v1x= D(E_x)/D(rho)
    //             v2x= D(E_x)/D( D rho/D r_alpha ) / |\nabla rho|
    //             sc, v1c, v2c as above for correlation
    //
    // use funct
    // USE kinds
    // implicit none
    // real rho, grho, sx, sc, v1x, v2x, v1c, v2c;
    double small = 1.e-10;	//parameter:

	// exchange
    if (rho <= small)
    {
        sx = 0.00;
        v1x = 0.00;
        v2x = 0.00;
    }
    else if (GlobalC::xcf.igcx_now == 1)
    {
        XC_Functional::becke88(rho, grho, sx, v1x, v2x);
    }
    else if (GlobalC::xcf.igcx_now == 2)
    {
        XC_Functional::ggax(rho, grho, sx, v1x, v2x);
    }
    else if (GlobalC::xcf.igcx_now == 3)
    {
		//mohan modify 2009-12-15
		// 0 stands for PBE, 1 stands for revised PBE
        XC_Functional::pbex(rho, grho, 0, sx, v1x, v2x);
    }
    else if (GlobalC::xcf.igcx_now == 4)
    {
		// revised PBE.
        XC_Functional::pbex(rho, grho, 1, sx, v1x, v2x);
    }
    else if (GlobalC::xcf.igcx_now == 5 && GlobalC::xcf.igcc_now == 5)
    {
        hcth(rho, grho, sx, v1x, v2x);
    }
    else if (GlobalC::xcf.igcx_now == 6)
    {
        optx(rho, grho, sx, v1x, v2x);
    }
	else if (GlobalC::xcf.igcx_now == 8)
	{
		XC_Functional::pbex (rho, grho, 0, sx, v1x, v2x);
		sx *= 0.75;
		v1x *= 0.75;
		v2x *= 0.75;
	}
	else if (GlobalC::xcf.igcx_now == 10)
	{
		// PBESOL
		XC_Functional::pbex(rho, grho, 2, sx, v1x, v2x);
	}
	else if (GlobalC::xcf.igcx_now == 11)
	{
		// wu cohen
		XC_Functional::wcx (rho, grho, sx, v1x, v2x);
	}
	else if (GlobalC::xcf.igcx_now == 12)
	{
		// HSE
		throw std::domain_error("HSE unfinished in "+TO_STRING(__FILE__)+" line "+TO_STRING(__LINE__));
	}
	else if (GlobalC::xcf.igcx_now == 13)
	{
		//SCAN
		cout << "to use SCAN, please link LIBXC" << endl;
		throw domain_error("Check "+TO_STRING(__FILE__)+" line "+TO_STRING(__LINE__));
	}
    else
    {
        sx = 0.00;
        v1x = 0.00;
        v2x = 0.00;
    } // endif

	//std::cout << "\n igcx = " << GlobalC::xcf.igcx_now;
	//std::cout << "\n igcc = " << GlobalC::xcf.igcc_now << std::endl;

     // correlation
    if (rho <= small)
    {
        sc = 0.00;
        v1c = 0.00;
        v2c = 0.00;
    }
    else if (GlobalC::xcf.igcc_now == 1)
    {
        perdew86(rho, grho, sc, v1c, v2c);
    }
    else if (GlobalC::xcf.igcc_now == 2)
    {
        XC_Functional::ggac(rho, grho, sc, v1c, v2c);
    }
    else if (GlobalC::xcf.igcc_now == 3)
    {
        XC_Functional::glyp(rho, grho, sc, v1c, v2c);
    }
    else if (GlobalC::xcf.igcc_now == 4)
    {
        XC_Functional::pbec(rho, grho, 0, sc, v1c, v2c);
    }
	else if (GlobalC::xcf.igcc_now == 8)
	{
		// PBESOL
		XC_Functional::pbec(rho, grho, 1, sc, v1c, v2c);
	}
	else if (GlobalC::xcf.igcc_now == 9)
	{
		//SCAN
		cout << "to use SCAN, please link LIBXC" << endl;
		throw domain_error("Check "+TO_STRING(__FILE__)+" line "+TO_STRING(__LINE__));
	}
    else
    {
        // note that if igcc == 5 the hcth functional is called above
        sc = 0.00;
        v1c = 0.00;
        v2c = 0.00;
    } //  endif

    return;
}

void XC_Functional::ggax(const double &rho, const double &grho, double &sx, double &v1x, double &v2x)
{
    //-----------------------------------------------------------------------
    // Perdew-Wang GGA (PW91), exchange part:
    // J.P. Perdew et al.,PRB 46, 6671 (1992)
    const double f1 = 0.196450;
    const double f2 = 7.79560;
    const double f3 = 0.27430;
    const double f4 = 0.15080;
    const double f5 = 0.0040;
    const double fp1 = -0.0192920212964260;
    const double fp2 = 0.1616204596739950;
    // fp1 = -3/(16 pi)*(3 pi^2)^(-1/3)
    double rhom43, s, s2, s3, s4, exps, as, sa2b8, shm1, bs, das,
    dbs, dls;

    rhom43 = pow(rho, (- 4.0 / 3.0));
    s = fp2 * sqrt(grho) * rhom43;
    s2 = s * s;
    s3 = s2 * s;
    s4 = s2 * s2;
    exps = f4 * exp(- 100.0 * s2);
    as = f3 - exps - f5 * s2;
    sa2b8 = sqrt(1.00 + f2 * f2 * s2);
    shm1 = log(f2 * s + sa2b8);
    bs = 1.0 + f1 * s * shm1 + f5 * s4;
    das = (200.0 * exps - 2.0 * f5) * s;
    dbs = f1 * (shm1 + f2 * s / sa2b8) + 4.0 * f5 * s3;
    dls = (das / as - dbs / bs);
    
	sx = fp1 * grho * rhom43 * as / bs;
	v1x = - 4.0 / 3.0 * sx / rho * (1.0 + s * dls);
    v2x = fp1 * rhom43 * as / bs * (2.0 + s * dls);

    return;
} //end subroutine ggax

void XC_Functional::ggac(const double &rho,const double &grho, double &sc, double &v1c, double &v2c)
{
    // Perdew-Wang GGA (PW91) correlation part
    double al, pa, pb, pc, pd, cx, cxc0, cc0;
    // parameter :
    al = 0.090;
    pa = 0.0232660;
    pb = 7.389e-6;
    pc = 8.7230;
    pd = 0.4720;
    // parameter :
    cx = -0.0016670;
    cxc0 = 0.0025680;
    cc0 = - cx + cxc0;
    double third, pi34, nu, be, xkf, xks;
    // parameter :
    third = 1.0 / 3.0;
    pi34 = 0.62035049089940;
    // parameter :
    nu = 15.7559203494831440;
    be = nu * cc0;
    // parameter :
    xkf = 1.9191582926775130;
    xks = 1.1283791670955130;
    // pi34=(3/4pi)^(1/3),  nu=(16/pi)*(3 pi^2)^(1/3)
    // xkf=(9 pi/4)^(1/3), xks= sqrt(4/pi)
    double kf, ks, rs, rs2, rs3, ec, vc, t, expe, af, bf, y, xy,
    qy, s1;
    double h0, dh0, ddh0, ee, cn, dcn, cna, dcna, cnb, dcnb, h1,
    dh1, ddh1;
	
	rs = pi34 / pow(rho, third);
    rs2 = rs * rs;
    rs3 = rs * rs2;
	
	// call function: pw
	XC_Functional::pw(rs, 0, ec, vc);
    kf = xkf / rs;
    ks = xks * sqrt(kf);
    t = sqrt(grho) / (2.0 * ks * rho);
    expe = exp(- 2.0 * al * ec / (be * be));
    af = 2.0 * al / be * (1.0 / (expe - 1.0));
    bf = expe * (vc - ec);
    y = af * t * t;
    xy = (1.0 + y) / (1.0 + y + y * y);

    double x;
    x = 1.0 + y + y * y;
    qy = y * y * (2.0 + y) / (x * x);
    s1 = 1.0 + 2.0 * al / be * t * t * xy;
    h0 = be * be / (2.0 * al) * log(s1);
    dh0 = be * t * t / s1 * (- 7.0 / 3.0 * xy - qy * (af * bf /
                             be - 7.0 / 3.0));
    ddh0 = be / (2.0 * ks * ks * rho) * (xy - qy) / s1;

    x = ks / kf * t;
    ee = - 100.0 * (x * x);
    cna = cxc0 + pa * rs + pb * rs2;
    dcna = pa * rs + 2.0 * pb * rs2;
    cnb = 1.0 + pc * rs + pd * rs2 + 1.e4 * pb * rs3;
    dcnb = pc * rs + 2.0 * pd * rs2 + 3.e4 * pb * rs3;
    cn = cna / cnb - cx;
    dcn = dcna / cnb - cna * dcnb / (cnb * cnb);
    h1 = nu * (cn - cc0 - 3.0 / 7.0 * cx) * t * t * exp(ee);
    dh1 = - third * (h1 * (7.0 + 8.0 * ee) + nu * t * t * exp(ee)
                     * dcn);
    ddh1 = 2.0 * h1 * (1.0 + ee) * rho / grho;
    sc = rho * (h0 + h1);
    v1c = h0 + h1 + dh0 + dh1;
    v2c = ddh0 + ddh1;

    return;
} //end subroutine ggac

void XC_Functional::wcx(const double &rho,const double &grho, double &sx, double &v1x, double &v2x)
{
  double kf, agrho, s1, s2, es2, ds, dsg, exunif, fx;
  // (3*pi2*|rho|)^(1/3)
  // |grho|
  // |grho|/(2*kf*|rho|)
  // s^2
  // n*ds/dn
  // n*ds/d(gn)
  // exchange energy LDA part
  // exchange energy gradient part
  double dxunif, dfx, f1, f2, f3, dfx1, x1, x2, x3, dxds1, dxds2, dxds3;
  // numerical coefficients (NB: c2=(3 pi^2)^(1/3) )
  double third, c1, c2, c5, teneightyone;	// c6
  
  third = 1.0/3.0;
  c1 = 0.75/PI;
  c2 = 3.093667726280136;
  c5 = 4.0 * third;
  teneightyone = 0.123456790123;
  // parameters of the functional
  double k, mu, cwc;
  k = 0.804;
  mu = 0.2195149727645171;
  cwc = 0.00793746933516;
  //
  agrho = sqrt (grho);
  kf = c2 * pow(rho,third);
  dsg = 0.5 / kf;
  s1 = agrho * dsg / rho;
  s2 = s1 * s1;
  es2 = exp(-s2);
  ds = - c5 * s1;
  //
  //   Energy
  //
  // x = 10/81 s^2 + (mu - 10/81) s^2 e^-s^2 + ln (1 + c s^4)
  x1 = teneightyone * s2;
  x2 = (mu - teneightyone) * s2 * es2;
  x3 = log(1.0 + cwc * s2 * s2);
  f1 = (x1 + x2 + x3) / k;
  f2 = 1.0 + f1;
  f3 = k / f2;
  fx = k - f3;
  exunif = - c1 * kf;
  sx = exunif * fx;
  //
  //   Potential
  //
  dxunif = exunif * third;
  dfx1 = f2 * f2;
  dxds1 = teneightyone;
  dxds2 = (mu - teneightyone) * es2 * (1.0 - s2);
  dxds3 = 2.0 * cwc * s2 / (1.0 + cwc * s2 *s2);
  dfx = 2.0 * s1 * (dxds1 + dxds2 + dxds3) / dfx1;
  v1x = sx + dxunif * fx + exunif * dfx * ds;
  v2x = exunif * dfx * dsg / agrho;

  sx = sx * rho;
  return;
}

void XC_Functional::becke88(const double &rho, const double &grho, double &sx, double &v1x, double &v2x)
{
    //-----------------------------------------------------------------------
    // Becke exchange: A.D. Becke, PRA 38, 3098 (1988)
    // only gradient-corrected part, no Slater term included
    //
    double beta, third, two13;
    beta = 0.00420;
    third = 1.0 / 3.0;
    two13 = 1.2599210498948730;
    double rho13, rho43, xs, xs2, sa2b8, shm1, dd, dd2, ee;

    rho13 = pow(rho, third);
    rho43 = pow(rho13, 4);
    xs = two13 * sqrt(grho) / rho43;
    xs2 = xs * xs;
    sa2b8 = sqrt(1.00 + xs2);
    shm1 = log(xs + sa2b8);
    dd = 1.00 + 6.00 * beta * xs * shm1;
    dd2 = dd * dd;
    ee = 6.00 * beta * xs2 / sa2b8 - 1.0;
    sx = two13 * grho / rho43 * (- beta / dd);
    v1x = - (4.0 / 3.0) / two13 * xs2 * beta * rho13 * ee / dd2;
    v2x = two13 * beta * (ee - dd) / (rho43 * dd2);

    return;
} // end subroutine becke88


void XC_Functional::glyp(const double &rho, const double &grho, double &sc, double &v1c, double &v2c)
{
    //-----------------------------------------------------------------------
    // Lee Yang Parr: gradient correction part

    double a, b, c, d;
    a = 0.049180;
    b = 0.1320;
    c = 0.25330;
    d = 0.3490;
    double rhom13, rhom43, rhom53, om, xl, ff, dom, dxl;

    rhom13 = pow(rho, (- 1.0 / 3.0));
    om = exp(- c * rhom13) / (1.0 + d * rhom13);
    xl = 1.0 + (7.0 / 3.0) * (c * rhom13 + d * rhom13 / (1.0 + d *
                              rhom13));
    ff = a * b * grho / 24.0;
    rhom53 = pow(rhom13, 5);
    sc = ff * rhom53 * om * xl;
    dom = - om * (c + d + c * d * rhom13) / (1.0 + d * rhom13);

    double x;
    x = 1.0 + d * rhom13;
    dxl = (7.0 / 3.0) * (c + d + 2.0 * c * d * rhom13 + c * d * d *
                         rhom13 * rhom13) / (x * x);
    rhom43 = pow(rhom13, 4);
    v1c = - ff * rhom43 / 3.0 * (5.0 * rhom43 * om * xl + rhom53 *
                                 dom * xl + rhom53 * om * dxl);
    v2c = 2.0 * sc / grho;

    return;
} // end subroutine glyp
<|MERGE_RESOLUTION|>--- conflicted
+++ resolved
@@ -809,11 +809,8 @@
 	return;
 }
 
-<<<<<<< HEAD
-=======
 //tau_xc and tau_xc_spin: interface for calling xc_mgga_exc_vxc from LIBXC
 //XC_POLARIZED, XC_UNPOLARIZED: internal flags used in LIBXC, denote the polarized(nspin=1) or unpolarized(nspin=2) calculations, definition can be found in xc.h from LIBXC
->>>>>>> 8c6c3122
 #ifdef USE_LIBXC
 void XC_Functional::tau_xc(const double &rho, const double &grho, const double &atau, double &sx, double &sc,
           double &v1x, double &v2x, double &v3x, double &v1c, double &v2c, double &v3c)
@@ -857,8 +854,6 @@
 	}
 	return;
 }
-<<<<<<< HEAD
-=======
 
 void XC_Functional::tau_xc_spin(const double &rhoup, const double &rhodw, const Vector3<double> &grhoup, const Vector3<double> &grhodw, const double &tauup, const double &taudw, double &sx, double &sc,
           double &v1xup, double &v1xdw, double &v2xup, double &v2xdw, double &v3xup, double &v3xdw, double &v1cup, double &v1cdw, Vector3<double> &v2cup, Vector3<double> &v2cdw, double &v3cup, double &v3cdw)
@@ -922,7 +917,6 @@
 	v2cdw = v2c[2]*grhodw*2.0 + v2c[1]*grhoup;
 	return;
 }
->>>>>>> 8c6c3122
 #endif
 
 void XC_Functional::gcxc(const double &rho, const double &grho, double &sx, double &sc,
