--- conflicted
+++ resolved
@@ -4,11 +4,8 @@
 #include "../module_base/global_function.h"
 #include "../module_base/global_variable.h"
 #include "../module_base/matrix.h"
-<<<<<<< HEAD
 #include "../module_pw/pw_basis.h"
-=======
 #include "module_psi/psi.h"
->>>>>>> fdd07098
 
 class Forces
 {
@@ -33,19 +30,11 @@
     int nat;
 	static double output_acc;
 
-<<<<<<< HEAD
     void cal_force_loc(ModuleBase::matrix& forcelc, ModulePW::PW_Basis* rho_basis);
     void cal_force_ew(ModuleBase::matrix& forceion, ModulePW::PW_Basis* rho_basis);
     void cal_force_cc(ModuleBase::matrix& forcecc, ModulePW::PW_Basis* rho_basis);
-    void cal_force_nl(ModuleBase::matrix& forcenl);
+    void cal_force_nl(ModuleBase::matrix& forcenl, const psi::Psi<complex<double>>* psi_in=nullptr);
     void cal_force_scc(ModuleBase::matrix& forcescc, ModulePW::PW_Basis* rho_basis);
-=======
-    void cal_force_loc(ModuleBase::matrix& forcelc);
-    void cal_force_ew(ModuleBase::matrix& forceion);
-    void cal_force_cc(ModuleBase::matrix& forcecc);
-    void cal_force_nl(ModuleBase::matrix& forcenl, const psi::Psi<complex<double>>* psi_in=nullptr);
-    void cal_force_scc(ModuleBase::matrix& forcescc);
->>>>>>> fdd07098
 
     static void print( const std::string &name, const ModuleBase::matrix &f, bool rv=true );
     static void print_to_files( std::ofstream &ofs, const std::string &name, const ModuleBase::matrix &f );
