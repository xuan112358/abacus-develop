--- conflicted
+++ resolved
@@ -38,14 +38,8 @@
     ModuleBase::matrix vr_eff;
     ModuleBase::matrix vnew;
 
-<<<<<<< HEAD
-    ModuleBase::matrix vofk; // kinetic energy density, for meta-GGA; wenfei 2021-07-28
-
-    double *vr_eff1;
-=======
     double *vr_eff1;
 	double *vofk_eff1;
->>>>>>> 485a3009
 #ifdef __CUDA
     double *d_vr_eff1;
 #endif
