#include "forces.h"
#include "global.h"
#include "vdwd2.h"
#include "vdwd3.h"				  
#include "../module_symmetry/symmetry.h"
// new
#include "../module_xc/xc_functional.h"
#include "../module_base/math_integral.h"
#include "../src_parallel/parallel_reduce.h"
#include "../module_base/timer.h"
#include "../module_surchem/efield.h"

double Forces::output_acc = 1.0e-8; // (Ryd/angstrom).	

Forces::Forces()
{
}

Forces::~Forces() {}

#include "../module_base/mathzone.h"
void Forces::init(ModuleBase::matrix& force, const psi::Psi<std::complex<double>>* psi_in)
{
	ModuleBase::TITLE("Forces", "init");
	this->nat = GlobalC::ucell.nat;
	force.create(nat, 3);
	
	ModuleBase::matrix forcelc(nat, 3);
	ModuleBase::matrix forceion(nat, 3);
	ModuleBase::matrix forcecc(nat, 3);
	ModuleBase::matrix forcenl(nat, 3);
	ModuleBase::matrix forcescc(nat, 3);
    this->cal_force_loc(forcelc, GlobalC::rhopw);
    this->cal_force_ew(forceion, GlobalC::rhopw);
    this->cal_force_nl(forcenl, psi_in);
	this->cal_force_cc(forcecc, GlobalC::rhopw);
	this->cal_force_scc(forcescc, GlobalC::rhopw);

	ModuleBase::matrix stress_vdw_pw;//.create(3,3);
    ModuleBase::matrix force_vdw;
    force_vdw.create(nat, 3);
	if(GlobalC::vdwd2_para.flag_vdwd2)													//Peize Lin add 2014.04.03, update 2021.03.09
	{
        Vdwd2 vdwd2(GlobalC::ucell,GlobalC::vdwd2_para);
		vdwd2.cal_force();
		for(int iat=0; iat<GlobalC::ucell.nat; ++iat)
		{
			force_vdw(iat,0) = vdwd2.get_force()[iat].x;
			force_vdw(iat,1) = vdwd2.get_force()[iat].y;
			force_vdw(iat,2) = vdwd2.get_force()[iat].z;
		}
		if(GlobalV::TEST_FORCE)
		{
			Forces::print("VDW      FORCE (Ry/Bohr)", force_vdw);
		}
	}
	else if(GlobalC::vdwd3_para.flag_vdwd3)													//jiyy add 2019-05-18, update 2021-05-02
	{
        Vdwd3 vdwd3(GlobalC::ucell,GlobalC::vdwd3_para);
		vdwd3.cal_force();
		for(int iat=0; iat<GlobalC::ucell.nat; ++iat)
		{
			force_vdw(iat,0) = vdwd3.get_force()[iat].x;
			force_vdw(iat,1) = vdwd3.get_force()[iat].y;
			force_vdw(iat,2) = vdwd3.get_force()[iat].z;
		}
		if(GlobalV::TEST_FORCE)
		{
			Forces::print("VDW      FORCE (Ry/Bohr)", force_vdw);
		}
	}

    ModuleBase::matrix force_e;
    if(GlobalV::EFIELD_FLAG)
    {
        force_e.create(GlobalC::ucell.nat, 3);
        Efield::compute_force(GlobalC::ucell, force_e);
        if(GlobalV::TEST_FORCE)
        {
            Forces::print("EFIELD      FORCE (Ry/Bohr)", force_e);
        }
    }

    //impose total force = 0
    int iat = 0;
	for (int ipol = 0; ipol < 3; ipol++)
	{
		double sum = 0.0;
		iat = 0;

		for (int it = 0;it < GlobalC::ucell.ntype;it++)
		{
			for (int ia = 0;ia < GlobalC::ucell.atoms[it].na;ia++)
			{
				force(iat, ipol) =
					forcelc(iat, ipol)
					+ forceion(iat, ipol)
					+ forcenl(iat, ipol)
					+ forcecc(iat, ipol)
					+ forcescc(iat, ipol);

				if(GlobalC::vdwd2_para.flag_vdwd2 || GlobalC::vdwd3_para.flag_vdwd3)		//linpz and jiyy added vdw force, modified by zhengdy
				{
                    force(iat, ipol) += force_vdw(iat, ipol);
                }																										   
					
				if(GlobalV::EFIELD_FLAG)
				{
					force(iat,ipol) = force(iat, ipol) + force_e(iat, ipol);
				}

				sum += force(iat, ipol);

				iat++;
			}
		}

		double compen = sum / GlobalC::ucell.nat;
		for(int iat=0; iat<GlobalC::ucell.nat; ++iat)
		{
			force(iat, ipol) = force(iat, ipol) - compen;
		}	
	}
	
	if(ModuleSymmetry::Symmetry::symm_flag)
	{
		double *pos;
		double d1,d2,d3;
		pos = new double[GlobalC::ucell.nat*3];
		ModuleBase::GlobalFunc::ZEROS(pos, GlobalC::ucell.nat*3);
		int iat = 0;
		for(int it = 0;it < GlobalC::ucell.ntype;it++)
		{
			//Atom* atom = &GlobalC::ucell.atoms[it];
			for(int ia =0;ia< GlobalC::ucell.atoms[it].na;ia++)
			{
				pos[3*iat  ] = GlobalC::ucell.atoms[it].taud[ia].x ;
				pos[3*iat+1] = GlobalC::ucell.atoms[it].taud[ia].y ;
				pos[3*iat+2] = GlobalC::ucell.atoms[it].taud[ia].z;
				for(int k=0; k<3; ++k)
				{
					GlobalC::symm.check_translation( pos[iat*3+k], -floor(pos[iat*3+k]));
					GlobalC::symm.check_boundary( pos[iat*3+k] );
				}
				iat++;				
			}
		}
		
		for(int iat=0; iat<GlobalC::ucell.nat; iat++)
		{
			ModuleBase::Mathzone::Cartesian_to_Direct(force(iat,0),force(iat,1),force(iat,2),
                                        GlobalC::ucell.a1.x, GlobalC::ucell.a1.y, GlobalC::ucell.a1.z,
                                        GlobalC::ucell.a2.x, GlobalC::ucell.a2.y, GlobalC::ucell.a2.z,
                                        GlobalC::ucell.a3.x, GlobalC::ucell.a3.y, GlobalC::ucell.a3.z,
                                        d1,d2,d3);
			
			force(iat,0) = d1;force(iat,1) = d2;force(iat,2) = d3;
		}
		GlobalC::symm.force_symmetry(force , pos, GlobalC::ucell);
		for(int iat=0; iat<GlobalC::ucell.nat; iat++)
		{
			ModuleBase::Mathzone::Direct_to_Cartesian(force(iat,0),force(iat,1),force(iat,2),
                                        GlobalC::ucell.a1.x, GlobalC::ucell.a1.y, GlobalC::ucell.a1.z,
                                        GlobalC::ucell.a2.x, GlobalC::ucell.a2.y, GlobalC::ucell.a2.z,
                                        GlobalC::ucell.a3.x, GlobalC::ucell.a3.y, GlobalC::ucell.a3.z,
                                        d1,d2,d3);
			force(iat,0) = d1;force(iat,1) = d2;force(iat,2) = d3;
		}
		// std::cout << "nrotk =" << GlobalC::symm.nrotk << std::endl;
		delete[] pos;
		
	}

 	GlobalV::ofs_running << std::setiosflags(ios::fixed) << std::setprecision(6) << std::endl;
	/*if(GlobalV::TEST_FORCE)
	{
		Forces::print("LOCAL    FORCE (Ry/Bohr)", forcelc);
		Forces::print("NONLOCAL FORCE (Ry/Bohr)", forcenl);
		Forces::print("NLCC     FORCE (Ry/Bohr)", forcecc);
		Forces::print("ION      FORCE (Ry/Bohr)", forceion);
		Forces::print("SCC      FORCE (Ry/Bohr)", forcescc);
		if(GlobalV::EFIELD) Forces::print("EFIELD   FORCE (Ry/Bohr)", force_e);
	}*/
	
/*
	Forces::print("   TOTAL-FORCE (Ry/Bohr)", force);
	
	if(INPUT.out_force)                                                   // pengfei 2016-12-20
	{
		std::ofstream ofs("FORCE.dat");
		if(!ofs)
		{
			std::cout << "open FORCE.dat error !" <<std::endl;
		}
		for(int iat=0; iat<GlobalC::ucell.nat; iat++)
		{
			ofs << "   " << force(iat,0)*ModuleBase::Ry_to_eV / 0.529177 
				<< "   " << force(iat,1)*ModuleBase::Ry_to_eV / 0.529177 
				<< "   " << force(iat,2)*ModuleBase::Ry_to_eV / 0.529177 << std::endl;
		}
		ofs.close();
	}
*/
		
	// output force in unit eV/Angstrom
	GlobalV::ofs_running << std::endl;

	if(GlobalV::TEST_FORCE)
	{
		Forces::print("LOCAL    FORCE (eV/Angstrom)", forcelc,0);
		Forces::print("NONLOCAL FORCE (eV/Angstrom)", forcenl,0);
		Forces::print("NLCC     FORCE (eV/Angstrom)", forcecc,0);
		Forces::print("ION      FORCE (eV/Angstrom)", forceion,0);
		Forces::print("SCC      FORCE (eV/Angstrom)", forcescc,0);
		if(GlobalV::EFIELD_FLAG) Forces::print("EFIELD   FORCE (eV/Angstrom)", force_e,0);
	}
	Forces::print("   TOTAL-FORCE (eV/Angstrom)", force,0);

    return;
}

void Forces::print_to_files(std::ofstream &ofs, const std::string &name, const ModuleBase::matrix &f)
{
    int iat = 0;
    ofs << " " << name;
    ofs << std::setprecision(8);
	//ofs << std::setiosflags(ios::showpos);
   
	double fac = ModuleBase::Ry_to_eV / 0.529177;// (eV/A)

	if(GlobalV::TEST_FORCE)
	{
		std::cout << std::setiosflags(ios::showpos);
		std::cout << " " << name;
		std::cout << std::setprecision(8);
	}

    for (int it = 0;it < GlobalC::ucell.ntype;it++)
    {
        for (int ia = 0;ia < GlobalC::ucell.atoms[it].na;ia++)
        {
            ofs << " " << std::setw(5) << it
            << std::setw(8) << ia+1
            << std::setw(20) << f(iat, 0)*fac
            << std::setw(20) << f(iat, 1)*fac
            << std::setw(20) << f(iat, 2)*fac << std::endl;
			
			if(GlobalV::TEST_FORCE)
			{
            	std::cout << " " << std::setw(5) << it
            	<< std::setw(8) << ia+1
            	<< std::setw(20) << f(iat, 0)*fac
            	<< std::setw(20) << f(iat, 1)*fac
            	<< std::setw(20) << f(iat, 2)*fac << std::endl;
			}
            iat++;
        }
    }

	GlobalV::ofs_running << std::resetiosflags(ios::showpos);
	std::cout << std::resetiosflags(ios::showpos);
    return;
}



void Forces::print(const std::string &name, const ModuleBase::matrix &f, bool ry)
{
	ModuleBase::GlobalFunc::NEW_PART(name);

	GlobalV::ofs_running << " " << std::setw(8) << "atom" << std::setw(15) << "x" << std::setw(15) << "y" << std::setw(15) << "z" << std::endl;
	GlobalV::ofs_running << std::setiosflags(ios::showpos);
    GlobalV::ofs_running << std::setprecision(8);

	const double fac = ModuleBase::Ry_to_eV / 0.529177;
	
	if(GlobalV::TEST_FORCE)
	{
		std::cout << " --------------- " << name << " ---------------" << std::endl;
		std::cout << " " << std::setw(8) << "atom" << std::setw(15) << "x" << std::setw(15) << "y" << std::setw(15) << "z" << std::endl;
		std::cout << std::setiosflags(ios::showpos);
		std::cout << std::setprecision(6);
	}

    int iat = 0;
    for (int it = 0;it < GlobalC::ucell.ntype;it++)
    {
        for (int ia = 0;ia < GlobalC::ucell.atoms[it].na;ia++)
        {
			std::stringstream ss;
			ss << GlobalC::ucell.atoms[it].label << ia+1;

			if(ry) // output Rydberg Unit
			{
				GlobalV::ofs_running << " " << std::setw(8) << ss.str();
				if( abs(f(iat,0)) > Forces::output_acc) GlobalV::ofs_running << std::setw(15) << f(iat,0);
				else GlobalV::ofs_running << std::setw(15) << "0";
				if( abs(f(iat,1)) > Forces::output_acc) GlobalV::ofs_running << std::setw(15) << f(iat,1);
				else GlobalV::ofs_running << std::setw(15) << "0";
				if( abs(f(iat,2)) > Forces::output_acc) GlobalV::ofs_running << std::setw(15) << f(iat,2);
				else GlobalV::ofs_running << std::setw(15) << "0";
				GlobalV::ofs_running << std::endl;
			}
			else
			{
				GlobalV::ofs_running << " " << std::setw(8) << ss.str();
				if( abs(f(iat,0)) > Forces::output_acc) GlobalV::ofs_running << std::setw(15) << f(iat,0)*fac;
				else GlobalV::ofs_running << std::setw(15) << "0";
				if( abs(f(iat,1)) > Forces::output_acc) GlobalV::ofs_running << std::setw(15) << f(iat,1)*fac;
				else GlobalV::ofs_running << std::setw(15) << "0";
				if( abs(f(iat,2)) > Forces::output_acc) GlobalV::ofs_running << std::setw(15) << f(iat,2)*fac;
				else GlobalV::ofs_running << std::setw(15) << "0";
				GlobalV::ofs_running << std::endl;
			}

			if(GlobalV::TEST_FORCE && ry)
			{
				std::cout << " " << std::setw(8) << ss.str();
				if( abs(f(iat,0)) > Forces::output_acc) std::cout << std::setw(15) << f(iat,0);
				else std::cout << std::setw(15) << "0";
				if( abs(f(iat,1)) > Forces::output_acc) std::cout << std::setw(15) << f(iat,1);
				else std::cout << std::setw(15) << "0";
				if( abs(f(iat,2)) > Forces::output_acc) std::cout << std::setw(15) << f(iat,2);
				else std::cout << std::setw(15) << "0";
				std::cout << std::endl;
			}
			else if (GlobalV::TEST_FORCE)
			{
				std::cout << " " << std::setw(8) << ss.str();
				if( abs(f(iat,0)) > Forces::output_acc) std::cout << std::setw(15) << f(iat,0)*fac;
				else std::cout << std::setw(15) << "0";
				if( abs(f(iat,1)) > Forces::output_acc) std::cout << std::setw(15) << f(iat,1)*fac;
				else std::cout << std::setw(15) << "0";
				if( abs(f(iat,2)) > Forces::output_acc) std::cout << std::setw(15) << f(iat,2)*fac;
				else std::cout << std::setw(15) << "0";
				std::cout << std::endl;
			}	
				
            iat++;
        }
    }

	GlobalV::ofs_running << std::resetiosflags(ios::showpos);
	std::cout << std::resetiosflags(ios::showpos);
    return;
}


void Forces::cal_force_loc(ModuleBase::matrix& forcelc, ModulePW::PW_Basis* rho_basis)
{
	ModuleBase::timer::tick("Forces","cal_force_loc");

    std::complex<double> *aux = new std::complex<double>[rho_basis->nmaxgr];
    ModuleBase::GlobalFunc::ZEROS(aux, rho_basis->nrxx);

    // now, in all pools , the charge are the same,
    // so, the force calculated by each pool is equal.
    
	for(int is=0; is<GlobalV::NSPIN; is++)
	{
		for (int ir=0; ir<rho_basis->nrxx; ir++)
		{
        	aux[ir] += std::complex<double>( GlobalC::CHR.rho[is][ir], 0.0 );
		}
	}

	// to G space.
    rho_basis->real2recip(aux,aux);


    int iat = 0;
    for (int it = 0;it < GlobalC::ucell.ntype;it++)
    {
        for (int ia = 0;ia < GlobalC::ucell.atoms[it].na;ia++)
        {
            for (int ig = 0; ig < rho_basis->npw ; ig++)
            {
                const double phase = ModuleBase::TWO_PI * (rho_basis->gcar[ig] * GlobalC::ucell.atoms[it].tau[ia]);
                const double factor = GlobalC::ppcell.vloc(it, rho_basis->ig2igg[ig]) *
									  ( cos(phase) * aux[ig].imag()
                                      + sin(phase) * aux[ig].real()); 
                forcelc(iat, 0) += rho_basis->gcar[ig][0] * factor;
                forcelc(iat, 1) += rho_basis->gcar[ig][1] * factor;
                forcelc(iat, 2) += rho_basis->gcar[ig][2] * factor;
            }
            for (int ipol = 0;ipol < 3;ipol++)
            {
                forcelc(iat, ipol) *= (GlobalC::ucell.tpiba * GlobalC::ucell.omega);
            }
            ++iat;
        }
    }
    //this->print(GlobalV::ofs_running, "local forces", forcelc);
    Parallel_Reduce::reduce_double_pool(forcelc.c, forcelc.nr * forcelc.nc);
    delete[] aux;
	ModuleBase::timer::tick("Forces","cal_force_loc");
    return;
}

#include "H_Ewald_pw.h"
void Forces::cal_force_ew(ModuleBase::matrix& forceion, ModulePW::PW_Basis* rho_basis)
{
	ModuleBase::timer::tick("Forces","cal_force_ew");

    double fact = 2.0;
    std::complex<double> *aux = new std::complex<double> [rho_basis->npw];
    ModuleBase::GlobalFunc::ZEROS(aux, rho_basis->npw);

    for (int it = 0;it < GlobalC::ucell.ntype;it++)
    {
        for (int ig = 0; ig < rho_basis->npw; ig++)
        {
            if(ig == rho_basis->ig_gge0)   continue;
            aux[ig] += static_cast<double>(GlobalC::ucell.atoms[it].zv) * conj(GlobalC::sf.strucFac(it, ig));
        }
    }

	// calculate total ionic charge
    double charge = 0.0;
    for (int it = 0;it < GlobalC::ucell.ntype;it++)
    {
        charge += GlobalC::ucell.atoms[it].na * GlobalC::ucell.atoms[it].zv;//mohan modify 2007-11-7
    }
	
	double alpha = 1.1;
	double upperbound ;
    do
    {
        alpha -= 0.10;
        // choose alpha in order to have convergence in the sum over G
        // upperbound is a safe upper bound for the error in the sum over G

        if (alpha <= 0.0)
        {
            ModuleBase::WARNING_QUIT("ewald","Can't find optimal alpha.");
        }
        upperbound = 2.0 * charge * charge * sqrt(2.0 * alpha / ModuleBase::TWO_PI) *
                     erfc(sqrt(GlobalC::ucell.tpiba2 * rho_basis->ggecut / 4.0 / alpha));
    }
    while (upperbound > 1.0e-6);
//	std::cout << " GlobalC::en.alpha = " << alpha << std::endl;
//	std::cout << " upperbound = " << upperbound << std::endl;
	


    for (int ig = 0; ig < rho_basis->npw; ig++)
    {
        if(ig == rho_basis->ig_gge0)   continue;
        aux[ig] *= exp(-1.0 * rho_basis->gg[ig] * GlobalC::ucell.tpiba2 / alpha / 4.0) / (rho_basis->gg[ig] * GlobalC::ucell.tpiba2);
    }

    int iat = 0;
    for (int it = 0;it < GlobalC::ucell.ntype;it++)
    {
        for (int ia = 0;ia < GlobalC::ucell.atoms[it].na;ia++)
        {
            for (int ig = 0; ig < rho_basis->npw; ig++)
            {
                if(ig == rho_basis->ig_gge0)   continue;
                const ModuleBase::Vector3<double> gcar = rho_basis->gcar[ig];
                const double arg = ModuleBase::TWO_PI * (gcar * GlobalC::ucell.atoms[it].tau[ia]);
                double sumnb =  -cos(arg) * aux[ig].imag() + sin(arg) * aux[ig].real();
                forceion(iat, 0) += gcar[0] * sumnb;
                forceion(iat, 1) += gcar[1] * sumnb;
                forceion(iat, 2) += gcar[2] * sumnb;
            }
            for (int ipol = 0;ipol < 3;ipol++)
            {
                forceion(iat, ipol) *= GlobalC::ucell.atoms[it].zv * ModuleBase::e2 * GlobalC::ucell.tpiba * ModuleBase::TWO_PI / GlobalC::ucell.omega * fact;
            }

	//		std::cout << " atom" << iat << std::endl;
	//		std::cout << std::setw(15) << forceion(iat, 0) << std::setw(15) << forceion(iat,1) << std::setw(15) << forceion(iat,2) << std::endl; 
            iat++;
        }
    }
    delete [] aux;


	// means that the processor contains G=0 term.
    if (rho_basis->ig_gge0 >= 0)
    {
        double rmax = 5.0 / (sqrt(alpha) * GlobalC::ucell.lat0);
        int nrm = 0;
		
        //output of rgen: the number of vectors in the sphere
        const int mxr = 50;
        // the maximum number of R vectors included in r
        ModuleBase::Vector3<double> *r  = new ModuleBase::Vector3<double>[mxr];
        double *r2 = new double[mxr];
		ModuleBase::GlobalFunc::ZEROS(r2, mxr);
        int *irr = new int[mxr];
		ModuleBase::GlobalFunc::ZEROS(irr, mxr);
        // the square modulus of R_j-tau_s-tau_s'

		int iat1 = 0;
        for (int T1 = 0; T1 < GlobalC::ucell.ntype; T1++)
        {
			Atom* atom1 = &GlobalC::ucell.atoms[T1]; 
            for (int I1 = 0; I1 < atom1->na; I1++)
            {
				int iat2 = 0; // mohan fix bug 2011-06-07
                for (int T2 = 0; T2 < GlobalC::ucell.ntype; T2++)
                {
                    for (int I2 = 0; I2 < GlobalC::ucell.atoms[T2].na; I2++)
                    {
                        if (iat1 != iat2)
                        {
                            ModuleBase::Vector3<double> d_tau = GlobalC::ucell.atoms[T1].tau[I1] - GlobalC::ucell.atoms[T2].tau[I2];
                            H_Ewald_pw::rgen(d_tau, rmax, irr, GlobalC::ucell.latvec, GlobalC::ucell.G, r, r2, nrm);

                            for (int n = 0;n < nrm;n++)
                            {
								const double rr = sqrt(r2[n]) * GlobalC::ucell.lat0;

                                double factor = GlobalC::ucell.atoms[T1].zv * GlobalC::ucell.atoms[T2].zv * ModuleBase::e2 / (rr * rr)
                                                * (erfc(sqrt(alpha) * rr) / rr
                                    + sqrt(8.0 * alpha / ModuleBase::TWO_PI) * exp(-1.0 * alpha * rr * rr)) * GlobalC::ucell.lat0;

								forceion(iat1, 0) -= factor * r[n].x;
                                forceion(iat1, 1) -= factor * r[n].y;
                                forceion(iat1, 2) -= factor * r[n].z;

//								std::cout << " r.z=" << r[n].z << " r2=" << r2[n] << std::endl;
						//		std::cout << " " << iat1 << " " << iat2 << " n=" << n
						//		 << " rn.z=" << r[n].z 
						//		 << " r2=" << r2[n] << " rr=" << rr << " fac=" << factor << " force=" << forceion(iat1,2) 
						//		 << " new_part=" << factor*r[n].z <<  std::endl;
                            }
                        }

                        ++iat2;
                    }
                }//atom b

//				std::cout << " atom" << iat1 << std::endl;
//				std::cout << std::setw(15) << forceion(iat1, 0) << std::setw(15) << forceion(iat1,1) << std::setw(15) << forceion(iat1,2) << std::endl; 

                ++iat1;
            }
        }//atom a
    }

    Parallel_Reduce::reduce_double_pool(forceion.c, forceion.nr * forceion.nc);

    //this->print(GlobalV::ofs_running, "ewald forces", forceion);

	ModuleBase::timer::tick("Forces","cal_force_ew");

    return;
}

void Forces::cal_force_cc(ModuleBase::matrix& forcecc, ModulePW::PW_Basis* rho_basis)
{
	// recalculate the exchange-correlation potential.
	
    ModuleBase::matrix v(GlobalV::NSPIN, rho_basis->nrxx);

	if(XC_Functional::get_func_type() == 3)
	{
#ifdef USE_LIBXC
    	const auto etxc_vtxc_v = XC_Functional::v_xc_meta(
            rho_basis->nrxx, rho_basis->nxyz, GlobalC::ucell.omega,
            GlobalC::CHR.rho, GlobalC::CHR.rho_core, GlobalC::CHR.kin_r);
        
        GlobalC::en.etxc = std::get<0>(etxc_vtxc_v);
        GlobalC::en.vtxc = std::get<1>(etxc_vtxc_v);
        v = std::get<2>(etxc_vtxc_v);
#else
        ModuleBase::WARNING_QUIT("cal_force_cc","to use mGGA, compile with LIBXC");
#endif
	}
	else
	{	
    	const auto etxc_vtxc_v = XC_Functional::v_xc(
            rho_basis->nrxx, rho_basis->nxyz, GlobalC::ucell.omega,
            GlobalC::CHR.rho, GlobalC::CHR.rho_core);
        
        GlobalC::en.etxc = std::get<0>(etxc_vtxc_v);
        GlobalC::en.vtxc = std::get<1>(etxc_vtxc_v);
	    v = std::get<2>(etxc_vtxc_v);
	}

	const ModuleBase::matrix vxc = v;
    std::complex<double> * psiv = new std::complex<double> [rho_basis->nmaxgr];
    ModuleBase::GlobalFunc::ZEROS(psiv, rho_basis->nrxx);
    if (GlobalV::NSPIN == 1 || GlobalV::NSPIN == 4)
    {
        for (int ir = 0;ir < rho_basis->nrxx;ir++)
        {
            psiv[ir] = std::complex<double>(vxc(0, ir),  0.0);
        }
    }
    else
    {
        for (int ir = 0;ir < rho_basis->nrxx;ir++)
        {
            psiv[ir] = 0.5 * (vxc(0 ,ir) + vxc(1, ir));
        }
    }

	// to G space
    rho_basis->real2recip(psiv, psiv);

    //psiv contains now Vxc(G)
    double * rhocg = new double [rho_basis->ngg];
    ModuleBase::GlobalFunc::ZEROS(rhocg, rho_basis->ngg);
    int iat = 0;
    for (int T1 = 0;T1 < GlobalC::ucell.ntype;T1++)
    {
        if (GlobalC::ucell.atoms[T1].nlcc)
        {
            //call drhoc
            GlobalC::CHR.non_linear_core_correction(
                GlobalC::ppcell.numeric,
                GlobalC::ucell.atoms[T1].msh,
                GlobalC::ucell.atoms[T1].r,
                GlobalC::ucell.atoms[T1].rab,
                GlobalC::ucell.atoms[T1].rho_atc,
                rhocg,
                rho_basis);


			std::complex<double> ipol0, ipol1, ipol2;
            for (int I1 = 0;I1 < GlobalC::ucell.atoms[T1].na;I1++)
            {
                for (int ig = 0; ig < rho_basis->npw; ig++)
                {
                    const ModuleBase::Vector3<double> gv = rho_basis->gcar[ig];
                    const ModuleBase::Vector3<double> pos = GlobalC::ucell.atoms[T1].tau[I1];
                    const double rhocgigg = rhocg[rho_basis->ig2igg[ig]];
                    const std::complex<double> psiv_conj = conj(psiv[ig]);

                    const double arg = ModuleBase::TWO_PI * (gv.x * pos.x + gv.y * pos.y + gv.z * pos.z);
                    const std::complex<double> expiarg = std::complex<double>(sin(arg), cos(arg));

                    ipol0 = GlobalC::ucell.tpiba * GlobalC::ucell.omega * rhocgigg * gv.x * psiv_conj * expiarg;
                    forcecc(iat, 0) +=  ipol0.real();

                    ipol1 = GlobalC::ucell.tpiba * GlobalC::ucell.omega * rhocgigg * gv.y * psiv_conj * expiarg;
                    forcecc(iat, 1) += ipol1.real();

                    ipol2 = GlobalC::ucell.tpiba * GlobalC::ucell.omega * rhocgigg * gv.z * psiv_conj * expiarg;
                    forcecc(iat, 2) += ipol2.real();
                }
                ++iat;
            }
        }
        else{
            iat += GlobalC::ucell.atoms[T1].na;
        }
    }
    assert(iat == GlobalC::ucell.nat);
    delete [] rhocg;
	delete [] psiv; // mohan fix bug 2012-03-22
    Parallel_Reduce::reduce_double_pool(forcecc.c, forcecc.nr * forcecc.nc); //qianrui fix a bug for kpar > 1
	return;
}

#include "../module_base/complexarray.h"
#include "../module_base/complexmatrix.h"
void Forces::cal_force_nl(ModuleBase::matrix& forcenl, const psi::Psi<complex<double>>* psi_in)
{
	ModuleBase::TITLE("Forces","cal_force_nl");
	ModuleBase::timer::tick("Forces","cal_force_nl");

    const int nkb = GlobalC::ppcell.nkb;
	if(nkb == 0) return; // mohan add 2010-07-25
	
	// dbecp: conj( -iG * <Beta(nkb,npw)|psi(nbnd,npw)> )
	ModuleBase::ComplexArray dbecp( 3, GlobalV::NBANDS, nkb);
    ModuleBase::ComplexMatrix becp( GlobalV::NBANDS, nkb);
    
	
	// vkb1: |Beta(nkb,npw)><Beta(nkb,npw)|psi(nbnd,npw)>
	ModuleBase::ComplexMatrix vkb1( nkb, GlobalC::wf.npwx );

    for (int ik = 0;ik < GlobalC::kv.nks;ik++)
    {
        if (GlobalV::NSPIN==2) GlobalV::CURRENT_SPIN = GlobalC::kv.isk[ik];
        const int nbasis = GlobalC::kv.ngk[ik];
        // generate vkb
        if (GlobalC::ppcell.nkb > 0)
        {
            GlobalC::ppcell.getvnl(ik);
        }

        // get becp according to wave functions and vkb
        // important here ! becp must set zero!!
		// vkb: Beta(nkb,npw)
		// becp(nkb,nbnd): <Beta(nkb,npw)|psi(nbnd,npw)>
        becp.zero_out();
        psi_in[0].fix_k(ik);
        char transa = 'C';
        char transb = 'N';
        ///
        ///only occupied band should be calculated.
        ///
        int nbands_occ = GlobalV::NBANDS;
        while(GlobalC::wf.wg(ik, nbands_occ-1) < ModuleBase::threshold_wg)
        {
            nbands_occ--;
        }
        int npm = GlobalV::NPOL * nbands_occ;
        zgemm_(&transa,
            &transb,
            &nkb,
            &npm,
            &nbasis,
            &ModuleBase::ONE,
            GlobalC::ppcell.vkb.c,
            &GlobalC::wf.npwx,
            psi_in[0].get_pointer(),
            &GlobalC::wf.npwx,
            &ModuleBase::ZERO,
            becp.c,
            &nkb);
        /*for (int ib=0; ib<GlobalV::NBANDS; ib++)
        {
            for (int i=0;i<nkb;i++)
            {
                const std::complex<double>* ppsi = &(psi_in[0](ik, ib, 0));
                const std::complex<double>* pvkb = &(GlobalC::ppcell.vkb(i, 0));
                std::complex<double>* pbecp = &becp(i,ib);
                for (int ig=0; ig<nbasis; ig++)
                {
                    pbecp[0] += ppsi[ig] * conj( pvkb[ig] );
                }
            }
        }*/
        Parallel_Reduce::reduce_complex_double_pool( becp.c, becp.size);

        //out.printcm_real("becp",becp,1.0e-4);
        // Calculate the derivative of beta,
        // |dbeta> =  -ig * |beta>
        dbecp.zero_out();
        for (int ipol = 0; ipol<3; ipol++)
        {
			for (int i = 0;i < nkb;i++)
			{
				if (ipol==0)
				{
					for (int ig=0; ig<nbasis; ig++)
                        vkb1(i, ig) = GlobalC::ppcell.vkb(i, ig) * ModuleBase::NEG_IMAG_UNIT * GlobalC::wfcpw->getgcar(ik,ig)[0];
                }
				if (ipol==1)
				{
					for (int ig=0; ig<nbasis; ig++)
                        vkb1(i, ig) = GlobalC::ppcell.vkb(i, ig) * ModuleBase::NEG_IMAG_UNIT * GlobalC::wfcpw->getgcar(ik,ig)[1];
                }
				if (ipol==2)
				{
					for (int ig=0; ig<nbasis; ig++)
                        vkb1(i, ig) = GlobalC::ppcell.vkb(i, ig) * ModuleBase::NEG_IMAG_UNIT * GlobalC::wfcpw->getgcar(ik,ig)[2];
                }
			}
            std::complex<double>* pdbecp = &dbecp(ipol, 0, 0);
            zgemm_(&transa,
            &transb,
            &nkb,
            &npm,
            &nbasis,
            &ModuleBase::ONE,
            vkb1.c,
            &GlobalC::wf.npwx,
            psi_in[0].get_pointer(),
            &GlobalC::wf.npwx,
            &ModuleBase::ZERO,
            pdbecp,
            &nkb);
            /*for (int ib=0; ib<GlobalV::NBANDS; ib++)
            {
                ///
                ///only occupied band should be calculated.
                ///
                if(GlobalC::wf.wg(ik, ib) < ModuleBase::threshold_wg) continue;
                for (int i=0; i<nkb; i++)
                {
                    const std::complex<double>* ppsi = &(psi_in[0](ik, ib, 0));
                    const std::complex<double>* pvkb1 = &(vkb1(i, 0));
<<<<<<< HEAD
                    std::complex<double>* pdbecp = &dbecp(ipol, ib, i);
=======
                    std::complex<double>* pdbecp = &dbecp(i,ib, ipol);
>>>>>>> 4ec28642
                    for (int ig=0; ig<nbasis; ig++)
                    {
                        pdbecp[0] += conj( pvkb1[ig] ) * ppsi[ig] ;
                    }
                }
            }*/
        }// end ipol

//		don't need to reduce here, keep dbecp different in each processor,
//		and at last sum up all the forces.
//		Parallel_Reduce::reduce_complex_double_pool( dbecp.ptr, dbecp.ndata);

//		double *cf = new double[GlobalC::ucell.nat*3];
//		ModuleBase::GlobalFunc::ZEROS(cf, GlobalC::ucell.nat);
		for (int ib=0; ib<nbands_occ; ib++)
		{
			double fac = GlobalC::wf.wg(ik, ib) * 2.0 * GlobalC::ucell.tpiba;
        	int iat = 0;
        	int sum = 0;
			for (int it=0; it<GlobalC::ucell.ntype; it++)
			{
				const int Nprojs = GlobalC::ucell.atoms[it].nh;
				for (int ia=0; ia<GlobalC::ucell.atoms[it].na; ia++)
				{
					for (int ip=0; ip<Nprojs; ip++)
					{
						double ps = GlobalC::ppcell.deeq(GlobalV::CURRENT_SPIN, iat, ip, ip) ;
						const int inkb = sum + ip; 
						//out<<"\n ps = "<<ps;

						for (int ipol=0; ipol<3; ipol++)
						{
							const double dbb = ( conj( dbecp( ipol, ib, inkb) ) * becp( ib, inkb) ).real();
							forcenl(iat, ipol) = forcenl(iat, ipol) - ps * fac * dbb;
							//cf[iat*3+ipol] += ps * fac * dbb;
						}
					}

					//if ( GlobalC::ucell.atoms[it].nbeta > GlobalC::ucell.atoms[it].lmax+1 )    //{zws add 20160110
					//{
					//std::cout << " \n multi-projector force calculation ... " << std::endl;
					for (int ip=0; ip<Nprojs; ip++)
					{
						const int inkb = sum + ip;
						//for (int ip2=0; ip2<Nprojs; ip2++)
						for (int ip2=ip+1; ip2<Nprojs; ip2++)
						{
						//if ( ip != ip2 )
						//{
							const int jnkb = sum + ip2;
							double ps = GlobalC::ppcell.deeq(GlobalV::CURRENT_SPIN, iat, ip2, ip) ;

							for (int ipol=0; ipol<3; ipol++)
							{
<<<<<<< HEAD
								const double dbb = 2.0 * ( conj( dbecp( ipol, ib, inkb) ) * becp( ib, jnkb) ).real();
=======
								const double dbb = 2.0 * ( conj( dbecp( inkb, ib, ipol) ) * becp( jnkb, ib) ).real();
>>>>>>> 4ec28642
								//const double dbb = ( conj( dbecp( inkb, ib, ipol) ) * becp( jnkb, ib) ).real();
								forcenl(iat, ipol) = forcenl(iat, ipol) - ps * fac * dbb;
								//cf[iat*3+ipol] += ps * fac * dbb;
							}
						//}
						}
					}
					//}    //}zws add 20160110

					++iat;
					sum+=Nprojs;
				}
			} //end it
		} //end band
    }// end ik

    // sum up forcenl from all processors
    Parallel_Reduce::reduce_double_all(forcenl.c, forcenl.nr * forcenl.nc);
//  this->print(GlobalV::ofs_running, "nonlocal forces", forcenl);
	ModuleBase::timer::tick("Forces","cal_force_nl");
    return;
}

void Forces::cal_force_scc(ModuleBase::matrix& forcescc, ModulePW::PW_Basis* rho_basis)
{
    std::complex<double>* psic = new std::complex<double> [rho_basis->nmaxgr];

    if (GlobalV::NSPIN == 1 || GlobalV::NSPIN == 4)
    {
        for (int i = 0;i < rho_basis->nrxx;i++)
        {
            psic[i] = GlobalC::pot.vnew(0,i);
        }
    }
    else
    {
        int isup = 0;
        int isdw = 1;
        for (int i = 0;i < rho_basis->nrxx;i++)
        {
            psic[i] = (GlobalC::pot.vnew(isup, i) + GlobalC::pot.vnew(isdw, i)) * 0.5;
        }
    }

    int ndm = 0;

    for (int it = 0;it < GlobalC::ucell.ntype;it++)
    {
        if (ndm < GlobalC::ucell.atoms[it].msh)
        {
            ndm = GlobalC::ucell.atoms[it].msh;
        }
    }

    //work space
    double* aux = new double[ndm];
    ModuleBase::GlobalFunc::ZEROS(aux, ndm);

    double* rhocgnt = new double[rho_basis->ngg];
    ModuleBase::GlobalFunc::ZEROS(rhocgnt, rho_basis->ngg);

    rho_basis->real2recip(psic,psic);

    int igg0 = 0;
    const int ig0 = rho_basis->ig_gge0;
    if (rho_basis->gg_uniq [0] < 1.0e-8)  igg0 = 1;

    double fact = 2.0;
    for (int nt = 0;nt < GlobalC::ucell.ntype;nt++)
    {
//		Here we compute the G.ne.0 term
        const int mesh = GlobalC::ucell.atoms[nt].msh;

        for (int ig = igg0 ; ig < rho_basis->ngg; ++ig)
        {
            const double gx = sqrt(rho_basis->gg_uniq[ig]) * GlobalC::ucell.tpiba;
            for (int ir = 0;ir < mesh;ir++)
            {
                if (GlobalC::ucell.atoms[nt].r[ir] < 1.0e-8)
                {
                    aux[ir] = GlobalC::ucell.atoms[nt].rho_at[ir];
                }
                else
                {
                    const double gxx = gx * GlobalC::ucell.atoms[nt].r[ir];
                    aux[ir] = GlobalC::ucell.atoms[nt].rho_at[ir] * sin(gxx) / gxx;
                }
            }
            ModuleBase::Integral::Simpson_Integral(mesh , aux, GlobalC::ucell.atoms[nt].rab , rhocgnt [ig]);
        }

        int iat = 0;
        for (int it = 0;it < GlobalC::ucell.ntype;it++)
        {
            for (int ia = 0;ia < GlobalC::ucell.atoms[it].na;ia++)
            {
                if (nt == it)
                {
                    for (int ig = 0;ig < rho_basis->npw; ++ig)
                    {
                        if(ig==ig0)     continue;
                        const ModuleBase::Vector3<double> gv = rho_basis->gcar[ig];
                        const ModuleBase::Vector3<double> pos = GlobalC::ucell.atoms[it].tau[ia];
                        const double rhocgntigg = rhocgnt[GlobalC::rhopw->ig2igg[ig]];
                        const double arg = ModuleBase::TWO_PI * (gv * pos);
                        const std::complex<double> cpm = std::complex<double>(sin(arg), cos(arg)) * conj(psic[ig]);

                        forcescc(iat, 0) += fact * rhocgntigg * GlobalC::ucell.tpiba * gv.x * cpm.real();
                        forcescc(iat, 1) += fact * rhocgntigg * GlobalC::ucell.tpiba * gv.y * cpm.real();
                        forcescc(iat, 2) += fact * rhocgntigg * GlobalC::ucell.tpiba * gv.z * cpm.real();
                    }
					//std::cout << " forcescc = " << forcescc(iat,0) << " " << forcescc(iat,1) << " " << forcescc(iat,2) << std::endl;
                }
                iat++;
            }
        }
    }
    
	Parallel_Reduce::reduce_double_pool(forcescc.c, forcescc.nr * forcescc.nc);

	delete[] psic; //mohan fix bug 2012-03-22
	delete[] aux; //mohan fix bug 2012-03-22
	delete[] rhocgnt;  //mohan fix bug 2012-03-22

    return;
}


<|MERGE_RESOLUTION|>--- conflicted
+++ resolved
@@ -715,19 +715,6 @@
             &ModuleBase::ZERO,
             becp.c,
             &nkb);
-        /*for (int ib=0; ib<GlobalV::NBANDS; ib++)
-        {
-            for (int i=0;i<nkb;i++)
-            {
-                const std::complex<double>* ppsi = &(psi_in[0](ik, ib, 0));
-                const std::complex<double>* pvkb = &(GlobalC::ppcell.vkb(i, 0));
-                std::complex<double>* pbecp = &becp(i,ib);
-                for (int ig=0; ig<nbasis; ig++)
-                {
-                    pbecp[0] += ppsi[ig] * conj( pvkb[ig] );
-                }
-            }
-        }*/
         Parallel_Reduce::reduce_complex_double_pool( becp.c, becp.size);
 
         //out.printcm_real("becp",becp,1.0e-4);
@@ -738,57 +725,38 @@
         {
 			for (int i = 0;i < nkb;i++)
 			{
+                std::complex<double>* pvkb1 = &vkb1(i,0);
+                std::complex<double>* pvkb = &GlobalC::ppcell.vkb(i,0);
 				if (ipol==0)
 				{
 					for (int ig=0; ig<nbasis; ig++)
-                        vkb1(i, ig) = GlobalC::ppcell.vkb(i, ig) * ModuleBase::NEG_IMAG_UNIT * GlobalC::wfcpw->getgcar(ik,ig)[0];
+                        pvkb1[ig] = pvkb[ig] * ModuleBase::NEG_IMAG_UNIT * GlobalC::wfcpw->getgcar(ik,ig)[0];
                 }
 				if (ipol==1)
 				{
 					for (int ig=0; ig<nbasis; ig++)
-                        vkb1(i, ig) = GlobalC::ppcell.vkb(i, ig) * ModuleBase::NEG_IMAG_UNIT * GlobalC::wfcpw->getgcar(ik,ig)[1];
+                        pvkb1[ig] = pvkb[ig] * ModuleBase::NEG_IMAG_UNIT * GlobalC::wfcpw->getgcar(ik,ig)[1];
                 }
 				if (ipol==2)
 				{
 					for (int ig=0; ig<nbasis; ig++)
-                        vkb1(i, ig) = GlobalC::ppcell.vkb(i, ig) * ModuleBase::NEG_IMAG_UNIT * GlobalC::wfcpw->getgcar(ik,ig)[2];
+                        pvkb1[ig] = pvkb[ig] * ModuleBase::NEG_IMAG_UNIT * GlobalC::wfcpw->getgcar(ik,ig)[2];
                 }
 			}
             std::complex<double>* pdbecp = &dbecp(ipol, 0, 0);
             zgemm_(&transa,
-            &transb,
-            &nkb,
-            &npm,
-            &nbasis,
-            &ModuleBase::ONE,
-            vkb1.c,
-            &GlobalC::wf.npwx,
-            psi_in[0].get_pointer(),
-            &GlobalC::wf.npwx,
-            &ModuleBase::ZERO,
-            pdbecp,
-            &nkb);
-            /*for (int ib=0; ib<GlobalV::NBANDS; ib++)
-            {
-                ///
-                ///only occupied band should be calculated.
-                ///
-                if(GlobalC::wf.wg(ik, ib) < ModuleBase::threshold_wg) continue;
-                for (int i=0; i<nkb; i++)
-                {
-                    const std::complex<double>* ppsi = &(psi_in[0](ik, ib, 0));
-                    const std::complex<double>* pvkb1 = &(vkb1(i, 0));
-<<<<<<< HEAD
-                    std::complex<double>* pdbecp = &dbecp(ipol, ib, i);
-=======
-                    std::complex<double>* pdbecp = &dbecp(i,ib, ipol);
->>>>>>> 4ec28642
-                    for (int ig=0; ig<nbasis; ig++)
-                    {
-                        pdbecp[0] += conj( pvkb1[ig] ) * ppsi[ig] ;
-                    }
-                }
-            }*/
+                &transb,
+                &nkb,
+                &npm,
+                &nbasis,
+                &ModuleBase::ONE,
+                vkb1.c,
+                &GlobalC::wf.npwx,
+                psi_in[0].get_pointer(),
+                &GlobalC::wf.npwx,
+                &ModuleBase::ZERO,
+                pdbecp,
+                &nkb);
         }// end ipol
 
 //		don't need to reduce here, keep dbecp different in each processor,
@@ -837,11 +805,7 @@
 
 							for (int ipol=0; ipol<3; ipol++)
 							{
-<<<<<<< HEAD
 								const double dbb = 2.0 * ( conj( dbecp( ipol, ib, inkb) ) * becp( ib, jnkb) ).real();
-=======
-								const double dbb = 2.0 * ( conj( dbecp( inkb, ib, ipol) ) * becp( jnkb, ib) ).real();
->>>>>>> 4ec28642
 								//const double dbb = ( conj( dbecp( inkb, ib, ipol) ) * becp( jnkb, ib) ).real();
 								forcenl(iat, ipol) = forcenl(iat, ipol) - ps * fac * dbb;
 								//cf[iat*3+ipol] += ps * fac * dbb;
