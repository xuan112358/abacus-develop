#include "use_fft.h"
#include "global.h"


Use_FFT::Use_FFT()
{
	porter = new std::complex<double>[GlobalC::pw.nrxx];	
}

Use_FFT::~Use_FFT()
{
	delete[] porter;	
}

void Use_FFT::allocate(void)
{
    // cout<<"before title!, pw.nrxx = "<<GlobalC::pw.nrxx<<endl;
    TITLE("Use_FFT","allocate");

    delete[] porter;
<<<<<<< HEAD
    porter = new std::complex<double>[GlobalC::pw.nrxx];
=======
    // cout<<"before new"<<endl;
    // cout<<"pw.nrxx = "<<GlobalC::pw.nrxx<<endl;
    porter = new complex<double>[GlobalC::pw.nrxx];
    // cout<<"after new"<<endl;
>>>>>>> e3c4e4a2
    Memory::record("Use_FFT","porter",GlobalC::pw.nrxx,"complexmatrix");

    return;
}

void Use_FFT::RoundTrip(
    const std::complex<double> *psi,
    const double *vr,
    const int *fft_index,
    std::complex<double> *psic)
{
	// (1) set value
    for (int ig=0; ig< GlobalC::wf.npw; ig++)
    {
        psic[ fft_index[ig]  ] = psi[ig];
    }

	// (2) fft to real space and doing things.
    GlobalC::pw.FFT_wfc.FFT3D( psic, 1);
    for (int ir=0; ir< GlobalC::pw.nrxx; ir++)
    {
        psic[ir] *= vr[ir];
    }

	// (3) fft back to G space.
    GlobalC::pw.FFT_wfc.FFT3D( psic, -1);
    return;
}

// void Use_FFT::RoundTrip_GPU(
//     const CUFFT_COMPLEX *psi,
//     const double *vr,
//     const int *fft_index,
//     CUFFT_COMPLEX *psic)
// {
//     cout<<"rounftrip on GPU!"<<endl;
//     // (1) set value
//     int thread = 512;
//     int block = GlobalC::wf.npw / thread + 1;
//     // kernel_set<<<block, thread>>>(GlobalC::wf.npw, psic, psi, fft_index);
//     // for(int ig=0;ig<wf.npw;ig++)
//     // {
//     //     psic[fft_index[ig]] = psi[ig];
//     // }

//     // (2) fft to real space and do things.
//     cufftHandle cufftplan_gpu;
//     cufftPlan3d(&cufftplan_gpu, GlobalC::pw.nx, GlobalC::pw.ny, GlobalC::pw.nz, CUFFT_Z2Z);
//     cufftExecZ2Z(cufftplan_gpu, psic, psic, CUFFT_FORWARD);
    
//     int block2 = GlobalC::pw.nrxx / thread + 1;
//     // kernel_roundtrip<<<block2, thread>>>(GlobalC::pw.nrxx, psic, vr);

//     // (3) fft back to G space
//     cufftPlan3d(&cufftplan_gpu, GlobalC::pw.nx, GlobalC::pw.ny, GlobalC::pw.nz, CUFFT_Z2Z);
//     cufftExecZ2Z(cufftplan_gpu, psic, psic, CUFFT_INVERSE);

//     cufftDestroy(cufftplan_gpu);

//     cout<<"rounftrip end"<<endl;
//     return;
// }

void Use_FFT::ToRealSpace(const int &is, const ComplexMatrix &vg, double *vr)
{
	// (1) set value
    ZEROS( porter, GlobalC::pw.nrxx );
    for (int ig=0; ig<GlobalC::pw.ngmc; ig++)
    {
        porter[ GlobalC::pw.ig2fftc[ig] ] = vg(is, ig);
    }

	// (2) fft and get value
    GlobalC::pw.FFT_chg.FFT3D(porter, 1);
    for (int ir = 0; ir < GlobalC::pw.nrxx; ir++)
    {
        vr[ir] = porter[ir].real();
    }
    return;
}

void Use_FFT::ToRealSpace_psi(const int &ik, const std::complex<double> *psig, std::complex<double> *psir)
{
	ZEROS(psir, GlobalC::pw.nrxx);
	for(int ig=0; ig<GlobalC::wf.npw; ig++)
	{
		psir[ GlobalC::pw.ig2fftc[ GlobalC::wf.igk(ik,ig) ] ] = psig[ig];
	}
	// 1: to real space.
	GlobalC::pw.FFT_wfc.FFT3D(psir, 1);

	return;
}


void Use_FFT::ToRealSpace_psi(const int &ik, const int &ib, const ComplexMatrix &evc, std::complex<double> *psir)
{
	// (1) set value
    ZEROS( psir, GlobalC::pw.nrxx );
    for (int ig=0; ig<GlobalC::wf.npw; ig++)
    {
        psir[ GlobalC::pw.ig2fftc[ GlobalC::wf.igk(ik,ig) ] ] = evc(ib, ig);
    }

	// (2) fft and get value
    GlobalC::pw.FFT_wfc.FFT3D(psir, 1);
    return;
}



void Use_FFT::ToRealSpace(const int &is, const ComplexMatrix &vg, matrix &vr)
{
	// (1) set value
    ZEROS( porter, GlobalC::pw.nrxx);
    for (int ig=0; ig<GlobalC::pw.ngmc; ig++)
    {
        porter [GlobalC::pw.ig2fftc[ig]] = vg(is,ig);
    }

	// (2) fft and get value
    GlobalC::pw.FFT_chg.FFT3D(porter, 1);
    for (int ir = 0; ir < GlobalC::pw.nrxx; ir++)
    {
        vr(is,ir) = porter[ir].real();
    }
    return;
}


// Fourer transform of vg, 
// then put vg into vr.
void Use_FFT::ToRealSpace(const std::complex<double> *vg, double *vr)
{
    ZEROS( porter, GlobalC::pw.nrxx);
    for (int ig=0; ig<GlobalC::pw.ngmc; ig++)
    {
        porter[GlobalC::pw.ig2fftc[ig]] = vg[ig];
    }
    GlobalC::pw.FFT_chg.FFT3D(porter, 1);
    for (int ir = 0; ir < GlobalC::pw.nrxx; ir++)
    {
        vr[ir] = porter[ir].real();
    }
    return;
}

void Use_FFT::ToReciSpace(const double* vr, std::complex<double> *vg)
{
	ZEROS( porter, GlobalC::pw.nrxx);
	for (int ir=0; ir<GlobalC::pw.nrxx; ir++)
	{
		porter[ir] = std::complex<double>(vr[ir], 0.0);
	}
	GlobalC::pw.FFT_chg.FFT3D( porter, -1);
	for (int ig=0; ig<GlobalC::pw.ngmc; ig++)
	{
		vg[ig] = porter[ GlobalC::pw.ig2fftc[ig] ];
	}
	return;
}
<|MERGE_RESOLUTION|>--- conflicted
+++ resolved
@@ -4,12 +4,12 @@
 
 Use_FFT::Use_FFT()
 {
-	porter = new std::complex<double>[GlobalC::pw.nrxx];	
+	porter = new std::complex<double>[GlobalC::pw.nrxx];
 }
 
 Use_FFT::~Use_FFT()
 {
-	delete[] porter;	
+	delete[] porter;
 }
 
 void Use_FFT::allocate(void)
@@ -18,14 +18,7 @@
     TITLE("Use_FFT","allocate");
 
     delete[] porter;
-<<<<<<< HEAD
     porter = new std::complex<double>[GlobalC::pw.nrxx];
-=======
-    // cout<<"before new"<<endl;
-    // cout<<"pw.nrxx = "<<GlobalC::pw.nrxx<<endl;
-    porter = new complex<double>[GlobalC::pw.nrxx];
-    // cout<<"after new"<<endl;
->>>>>>> e3c4e4a2
     Memory::record("Use_FFT","porter",GlobalC::pw.nrxx,"complexmatrix");
 
     return;
@@ -75,7 +68,7 @@
 //     cufftHandle cufftplan_gpu;
 //     cufftPlan3d(&cufftplan_gpu, GlobalC::pw.nx, GlobalC::pw.ny, GlobalC::pw.nz, CUFFT_Z2Z);
 //     cufftExecZ2Z(cufftplan_gpu, psic, psic, CUFFT_FORWARD);
-    
+
 //     int block2 = GlobalC::pw.nrxx / thread + 1;
 //     // kernel_roundtrip<<<block2, thread>>>(GlobalC::pw.nrxx, psic, vr);
 
@@ -156,7 +149,7 @@
 }
 
 
-// Fourer transform of vg, 
+// Fourer transform of vg,
 // then put vg into vr.
 void Use_FFT::ToRealSpace(const std::complex<double> *vg, double *vr)
 {
@@ -186,4 +179,4 @@
 		vg[ig] = porter[ GlobalC::pw.ig2fftc[ig] ];
 	}
 	return;
-}
+}