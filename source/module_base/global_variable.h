//==========================================================
// AUTHOR : mohan
// DATE : 2008-11-07
//==========================================================
#ifndef GLOBAL_VARIABLE_H
#define GLOBAL_VARIABLE_H

#include <fstream>
#include <iomanip>
#include <iostream>
#include <sstream>
#include <string>
#include <vector>

namespace GlobalV
{
//==========================================================
// EXPLAIN : Basic Global Variables
//==========================================================

extern int NBANDS;
extern int NBANDS_ISTATE; // 1.05 // mohan add 2011-03-22
extern int NLOCAL; // 1.1 // mohan add 2009-05-29

extern double KSPACING;
extern double MIN_DIST_COEF;

extern double PSEUDORCUT;
extern bool PSEUDO_MESH;

extern std::string CALCULATION; // 2 "scf";"nscf" ;"symmetry"
extern int EFIELD_FLAG; // 5 add electric field
extern int DIP_COR_FLAG; // 7 add dipole correction
extern bool GATE_FLAG;     // add gate field
extern double NELEC;

extern std::string DFT_FUNCTIONAL; // 6.5 change the DFT functional from input file.
extern double XC_TEMPERATURE;
extern int NSPIN; // 7
extern bool TWO_EFERMI; // 7.5 mohan add 2011-04-03, two fermi energy, exist if magnetization is fixed.
extern int CURRENT_SPIN; // 8
extern int CURRENT_K; // 8

extern int CAL_FORCE; // 8.1
extern double FORCE_THR; // 8.2
extern bool CAL_STRESS; // 8.25 calcualte the stress
extern double PRESS1;
extern double PRESS2;
extern double PRESS3;
extern double PRESSURE;
extern std::string RELAX_METHOD;
extern std::string OUT_LEVEL;
extern int OUT_FREQ_ELEC;
extern int OUT_FREQ_ION;

extern int RELAX_NMAX; // 8.3
extern int SCF_NMAX; // 8.4
extern int MD_NSTEP;

extern std::string BASIS_TYPE; // xiaohui add 2013-09-01
extern std::string KS_SOLVER; // xiaohui add 2013-09-01
extern double SEARCH_RADIUS; // 11.1 // mohan add 2011-03-10
extern bool SEARCH_PBC; // 11.2 // mohan add 2011-03-10
extern bool SPARSE_MATRIX; // 11.3 // mohan add 2009-03-13

// added by zhengdy-soc
extern bool NONCOLIN; // 0 : collinear ; 1 : non-collinear
extern bool LSPINORB; // 0 : no soc ; 1 : has soc
extern bool DOMAG; // 1 : calculate the magnetism with x, y, z component
extern bool DOMAG_Z; // 1 : constrain the magnetism to z axis
extern int NPOL; // 1 : no soc; 2 : has soc
extern int PRENSPIN; // NSPIN used before, for restart with soc
extern double soc_lambda; // soc modulator factor, from 0 to 1

extern int DIAGO_PROC; // 12.1 number of processors used to diag.
extern int PW_DIAG_NMAX; // 13
extern int DIAGO_CG_PREC; // 13.1
extern int PW_DIAG_NDIM; // 14
extern double PW_DIAG_THR; // 15 pw_diag_thr
extern int NB2D; // 16.5 dividsion of 2D_matrix.

extern double SCF_THR; // 17

extern double DQ; // 19 mohan add 2009-09-10
extern int NQX; // 20 mohan add 2009-09-10

extern int NURSE; // 21 mohan add 2010-09-10
extern bool COLOUR; // mohan add 2011-04-26
extern bool GAMMA_ONLY_LOCAL; // 22 : mohan add 2010-10-20
extern bool GAMMA_ONLY_PW; // mohan add 2012-06-05

extern int T_IN_H; // 23, calculate T in H or not.
extern int VL_IN_H; // 24, calculate Vl in H or not.
extern int VNL_IN_H; // 25, calculate Vnl in H or not.
extern int VH_IN_H; // 26, calculate Vh in H or not.
extern int VION_IN_H; // 28, calculate Vion_loc in H or not.
extern double STRESS_THR; // LiuXh add 20180515

extern int ocp;
// extern int ocp_n;
extern std::string ocp_set;
extern std::vector<double> ocp_kb;
// extern double ocp_kb[10000];
extern int out_mul; // qifeng add 2019/9/10
//========================================================================
// EXPLAIN : Parallel information
// GLOBAL VARIABLES :
// NAME : NPROC( global number of process )
// NAME : KPAR( global number of pools )
// NAME : MY_RANK( global index of process )
// NAME : MY_POOL( global index of pool (count in pool))
// NAME : NPROC_IN_POOL( local number of process in a pool.)
// NAME : RANK_IN_POOL( global index of pool (count in process),
//  	  MY_RANK in each pool)
// NAME : DRANK( index of diag world)
// NAME : DSIZE( number of processors in diag world, only 1 DWORLD exist)
// NAME : DCOLOR( color of each group)
// NAME : GRANK( index of grid world)
// NAME : GSIZE( number of processors in each grid world)
//========================================================================
extern int NPROC;
extern int KPAR;
extern int NSTOGROUP;
extern int MY_RANK;
extern int MY_POOL;
extern int MY_STOGROUP;
extern int NPROC_IN_POOL;
extern int NPROC_IN_STOGROUP;
extern int RANK_IN_POOL;
extern int RANK_IN_STOGROUP;
extern int DRANK;
extern int DSIZE;
extern int DCOLOR;
extern int GRANK;
extern int GSIZE;

//==========================================================
// EXPLAIN : readin file dir, output file std::ofstream
// GLOBAL VARIABLES :
// NAME : global_in_card
// NAME : stru_file
// NAME : global_kpoint_card
// NAME : global_wannier_card
// NAME : global_pseudo_dir
// NAME : global_pseudo_type // mohan add 2013-05-20 (xiaohui add 2013-06-23)
// NAME : global_out_dir
// NAME : ofs_running( contain information during runnnig)
// NAME : ofs_warning( contain warning information, including error)
//==========================================================
extern std::string global_in_card;
extern std::string stru_file;
extern std::string global_kpoint_card;
extern std::string global_wannier_card;

extern std::string global_pseudo_dir;
// extern std::string global_pseudo_type; // mohan add 2013-05-20 (xiaohui add 2013-06-23)
extern std::string global_out_dir;
extern std::string global_orbital_dir; // liuyu add 2021-08-14
extern std::string global_readin_dir; // zhengdy modified
extern std::string global_stru_dir;   // liuyu add 2022-05-24 for MD STRU
extern std::string global_matrix_dir; // liuyu add 2022-09-19 for HS matrix output 

extern std::ofstream ofs_running;
extern std::ofstream ofs_warning;
extern std::ofstream ofs_info;

//==========================================================
// EXPLAIN : test level for each class
//==========================================================
extern int test_input;
extern int test_winput;
extern int test_kpoint;
extern int test_atom;
extern int test_unitcell;
extern int test_symmetry;

extern int test_fft;
extern int test_pw;
extern int test_elec;

extern int test_wf;
extern int test_charge;
extern int test_potential;
extern int test_energy;
extern bool test_skip_ewald;
//==========================================================
// src_onscaling
//==========================================================
extern int test_atom_arrange;
extern int test_atom_input;
extern int test_grid;
extern int test_grid_driver;
extern int test_overlap;
extern int TEST_FORCE; // mohan add 2011-03-18
extern int TEST_STRESS; // zhengdy add 2018-05-16
extern int test_gridt; // mohan add 2011-03-17
//==========================================================
// src_pseudo
//==========================================================
extern int test_pseudo_cell;
extern int test_pp;
extern int test_kmesh;
extern int test_relax_method;
//==========================================================
// src_tools
//==========================================================
extern int test_deconstructor;

extern bool FINAL_SCF; // LiuXh add 20180619

extern bool
    deepks_out_labels; // (need libnpy) prints energy and force labels and descriptors for training, wenfei 2022-1-12
extern bool
    deepks_scf; //(need libnpy and libtorch) if set 1, a trained model would be needed to cal V_delta and F_delta
extern bool deepks_bandgap; // for bandgap label. QO added 2021-12-15

extern bool deepks_setorb;

extern bool deepks_out_unittest; // if set 1, prints intermediate quantities that shall be used for making unit test

extern std::string deepks_model; // needed when deepks_scf=1

// the following 3 are used when generating jle.orb
extern int bessel_lmax; // lmax used in descriptor, mohan added 2021-01-03
extern double bessel_rcut;
extern double bessel_tol;

// method for dealing with non-local potential in Hamiltonian matrix, 0 for old, 1 for new
extern int vnl_method;

// whether or not output information for each element
extern bool out_element_info;

// implicit solvation
extern bool imp_sol; // sunml added 2022-04-04
extern double eb_k;
extern double tau;
extern double sigma_k;
extern double nc_k;

<<<<<<< HEAD
// compensating charge
extern bool comp_chg;

// rpa related
extern bool rpa_setorb;
extern std::vector<std::string> rpa_orbitals;

=======
>>>>>>> dd16aaf5
} // namespace GlobalV
#endif<|MERGE_RESOLUTION|>--- conflicted
+++ resolved
@@ -238,15 +238,9 @@
 extern double sigma_k;
 extern double nc_k;
 
-<<<<<<< HEAD
-// compensating charge
-extern bool comp_chg;
-
 // rpa related
 extern bool rpa_setorb;
 extern std::vector<std::string> rpa_orbitals;
 
-=======
->>>>>>> dd16aaf5
 } // namespace GlobalV
 #endif