#include "run_lcao.h"
#include "src_pw/global.h"
#include "input.h"
#include "src_io/optical.h"
#include "src_io/cal_test.h"
#include "src_io/winput.h"
#include "module_neighbor/sltk_atom_arrange.h"
#include "src_lcao/LOOP_cell.h"
#include "src_io/print_info.h"
#include "src_lcao/run_md_lcao.h"

Run_lcao::Run_lcao(){}
Run_lcao::~Run_lcao(){}


void Run_lcao::lcao_line(ModuleEnSover::En_Solver *p_ensolver)
{
    ModuleBase::TITLE("Run_lcao","lcao_line");
    ModuleBase::timer::tick("Run_lcao", "lcao_line");
    
    //-----------------------init Cell--------------------------
    // Setup the unitcell.
    // improvement: a) separating the first reading of the atom_card and subsequent
    // cell relaxation. b) put GlobalV::NLOCAL and GlobalV::NBANDS as input parameters
#ifdef __LCAO
    GlobalC::ucell.setup_cell( GlobalC::ORB, GlobalV::global_pseudo_dir, GlobalV::global_atom_card, GlobalV::ofs_running);
#else
    GlobalC::ucell.setup_cell( GlobalV::global_pseudo_dir, GlobalV::global_atom_card, GlobalV::ofs_running);
#endif
	if(INPUT.test_just_neighbor)
	{
		//test_search_neighbor();
		GlobalV::SEARCH_RADIUS = atom_arrange::set_sr_NL(
			GlobalV::ofs_running,
			GlobalV::OUT_LEVEL,
			GlobalC::ORB.get_rcutmax_Phi(),
			GlobalC::ucell.infoNL.get_rcutmax_Beta(),
			GlobalV::GAMMA_ONLY_LOCAL);

		atom_arrange::search(
			GlobalV::SEARCH_PBC,
			GlobalV::ofs_running,
			GlobalC::GridD,
			GlobalC::ucell,
			GlobalV::SEARCH_RADIUS,
			GlobalV::test_atom_input,
			INPUT.test_just_neighbor);
    }
<<<<<<< HEAD
=======

    // Setup the k points according to symmetry.
    GlobalC::kv.set(GlobalC::symm, GlobalV::global_kpoint_card, GlobalV::NSPIN, GlobalC::ucell.G, GlobalC::ucell.latvec );
    ModuleBase::GlobalFunc::DONE(GlobalV::ofs_running,"INIT K-POINTS");

    // print information
    // mohan add 2021-01-30
    Print_Info::setup_parameters(GlobalC::ucell, GlobalC::kv, GlobalC::xcf);

    // * reading the localized orbitals/projectors
    // * construct the interpolation tables.
    ORB_control orb_con;
    
    orb_con.read_orb_first(
		GlobalV::ofs_running,
		GlobalC::ORB,
		GlobalC::ucell.ntype,
		GlobalC::ucell.lmax,
		INPUT.lcao_ecut,
		INPUT.lcao_dk,
		INPUT.lcao_dr,
		INPUT.lcao_rmax,
		GlobalV::out_descriptor,
		INPUT.out_r_matrix,
		GlobalV::FORCE,
		GlobalV::MY_RANK);
		
	GlobalC::ucell.infoNL.setupNonlocal(
		GlobalC::ucell.ntype,
		GlobalC::ucell.atoms,
		GlobalV::ofs_running,
		GlobalC::ORB
	);

#ifdef __MPI   
	orb_con.set_orb_tables(
		GlobalV::ofs_running,
		GlobalC::UOT,
		GlobalC::ORB,
		GlobalC::ucell.lat0,
		GlobalV::out_descriptor,
		Exx_Abfs::Lmax,
		GlobalC::ucell.infoNL.nprojmax,
		GlobalC::ucell.infoNL.nproj,
        GlobalC::ucell.infoNL.Beta);
#else
	int Lmax=0;
	orb_con.set_orb_tables(
		GlobalV::ofs_running,
		GlobalC::UOT,
		GlobalC::ORB,
		GlobalC::ucell.lat0,
		GlobalV::out_descriptor,
		Lmax,
		GlobalC::ucell.infoNL.nprojmax,
		GlobalC::ucell.infoNL.nproj,
        GlobalC::ucell.infoNL.Beta);
#endif

    orb_con.setup_2d_division();
//--------------------------------------
// cell relaxation should begin here
//--------------------------------------

    // Initalize the plane wave basis set
    GlobalC::pw.gen_pw(GlobalV::ofs_running, GlobalC::ucell, GlobalC::kv);
    ModuleBase::GlobalFunc::DONE(GlobalV::ofs_running,"INIT PLANEWAVE");
    std::cout << " UNIFORM GRID DIM     : " << GlobalC::pw.nx <<" * " << GlobalC::pw.ny <<" * "<< GlobalC::pw.nz << std::endl;
    std::cout << " UNIFORM GRID DIM(BIG): " << GlobalC::pw.nbx <<" * " << GlobalC::pw.nby <<" * "<< GlobalC::pw.nbz << std::endl;

>>>>>>> 6616b2e2
    // the symmetry of a variety of systems.
    if (GlobalV::CALCULATION == "test")
    {
        Cal_Test::test_memory();
        ModuleBase::QUIT();
    }
    //-----------------------init Cell--------------------------


    //------------------------------------------------------------
    //---------------------Init En_Solver-------------------------
    p_ensolver->Init(INPUT, GlobalC::ucell);
    //------------------------------------------------------------

    //------------------init Basis_lcao----------------------
    // Init Basis should be put outside of Ensolver.
    // * reading the localized orbitals/projectors
    // * construct the interpolation tables.
    ORB_control orb_con(
        GlobalV::GAMMA_ONLY_LOCAL,
        GlobalV::NLOCAL, GlobalV::NBANDS,
        GlobalV::NSPIN, GlobalV::DSIZE,
        GlobalV::NB2D, GlobalV::DCOLOR,
        GlobalV::DRANK, GlobalV::MY_RANK,
        GlobalV::CALCULATION, GlobalV::KS_SOLVER);
    
    Init_Basis_lcao(orb_con, INPUT, GlobalC::ucell);
    //------------------init Basis_lcao----------------------


    //---------------------------MD/Relax------------------
    if (GlobalV::CALCULATION == "md")
	{
		Run_MD_LCAO run_md_lcao(orb_con.ParaV);
		run_md_lcao.opt_cell(orb_con, p_ensolver);
	}
	else // cell relaxations
	{
        LOOP_cell lc(orb_con.ParaV);
        //keep wfc_gamma or wfc_k remaining
        lc.opt_cell(orb_con, p_ensolver);
    }
    //---------------------------MD/Relax------------------

	ModuleBase::timer::tick("Run_lcao","lcao_line");
    return;
}

void Run_lcao::Init_Basis_lcao(ORB_control& orb_con, Input& inp, UnitCell_pseudo& ucell)
{
    // * reading the localized orbitals/projectors
    // * construct the interpolation tables.
    orb_con.read_orb_first(
        GlobalV::ofs_running,
        GlobalC::ORB,
        ucell.ntype,
        ucell.lmax,
        inp.lcao_ecut,
        inp.lcao_dk,
        inp.lcao_dr,
        inp.lcao_rmax,
        GlobalV::out_descriptor,
        inp.out_r_matrix,
        GlobalV::FORCE,
        GlobalV::MY_RANK);

    ucell.infoNL.setupNonlocal(
        ucell.ntype,
		ucell.atoms,
		GlobalV::ofs_running,
        GlobalC::ORB);

#ifdef __MPI   
	orb_con.set_orb_tables(
		GlobalV::ofs_running,
		GlobalC::UOT,
		GlobalC::ORB,
		ucell.lat0,
		GlobalV::out_descriptor,
		Exx_Abfs::Lmax,
		ucell.infoNL.nprojmax,
		ucell.infoNL.nproj,
        ucell.infoNL.Beta);
#endif

    if (orb_con.setup_2d)
        orb_con.setup_2d_division(GlobalV::ofs_running, GlobalV::ofs_warning);
}<|MERGE_RESOLUTION|>--- conflicted
+++ resolved
@@ -46,79 +46,8 @@
 			GlobalV::test_atom_input,
 			INPUT.test_just_neighbor);
     }
-<<<<<<< HEAD
-=======
 
-    // Setup the k points according to symmetry.
-    GlobalC::kv.set(GlobalC::symm, GlobalV::global_kpoint_card, GlobalV::NSPIN, GlobalC::ucell.G, GlobalC::ucell.latvec );
-    ModuleBase::GlobalFunc::DONE(GlobalV::ofs_running,"INIT K-POINTS");
 
-    // print information
-    // mohan add 2021-01-30
-    Print_Info::setup_parameters(GlobalC::ucell, GlobalC::kv, GlobalC::xcf);
-
-    // * reading the localized orbitals/projectors
-    // * construct the interpolation tables.
-    ORB_control orb_con;
-    
-    orb_con.read_orb_first(
-		GlobalV::ofs_running,
-		GlobalC::ORB,
-		GlobalC::ucell.ntype,
-		GlobalC::ucell.lmax,
-		INPUT.lcao_ecut,
-		INPUT.lcao_dk,
-		INPUT.lcao_dr,
-		INPUT.lcao_rmax,
-		GlobalV::out_descriptor,
-		INPUT.out_r_matrix,
-		GlobalV::FORCE,
-		GlobalV::MY_RANK);
-		
-	GlobalC::ucell.infoNL.setupNonlocal(
-		GlobalC::ucell.ntype,
-		GlobalC::ucell.atoms,
-		GlobalV::ofs_running,
-		GlobalC::ORB
-	);
-
-#ifdef __MPI   
-	orb_con.set_orb_tables(
-		GlobalV::ofs_running,
-		GlobalC::UOT,
-		GlobalC::ORB,
-		GlobalC::ucell.lat0,
-		GlobalV::out_descriptor,
-		Exx_Abfs::Lmax,
-		GlobalC::ucell.infoNL.nprojmax,
-		GlobalC::ucell.infoNL.nproj,
-        GlobalC::ucell.infoNL.Beta);
-#else
-	int Lmax=0;
-	orb_con.set_orb_tables(
-		GlobalV::ofs_running,
-		GlobalC::UOT,
-		GlobalC::ORB,
-		GlobalC::ucell.lat0,
-		GlobalV::out_descriptor,
-		Lmax,
-		GlobalC::ucell.infoNL.nprojmax,
-		GlobalC::ucell.infoNL.nproj,
-        GlobalC::ucell.infoNL.Beta);
-#endif
-
-    orb_con.setup_2d_division();
-//--------------------------------------
-// cell relaxation should begin here
-//--------------------------------------
-
-    // Initalize the plane wave basis set
-    GlobalC::pw.gen_pw(GlobalV::ofs_running, GlobalC::ucell, GlobalC::kv);
-    ModuleBase::GlobalFunc::DONE(GlobalV::ofs_running,"INIT PLANEWAVE");
-    std::cout << " UNIFORM GRID DIM     : " << GlobalC::pw.nx <<" * " << GlobalC::pw.ny <<" * "<< GlobalC::pw.nz << std::endl;
-    std::cout << " UNIFORM GRID DIM(BIG): " << GlobalC::pw.nbx <<" * " << GlobalC::pw.nby <<" * "<< GlobalC::pw.nbz << std::endl;
-
->>>>>>> 6616b2e2
     // the symmetry of a variety of systems.
     if (GlobalV::CALCULATION == "test")
     {
@@ -202,6 +131,18 @@
 		ucell.infoNL.nprojmax,
 		ucell.infoNL.nproj,
         ucell.infoNL.Beta);
+#else
+	int Lmax=0;
+	orb_con.set_orb_tables(
+		GlobalV::ofs_running,
+		GlobalC::UOT,
+		GlobalC::ORB,
+		ucell.lat0,
+		GlobalV::out_descriptor,
+		Lmax,
+		ucell.infoNL.nprojmax,
+	    ucell.infoNL.nproj,
+        ucell.infoNL.Beta);
 #endif
 
     if (orb_con.setup_2d)
