#include "run_md_lcao.h"
#include "LOOP_elec.h"
#include "FORCE_STRESS.h"
#include "../src_pw/global.h"
#include "../src_pw/vdwd2.h"
#include "../src_pw/vdwd2_parameters.h"
#include "../src_pw/vdwd3_parameters.h"
#include "../src_parallel/parallel_orbitals.h"
#include "../src_pdiag/pdiag_double.h"
#include "../src_io/write_HS.h"
#include "../src_io/cal_r_overlap_R.h"
#include "../src_io/print_info.h"
#include "../src_ions/variable_cell.h" // mohan add 2021-02-01
#include "../src_ri/exx_abfs.h"
#include "../src_ri/exx_opt_orb.h"
#include "../module_neighbor/sltk_atom_arrange.h"
#include "../module_md/MD_func.h"
#include "../module_md/FIRE.h"
#include "../module_md/NVE.h"
#include "../module_md/MSST.h"
#include "../module_md/NVT_ADS.h"
#include "../module_md/NVT_NHC.h"
#include "../module_md/Langevin.h"

Run_MD_LCAO::Run_MD_LCAO(Parallel_Orbitals &pv)
{
    cellchange = false;
    this->LM_md.ParaV = &pv;
    // * allocate H and S matrices according to computational resources
	// * set the 'trace' between local H/S and global H/S
	this->LM_md.divide_HS_in_frag(GlobalV::GAMMA_ONLY_LOCAL, pv);
}

Run_MD_LCAO::~Run_MD_LCAO(){}


<<<<<<< HEAD
void Run_MD_LCAO::opt_cell(ORB_control &orb_con)
=======
void Run_MD_LCAO::opt_cell(ModuleEnSover::En_Solver *p_ensolver)
>>>>>>> 032727bd
{
	ModuleBase::TITLE("Run_MD_LCAO","opt_cell");

    // Initialize the local wave functions.
    // npwx, eigenvalues, and weights
    // npwx may change according to cell change
    // this function belongs to cell LOOP
    GlobalC::wf.allocate_ekb_wg(GlobalC::kv.nks);

    // Initialize the FFT.
    // this function belongs to cell LOOP
    GlobalC::UFFT.allocate();

    // output is GlobalC::ppcell.vloc 3D local pseudopotentials
    // this function belongs to cell LOOP
    GlobalC::ppcell.init_vloc(GlobalC::pw.nggm, GlobalC::ppcell.vloc);

    // Initialize the sum of all local potentials.
    // if ion_step==0, read in/initialize the potentials
    // this function belongs to ions LOOP
    int ion_step=0;
    GlobalC::pot.init_pot(ion_step, GlobalC::pw.strucFac);

	
<<<<<<< HEAD
    opt_ions();
    
    orb_con.clear_after_ions(GlobalC::UOT, GlobalC::ORB, GlobalV::out_descriptor, GlobalC::ucell.infoNL.nproj);
    
    return;
=======
	opt_ions(p_ensolver);
	return;
>>>>>>> 032727bd
}


void Run_MD_LCAO::opt_ions(ModuleEnSover::En_Solver *p_ensolver)
{
    ModuleBase::TITLE("Run_MD_LCAO","opt_ions"); 
    ModuleBase::timer::tick("Run_MD_LCAO","opt_ions"); 
		
    if(GlobalV::OUT_LEVEL=="i")
    {
        std::cout << std::setprecision(12);
        std::cout<< " " << std::setw(7)<< "ISTEP"
        <<std::setw(5)<< "NE"
        <<std::setw(18)<< "ETOT(eV)"
        <<std::setw(10)<< "dE(meV)"
        <<std::setw(10)<< "F(eV/A)"
        <<std::setw(10)<< "T(MIN)"
        <<std::endl;
    }

    //Charge_Extrapolation
    CE.allocate_ions();

    // determine the mdtype
    Verlet *verlet;
    if(INPUT.mdp.mdtype == -1)
    {
        verlet = new FIRE(INPUT.mdp, GlobalC::ucell); 
    }
    else if(INPUT.mdp.mdtype == 0)
    {
        verlet = new NVE(INPUT.mdp, GlobalC::ucell); 
    }
    else if(INPUT.mdp.mdtype == 1)
    {
        verlet = new NVT_ADS(INPUT.mdp, GlobalC::ucell);
    }
    else if(INPUT.mdp.mdtype == 2)
    {
        verlet = new NVT_NHC(INPUT.mdp, GlobalC::ucell);
    }
    else if(INPUT.mdp.mdtype == 3)
    {
        verlet = new Langevin(INPUT.mdp, GlobalC::ucell);
    }
    else if(INPUT.mdp.mdtype == 4)
    {
        verlet = new MSST(INPUT.mdp, GlobalC::ucell); 
        cellchange = true;
    }

    // md cycle
    while ((verlet->step_ + verlet->step_rst_) <= GlobalV::NSTEP && !verlet->stop)
    {
        if(verlet->step_ == 0)
        {
<<<<<<< HEAD
            MD_func::ParaV = this->LM_md.ParaV;
            verlet->setup();
=======
            verlet->setup(p_ensolver);
>>>>>>> 032727bd
        }
        else
        {
            CE.update_all_pos(GlobalC::ucell);

            verlet->first_half();

            if(cellchange)
            {
                CE.update_istep(1);
            }
            else
            {
                CE.update_istep(verlet->step_);
            }

            CE.extrapolate_charge();
            CE.save_pos_next(GlobalC::ucell);

            if(cellchange)
            {
                Variable_Cell::init_after_vc();
            }

            // reset local potential
            GlobalC::pot.init_pot(verlet->step_, GlobalC::pw.strucFac);

            // update force and virial due to the update of atom positions
            MD_func::force_virial(p_ensolver, verlet->step_, verlet->mdp, verlet->ucell, verlet->potential, verlet->force, verlet->virial);

            verlet->second_half();

            MD_func::kinetic_stress(verlet->ucell, verlet->vel, verlet->allmass, verlet->kinetic, verlet->stress);

            verlet->stress += verlet->virial;
        }

        if((verlet->step_ + verlet->step_rst_) % verlet->mdp.dumpfreq == 0)
        {
            Print_Info::print_screen(0, 0, verlet->step_ + verlet->step_rst_);
            verlet->outputMD();

            MD_func::MDdump(verlet->step_ + verlet->step_rst_, verlet->ucell, verlet->virial, verlet->force);
        }

        if((verlet->step_ + verlet->step_rst_) % verlet->mdp.rstfreq == 0)
        {
            verlet->ucell.update_vel(verlet->vel);
            std::stringstream file;
            file << GlobalV::global_out_dir << "STRU_MD_" << verlet->step_ + verlet->step_rst_;
#ifdef __LCAO
            verlet->ucell.print_stru_file(GlobalC::ORB, file.str(), 1, 1);
#else
            verlet->ucell.print_stru_file(file.str(), 1, 1);
#endif
            verlet->write_restart();
        }

        verlet->step_++;
    }

    if (GlobalC::pot.out_potential == 2)
    {
        std::stringstream ssp;
        std::stringstream ssp_ave;
        ssp << GlobalV::global_out_dir << "ElecStaticPot";
        ssp_ave << GlobalV::global_out_dir << "ElecStaticPot_AVE";
        GlobalC::pot.write_elecstat_pot(ssp.str(), ssp_ave.str()); //output 'Hartree + local pseudopot'
    }

    GlobalV::ofs_running << "\n\n --------------------------------------------" << std::endl;
    GlobalV::ofs_running << std::setprecision(16);
    GlobalV::ofs_running << " !FINAL_ETOT_IS " << GlobalC::en.etot * ModuleBase::Ry_to_eV << " eV" << std::endl; 
    GlobalV::ofs_running << " --------------------------------------------\n\n" << std::endl;

	// mohan update 2021-02-10

    ModuleBase::timer::tick("Run_MD_LCAO","opt_ions"); 
    return;
}

void Run_MD_LCAO::md_force_virial(
    ModuleEnSover::En_Solver *p_ensolver,
    const int &istep,
    const int& numIon, 
    double &potential, 
    ModuleBase::Vector3<double>* force, 
    ModuleBase::matrix& virial)
{
    //----------------------------------------------------------
	// about vdw, jiyy add vdwd3 and linpz add vdwd2
	//----------------------------------------------------------	
	if(INPUT.vdw_method=="d2")
	{
		// setup vdwd2 parameters
		GlobalC::vdwd2_para.initial_parameters(INPUT);
	    GlobalC::vdwd2_para.initset(GlobalC::ucell);
    }
    if(INPUT.vdw_method=="d3_0" || INPUT.vdw_method=="d3_bj")
    {
        GlobalC::vdwd3_para.initial_parameters(INPUT);
    }
    // Peize Lin add 2014.04.04, update 2021.03.09
    if(GlobalC::vdwd2_para.flag_vdwd2)
    {
        Vdwd2 vdwd2(GlobalC::ucell,GlobalC::vdwd2_para);
        vdwd2.cal_energy();
        GlobalC::en.evdw = vdwd2.get_energy();
    }
    // jiyy add 2019-05-18, update 2021.05.02
    else if(GlobalC::vdwd3_para.flag_vdwd3)
    {
        Vdwd3 vdwd3(GlobalC::ucell,GlobalC::vdwd3_para);
        vdwd3.cal_energy();
        GlobalC::en.evdw = vdwd3.get_energy();
    }

    Local_Orbital_wfc LOWF_md;
    Local_Orbital_Charge LOC_md;
    LOC_md.ParaV = LOWF_md.ParaV = this->LM_md.ParaV;
    if (GlobalV::GAMMA_ONLY_LOCAL)
    {
        LOWF_md.wfc_gamma.resize(GlobalV::NSPIN);
	}
	else
	{
        LOWF_md.wfc_k.resize(GlobalC::kv.nks);
    }

    LOC_md.init_dm_2d();
    // solve electronic structures in terms of LCAO
    // mohan add 2021-02-09
    LCAO_Hamilt UHM_md;
    UHM_md.genH.LM = UHM_md.LM = &this->LM_md;
    LOOP_elec LOE;
    LOE.solve_elec_stru(istep + 1, LOC_md, LOWF_md, UHM_md);

    //to call the force of each atom
	ModuleBase::matrix fcs;//temp force matrix
	Force_Stress_LCAO FSL;
    FSL.getForceStress(GlobalV::FORCE, GlobalV::STRESS,
        GlobalV::TEST_FORCE, GlobalV::TEST_STRESS,
        LOC_md, LOWF_md, UHM_md, fcs, virial);

	for(int ion=0; ion<numIon; ++ion)
    {
		force[ion].x = fcs(ion, 0)/2.0;
		force[ion].y = fcs(ion, 1)/2.0;
		force[ion].z = fcs(ion, 2)/2.0;
	}

    virial = 0.5 * virial;

    potential = GlobalC::en.etot/2;

#ifdef __MPI //2015-10-01, xiaohui
	atom_arrange::delete_vector(
		GlobalV::ofs_running, 
		GlobalV::SEARCH_PBC, 
		GlobalC::GridD, 
		GlobalC::ucell, 
		GlobalV::SEARCH_RADIUS, 
		GlobalV::test_atom_input);
#endif //2015-10-01, xiaohui
}<|MERGE_RESOLUTION|>--- conflicted
+++ resolved
@@ -34,11 +34,7 @@
 Run_MD_LCAO::~Run_MD_LCAO(){}
 
 
-<<<<<<< HEAD
-void Run_MD_LCAO::opt_cell(ORB_control &orb_con)
-=======
-void Run_MD_LCAO::opt_cell(ModuleEnSover::En_Solver *p_ensolver)
->>>>>>> 032727bd
+void Run_MD_LCAO::opt_cell(ORB_control &orb_con, ModuleEnSover::En_Solver *p_ensolver)
 {
 	ModuleBase::TITLE("Run_MD_LCAO","opt_cell");
 
@@ -62,17 +58,10 @@
     int ion_step=0;
     GlobalC::pot.init_pot(ion_step, GlobalC::pw.strucFac);
 
-	
-<<<<<<< HEAD
-    opt_ions();
-    
+    opt_ions(p_ensolver);
     orb_con.clear_after_ions(GlobalC::UOT, GlobalC::ORB, GlobalV::out_descriptor, GlobalC::ucell.infoNL.nproj);
     
     return;
-=======
-	opt_ions(p_ensolver);
-	return;
->>>>>>> 032727bd
 }
 
 
@@ -129,12 +118,8 @@
     {
         if(verlet->step_ == 0)
         {
-<<<<<<< HEAD
             MD_func::ParaV = this->LM_md.ParaV;
-            verlet->setup();
-=======
             verlet->setup(p_ensolver);
->>>>>>> 032727bd
         }
         else
         {
