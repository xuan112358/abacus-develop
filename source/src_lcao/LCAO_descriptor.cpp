//caoyu add 2021-03-2
#ifdef __DEEPKS

#include "LCAO_descriptor.h"
#include "LCAO_matrix.h"
#include "../module_base/lapack_connector.h"
#include "../module_base/intarray.h"
#include "../module_base/complexmatrix.h"
#include "global_fp.h"
#include "../src_pw/global.h"
#include "../src_io/winput.h"

#include <torch/script.h>
#include <torch/csrc/autograd/autograd.h>
#include <npy.hpp>
#include <torch/csrc/api/include/torch/linalg.h>

namespace GlobalC
{
    LCAO_Descriptor ld;
}
LCAO_Descriptor::LCAO_Descriptor()
{
    alpha_index = new ModuleBase::IntArray[1];
    inl_index = new ModuleBase::IntArray[1];
    inl_l = new int[1];
    d = new double[1];
    H_V_delta = new double[1];
    dm_double = new double[1];
    DH_V_delta_x = new double[1];
    DH_V_delta_y = new double[1];
    DH_V_delta_z = new double[1];
}


LCAO_Descriptor::~LCAO_Descriptor()
{
    delete[] alpha_index;
    delete[] inl_index;
    delete[] inl_l;
    delete[] d;
    delete[] H_V_delta;
    delete[] dm_double;
    delete[] DH_V_delta_x;
    delete[] DH_V_delta_y;
    delete[] DH_V_delta_z;

    //=======1. "out_descriptor" part==========
    //delete S_mu_alpha**
    for (int inl = 0;inl < this->inlmax;inl++)
    {
        delete[] S_mu_alpha[inl];
    }
    delete[] S_mu_alpha;
    //delete pdm**
    for (int inl = 0;inl < this->inlmax;inl++)
    {
        delete[] pdm[inl];
    }
    delete[] pdm;
    //=======2. "deepks_scf" part==========
    if (GlobalV::deepks_scf)
    {
        //delete gedm**
        for (int inl = 0;inl < this->inlmax;inl++)
        {
            delete[] gedm[inl];
        }
        delete[] gedm;
        if (GlobalV::FORCE)
        {
            //delete DS_mu_alpha**
            for (int inl = 0;inl < this->inlmax;inl++)
            {
                delete[] DS_mu_alpha_x[inl];
                delete[] DS_mu_alpha_y[inl];
                delete[] DS_mu_alpha_z[inl];
            }
            delete[] DS_mu_alpha_x;
            delete[] DS_mu_alpha_y;
            delete[] DS_mu_alpha_z;
        }
    }
}


void LCAO_Descriptor::init(
	const int lm, // max L for descriptor 
	const int nm, // max n for descriptor
	const int tot_inl) // total number of atomic orbital basis for all of the atoms 
{
    ModuleBase::TITLE("LCAO_Descriptor", "init");

    GlobalV::ofs_running << " Initialize the descriptor index for DeePKS (lcao line)" << std::endl;

    assert(lm >= 0);
    assert(nm >= 0);
    assert(tot_inl >= 0);
    
    this->lmaxd = lm;
    this->nmaxd = nm;
    this->inlmax = tot_inl;
    GlobalV::ofs_running << " lmax of descriptor = " << this->lmaxd << std::endl;
    GlobalV::ofs_running << " nmax of descriptor= " << nmaxd << std::endl;
	GlobalV::ofs_running << " total basis (all atoms) for descriptor= " << std::endl;
    
    //initialize the density matrix (dm)
    delete[] this->dm_double;
    this->dm_double = new double[GlobalV::NLOCAL * GlobalV::NLOCAL];
    ModuleBase::GlobalFunc::ZEROS(this->dm_double, GlobalV::NLOCAL * GlobalV::NLOCAL);
    
    //init S_mu_alpha**
    this->S_mu_alpha = new double* [this->inlmax];    //inl
    for (int inl = 0;inl < this->inlmax;inl++)
    {
        this->S_mu_alpha[inl] = new double[GlobalV::NLOCAL * (2 * this->lmaxd + 1)];     //GlobalV::NLOCAL*nm
        ModuleBase::GlobalFunc::ZEROS(S_mu_alpha[inl], GlobalV::NLOCAL * (2 * this->lmaxd+ 1));
    }

    //init pdm**
    const int pdm_size = (this->lmaxd * 2 + 1) * (this->lmaxd * 2 + 1);
    this->pdm = new double* [this->inlmax];
    for (int inl = 0;inl < this->inlmax;inl++)
    {
        this->pdm[inl] = new double[pdm_size];
        ModuleBase::GlobalFunc::ZEROS(this->pdm[inl], pdm_size);
    }

    // cal n(descriptor) per atom , related to Lmax, nchi(L) and m. (not total_nchi!)
	this->des_per_atom=0; // mohan add 2021-04-21
    for (int l = 0; l <= this->lmaxd; l++)
    {
        this->des_per_atom += GlobalC::ORB.Alpha[0].getNchi(l) * (2 * l + 1);
    }

    this->n_descriptor = GlobalC::ucell.nat * this->des_per_atom;

    this->init_index();
    
    return;
}

void LCAO_Descriptor::init_index(void)
{
    delete[] this->alpha_index;
    this->alpha_index = new ModuleBase::IntArray[GlobalC::ucell.ntype];
    delete[] this->inl_index;
    this->inl_index = new ModuleBase::IntArray[GlobalC::ucell.ntype];
    delete[] this->inl_l;
    this->inl_l = new int[this->inlmax];
    ModuleBase::GlobalFunc::ZEROS(this->inl_l, this->inlmax);

    int inl = 0;
    int alpha = 0;
    for (int it = 0; it < GlobalC::ucell.ntype; it++)
    {
        this->alpha_index[it].create(
            GlobalC::ucell.atoms[it].na,
            this->lmaxd + 1, // l starts from 0
            this->nmaxd,
            2 * this->lmaxd + 1); // m ==> 2*l+1

        this->inl_index[it].create(
            GlobalC::ucell.atoms[it].na,
            this->lmaxd + 1,
            this->nmaxd); 

        GlobalV::ofs_running << " Type " << it + 1
                    << " number_of_atoms " << GlobalC::ucell.atoms[it].na << std::endl;

        for (int ia = 0; ia < GlobalC::ucell.atoms[it].na; ia++)
        {
            //alpha
            for (int l = 0; l < this->lmaxd + 1; l++)
            {
                for (int n = 0; n < GlobalC::ORB.Alpha[0].getNchi(l); n++)
                {
                    for (int m = 0; m < 2 * l + 1; m++)
                    {
                        this->alpha_index[it](ia, l, n, m) = alpha;
                        alpha++;
                    }
                    this->inl_index[it](ia, l, n) = inl;
                    this->inl_l[inl] = l;
                    inl++;
                }
            }
        }//end ia
    }//end it
    assert(this->n_descriptor == alpha);
    assert(GlobalC::ucell.nat * GlobalC::ORB.Alpha[0].getTotal_nchi() == inl);
    GlobalV::ofs_running << " descriptors_per_atom " << this->des_per_atom << std::endl;
    GlobalV::ofs_running << " total_descriptors " << this->n_descriptor << std::endl;
	return;
}

void LCAO_Descriptor::build_S_descriptor(const bool& calc_deri)
{
    ModuleBase::TITLE("LCAO_Descriptor", "build_S_descriptor");
    //array to store data

    if (!GlobalV::GAMMA_ONLY_LOCAL)
    {
        ModuleBase::WARNING_QUIT("LCAO_Descriptor::build_S_descriptor", "muti-kpoint method for descriptor is not implemented yet! ");
    }

    double olm[3] = {0.0, 0.0, 0.0};

    //\sum{T} e**{ikT} <\phi_{ia}|d\phi_{k\beta}(T)>	//???
    ModuleBase::Vector3<double> tau1, tau2, dtau;
    ModuleBase::Vector3<double> dtau1, dtau2, tau0;
    for (int T1 = 0; T1 < GlobalC::ucell.ntype; ++T1)
    {
        Atom *atom1 = &GlobalC::ucell.atoms[T1];
        for (int I1 = 0; I1 < atom1->na; ++I1)
        {
            tau1 = atom1->tau[I1];
            //GlobalC::GridD.Find_atom(tau1);
            GlobalC::GridD.Find_atom(GlobalC::ucell, tau1, T1, I1);

            for (int ad = 0; ad < GlobalC::GridD.getAdjacentNum() + 1; ++ad)
            {
                const int T2 = GlobalC::GridD.getType(ad);
                const int I2 = GlobalC::GridD.getNatom(ad);
                //Atom *atom2 = &GlobalC::ucell.atoms[T2];
                tau2 = GlobalC::GridD.getAdjacentTau(ad);
                dtau = tau2 - tau1;
                double distance = dtau.norm() * GlobalC::ucell.lat0;
                double rcut = GlobalC::ORB.Phi[T1].getRcut() + GlobalC::ORB.Alpha[0].getRcut(); //Rcut is subject to GlobalC::ORB.Phi to keep dimension of S_mu_alpha same as Sloc
                if (distance < rcut)
                {
                    int iw1_all = GlobalC::ucell.itiaiw2iwt(T1, I1, 0); //iw1_all = combined index (it, ia, iw)

                    for (int jj = 0; jj < atom1->nw * GlobalV::NPOL; ++jj)
                    {
                        const int jj0 = jj / GlobalV::NPOL;
                        const int L1 = atom1->iw2l[jj0];
                        const int N1 = atom1->iw2n[jj0];
                        const int m1 = atom1->iw2m[jj0];

                        int iw1_local=GlobalC::ParaD.trace_loc_orb[iw1_all];
                        if(iw1_local<0)
                        {
                            ++iw1_all;
                        }
                        else
                        {
                            for (int L2 = 0; L2 <= GlobalC::ORB.Alpha[0].getLmax(); ++L2)
                            {
                                for (int N2 = 0; N2 < GlobalC::ORB.Alpha[0].getNchi(L2); ++N2)
                                {
                                    for (int m2 = 0; m2 < 2 * L2 + 1; ++m2)
                                    {
                                        olm[0] = olm[1] = olm[2] = 0.0;
                                        if (!calc_deri)
                                        {
                                            GlobalC::UOT.snap_psipsi(GlobalC::ORB, olm, 0, 'D', tau1,
                                                    T1, L1, m1, N1, GlobalC::GridD.getAdjacentTau(ad),
                                                    T2, L2, m2, N2, GlobalV::NSPIN);
                                            if (GlobalV::GAMMA_ONLY_LOCAL)
                                            {
                                                this->set_S_mu_alpha(iw1_all, inl_index[T2](I2,L2,N2), m2, olm[0]);
                                            }
                                        }
                                        else
                                        {
                                            GlobalC::UOT.snap_psipsi(GlobalC::ORB, olm, 1, 'D', tau1,
                                                T1, L1, m1, N1, GlobalC::GridD.getAdjacentTau(ad),
                                                T2, L2, m2, N2, GlobalV::NSPIN);
                                            if (GlobalV::GAMMA_ONLY_LOCAL)
                                            {
                                                this->set_DS_mu_alpha(iw1_all, inl_index[T2](I2,L2,N2), m2, olm[0], olm[1], olm[2]);
                                            }
                                        }

                                    } //m2
                                }     //N2
                            }         //nw2(L2)
                            ++iw1_all;
                        }
                    } // nw1
                }     // distance
            }         // ad
        } // I1
    }     // T1

#ifdef __MPI
    GlobalC::ParaD.allsum_deepks(this->inlmax,GlobalV::NLOCAL*(2*this->lmaxd+1),this->S_mu_alpha);
#endif

    /*
    for(int inl=0;inl<this->inlmax;inl++)
    {
        ModuleBase::GlobalFunc::OUT(GlobalV::ofs_running,"inl:",inl);
        for(int j=0;j<GlobalV::NLOCAL*(2*this->lmaxd+1);j++)
        {
            GlobalV::ofs_running << "j,s_mu_alpha: " << j << " " << this->S_mu_alpha[inl][j] << std::endl;
        }
    }
    */
    return;
}

void LCAO_Descriptor::set_S_mu_alpha(
	const int &iw1_all, 
	const int &inl, 
	const int &im, 
	const double &v)
{
    //const int ir = GlobalC::ParaO.trace_loc_row[iw1_all];
    //const int ic = GlobalC::ParaO.trace_loc_col[iw2_all];
    //no parellel yet
    const int ir = iw1_all;
    const int ic = im;
    //const int index = ir * GlobalC::ParaO.ncol + ic;
    int index;
    if (GlobalV::KS_SOLVER == "genelpa" || GlobalV::KS_SOLVER == "scalapack_gvx") // save the matrix as column major format
    {
        index = ic * GlobalV::NLOCAL + ir;
    }
    else
    {
        index = ir * (2*inl_l[inl]+1)  + ic; //row: lcao orbitals; col: descriptor basis
    }
    this->S_mu_alpha[inl][index] += v;
    return;
}



void LCAO_Descriptor::cal_projected_DM(const ModuleBase::matrix &dm)
{
    ModuleBase::TITLE("LCAO_Descriptor", "cal_projected_DM");
    ModuleBase::timer::tick("LCAO_Descriptor","cal_projected_DM"); 
    const int pdm_size = (this->lmaxd * 2 + 1) * (this->lmaxd * 2 + 1);

    if(GlobalV::NPROC>1)
    {
#ifdef __MPI
        //This is for first SCF iteration, when density matrix is not available yet
        if(dm.nr == 0 && dm.nc ==0)
        {
            ModuleBase::timer::tick("LCAO_Descriptor","cal_projected_DM"); 
            return;
        }
        //step 1: get S_alpha_mu and S_nu_beta
        double **ss = this->S_mu_alpha;

        //step 2 : multiply: cal A=ST*DM*S
        //A(im1,im2) = sum iw1 sum iw2 S(iw1,im1) * dm(iw1,iw2) * S(iw2,im2)
        // = sum iw1 S(iw1,im1) * X(iw1,im2)
        // where X(iw1,im2) = sum iw2 dm(iw1,iw2) * S(iw2,im2)
        for (int inl = 0;inl < inlmax;inl++)
        {
            ModuleBase::GlobalFunc::ZEROS(this->pdm[inl], pdm_size);
            int nm = 2 * inl_l[inl] + 1;
            const int tmp_pdm_size = GlobalV::NLOCAL * nm;
            double* tmp_pdm = new double[tmp_pdm_size]; // saves X(iw1,im2)

            //for each pair index1=(iw1,im2)
            for(int iw1 = 0; iw1 < GlobalV::NLOCAL; iw1++)
            {
                int iw1_local = GlobalC::ParaO.trace_loc_col[iw1];
                if(iw1_local < 0) continue;
                const int ir1 = iw1;

                ModuleBase::GlobalFunc::ZEROS(tmp_pdm, tmp_pdm_size);

                for(int im2=0;im2<nm;im2++)
                {
                    const int ic2 = im2;

                    int index1;
                    if (GlobalV::KS_SOLVER == "genelpa" || GlobalV::KS_SOLVER == "scalapack_gvx") // save the matrix as column major format
                    {
                        index1 = ic2 * GlobalV::NLOCAL + ir1;
                    }
                    else
                    {
                        index1 = ir1 * nm  + ic2; //row: lcao orbitals; col: descriptor basis                        
                    }

                    //calculates X(iw1,im2) = sum iw2 dm(iw1,iw2) * S(iw2,im2)
                    for(int iw2=0; iw2 < GlobalV::NLOCAL; iw2++)
                    {
                        int iw2_local = GlobalC::ParaO.trace_loc_row[iw2];
                        if(iw2_local < 0) continue;
                        const int ir2 = iw2;

                        int index2;
                        if (GlobalV::KS_SOLVER == "genelpa" || GlobalV::KS_SOLVER == "scalapack_gvx") // save the matrix as column major format
                        {
                            index2 = ic2 * GlobalV::NLOCAL + ir2;
                        }
                        else
                        {
                            index2 = ir2 * nm  + ic2; //row: lcao orbitals; col: descriptor basis                        
                        }
                        double element = ss[inl][index2]* dm(iw1_local,iw2_local);
                        tmp_pdm[index1] += element;
                    }

                    //for each im1 : accumulates S(iw1,im1) * X(iw1,im2)
                    for(int im1=0;im1<nm;im1++)
                    {
                        const int ic1 = im1;
                        int index3;
                        if (GlobalV::KS_SOLVER == "genelpa" || GlobalV::KS_SOLVER == "scalapack_gvx") // save the matrix as column major format
                        {
                            index3 = ic1 * GlobalV::NLOCAL + ir1;
                        }
                        else
                        {
                            index3 = ir1 * nm  + ic1; //row: lcao orbitals; col: descriptor basis                        
                        }
                        double element = tmp_pdm[index1] * ss[inl][index3];
                        int ind = im1 + im2 * nm;
                        this->pdm[inl][ind] += element;
                    }
                }
            }
            delete[] tmp_pdm;
        }

        //step 3 : gather from all ranks
        GlobalC::ParaD.allsum_deepks(this->inlmax,pdm_size,this->pdm);
#endif
    }
    else //serial; or mpi with nproc=1
    {
        //step 1: get dm: the coefficient of wfc, not charge density
        //now,  dm is an input arg of this func, but needed converting to double*
        this->getdm_double(dm);

        //step 2: get S_alpha_mu and S_nu_beta
        double **ss = this->S_mu_alpha;

        //step 3 : multiply: cal ST*DM*S
        
        //init tmp_pdm*
        const int tmp_pdm_size = GlobalV::NLOCAL * (lmaxd*2+1);
        double* tmp_pdm = new double[tmp_pdm_size];
        ModuleBase::GlobalFunc::ZEROS(tmp_pdm, tmp_pdm_size);
        for (int inl = 0;inl < inlmax;inl++)
        {   
            int nm = 2 * inl_l[inl] + 1;   //1,3,5,...
            const char t = 'T';  //transpose
            const char nt = 'N'; //non transpose
            const double alpha = 1;
            const double beta = 0;
            double *a = this->dm_double;
            double *b = ss[inl];
            double *c = tmp_pdm;
            dgemm_(&nt, &nt, &GlobalV::NLOCAL, &nm, &GlobalV::NLOCAL, &alpha, a, &GlobalV::NLOCAL, b, &GlobalV::NLOCAL, &beta, c, &GlobalV::NLOCAL); //DM*S
            a = ss[inl];
            b = c;
            c = this->pdm[inl];
            dgemm_(&t, &nt, &nm, &nm, &GlobalV::NLOCAL, &alpha, a, &GlobalV::NLOCAL, b, &GlobalV::NLOCAL, &beta, c, &nm); //ST*DM*S
        }
        delete[] tmp_pdm;
    }

    ModuleBase::timer::tick("LCAO_Descriptor","cal_projected_DM"); 
    return;
}


void LCAO_Descriptor::cal_descriptor(void)
{
    ModuleBase::TITLE("LCAO_Descriptor", "cal_descriptor");
    delete[] d;

    d = new double[this->n_descriptor];
    const int lmax = GlobalC::ORB.get_lmax_d();
    int id = 0;
    for (int it = 0; it < GlobalC::ucell.ntype; it++)
    {
        for (int ia = 0; ia < GlobalC::ucell.atoms[it].na; ia++)
        {
            for (int l = 0; l <= lmax; l++)
            {
                int nmax = GlobalC::ORB.Alpha[0].getNchi(l);
                for (int n = 0; n < nmax; n++)
                {
                    const int dim = 2 * l + 1;
                    const int inl = inl_index[it](ia, l, n);
                    // descriptor for atom (it, ia)
                    ModuleBase::ComplexMatrix des(dim, dim);
                    for (int m = 0; m < dim; m++)
                    {
                        for (int m2 = 0; m2 < dim; m2++)
                        {
                            int index = m * dim + m2;
                            complex<double> tmp(this->pdm[inl][index], 0);
                            des(m, m2) += tmp;
                        }
                    }
                    /*
                    stringstream ss;
                    ss << winput::spillage_outdir << "/"<< "PDM.dat";
                    if (GlobalV::MY_RANK == 0)
                    {
                        ofstream ofs;
                        ofs.open(ss.str().c_str());
                        this->print_projected_DM(ofs, des, it, ia, l, n);
                        ofs.close();
                    }
                    */
                    if (l == 0)
                    {
                        this->d[id] = des(0, 0).real();
                        ++id;
                    }
                    else
                    {
                        // diagonalizae
                        // assume des matrix is Hermitian
                        char jobz = 'N'; // eigenvalues only
                        char uplo = 'U'; // upper matrix is stored
                        int ndim = des.nr;
                        double *tmpd = new double[ndim]();
                        const int lwork = 2 * ndim;
                        complex<double> *work = new complex<double>[lwork]();
                        double *rwork = new double[3 * ndim - 2]();
                        int infor = 0;
                        // diag by calling zheev
                        LapackConnector::zheev(jobz, uplo, ndim, des, ndim, tmpd, work, lwork, rwork, &infor);
                        // put the eigenvalues into d (descriptor)
                        for (int idim = 0; idim < ndim; ++idim)
                        {
                            this->d[id] = tmpd[idim];
                            ++id;
                        }
                        delete[] tmpd;
                        delete[] rwork;
                        delete[] work;
                    }
                } //n
            }     //l
        }         //ia
    }             //it
    this->print_descriptor();
    return;
}



void LCAO_Descriptor::print_projected_DM(
	ofstream& ofs, 
	ModuleBase::ComplexMatrix& des, 
	const int& it, // index for atom type
	const int& ia, // index for atoms
	const int& l, // index for angular momentum quantum number L
	const int& n) // index for principal quantum number n
{
    ofs << "L=" << l << "   N=" << n << std::endl;
    for (int i = 0; i < 2 * l + 1; i++)
    {
        for (int j = 0; j < 2 * l + 1; j++)
        {
            ofs << des(i, j).real() << " ";
        }
        ofs << std::endl;
    }
    return;
}


void LCAO_Descriptor::print_descriptor(void)
{
    ModuleBase::TITLE("LCAO_Descriptor", "print_descriptor");
    ofstream ofs;
    stringstream ss;
    // the parameter 'winput::spillage_outdir' is read from INPUTw.
    ss << winput::spillage_outdir << "/"
       << "descriptor.dat";
    if (GlobalV::MY_RANK == 0)
    {
        ofs.open(ss.str().c_str());
    }
    for (int it = 0; it < GlobalC::ucell.ntype; it++)
    {
        for (int ia = 0; ia < GlobalC::ucell.atoms[it].na; ia++)
        {
            ofs << GlobalC::ucell.atoms[it].label << " atom_index " << ia + 1 << " n_descriptor " << this->des_per_atom << std::endl;
            int id0 = this->alpha_index[it](ia, 0, 0, 0);
            for (int id = id0; id < id0 + this->des_per_atom; ++id)
            {
                if ((id - id0) > 0 && (id - id0) % 8 == 0)
                    ofs << std::endl;
                ofs << d[id] << " ";
            }
            ofs << std::endl << std::endl;
        }
    }
    GlobalV::ofs_running << " Descriptors have been printed to " << ss.str() << std::endl;

    return;
}


void LCAO_Descriptor::set_DS_mu_alpha(
	const int& iw1_all, 
	const int& inl, 
	const int& im,
    const double& vx, 
	const double& vy, 
	const double& vz)
{
    //const int ir = GlobalC::ParaO.trace_loc_row[iw1_all];
    //const int ic = GlobalC::ParaO.trace_loc_col[iw2_all];
    //no parellel yet
    const int ir = iw1_all;
    const int ic = im;
    //const int index = ir * GlobalC::ParaO.ncol + ic;
    int index;
    if (GlobalV::KS_SOLVER == "genelpa" || GlobalV::KS_SOLVER == "scalapack_gvx") // save the matrix as column major format
    {
        index = ic * GlobalV::NLOCAL + ir;
    }
    else
    {
        index = ir * (2*inl_l[inl]+1)  + ic; //row: lcao orbitals; col: descriptor basis
    }
    this->DS_mu_alpha_x[inl][index] += vx;
    this->DS_mu_alpha_y[inl][index] += vy;
    this->DS_mu_alpha_z[inl][index] += vz;
    return;
}


void LCAO_Descriptor::getdm_double(const ModuleBase::matrix &dm)
{
    for (int i = 0; i < dm.nr; i++)
    {
        for (int j = 0; j < dm.nc; j++)
        {
            this->dm_double[i * GlobalV::NLOCAL + j] = dm(i, j); //only consider default GlobalV::NSPIN = 1
        }
    }
	return;
}


void LCAO_Descriptor::cal_gdmx(const ModuleBase::matrix &dm)
{
    ModuleBase::TITLE("LCAO_Descriptor", "cal_gdmx");
    //get DS_alpha_mu and S_nu_beta
    double** ss = this->S_mu_alpha;
    double** dsx = this->DS_mu_alpha_x;
    double** dsy = this->DS_mu_alpha_y;
    double** dsz = this->DS_mu_alpha_z;
    for (int inl = 0;inl < inlmax;inl++)
    {
        //dE/dD will be multiplied in cal_f_delta, here only calculate dD/dx_I
        int nm = 2 * inl_l[inl] + 1;   //1,3,5,...
        for (int mu =0; mu < GlobalV::NLOCAL;++mu) 
        {
            const int iat = GlobalC::ucell.iwt2iat[mu];//the atom whose force being calculated
            for (int nu= 0;nu < GlobalV::NLOCAL; ++nu)
            {
                //const int mu = GlobalC::ParaO.trace_loc_row[j];
                //const int nu = GlobalC::ParaO.trace_loc_col[i];
                if (mu >= 0 && nu >= 0)
                {
                    for (int m1 = 0;m1 < nm;++m1)
                    {
                        for (int m2 = 0;m2 < nm;++m2)
                        {
                            for (int is = 0;is < GlobalV::NSPIN;++is)
                            {
								//  save the matrix as column major format
                                if (GlobalV::KS_SOLVER == "genelpa" || GlobalV::KS_SOLVER == "scalapack_gvx")
                                {
                                    gdmx[iat][inl][m1*nm + m2] += 
									2 * dsx[inl][m1*GlobalV::NLOCAL + mu] * dm(mu, nu) * ss[inl][m2*GlobalV::NLOCAL + nu];
                                    gdmy[iat][inl][m1*nm + m2] += 
									2 * dsy[inl][m1*GlobalV::NLOCAL + mu] * dm(mu, nu) * ss[inl][m2*GlobalV::NLOCAL + nu];
                                    gdmz[iat][inl][m1*nm + m2] += 
									2 * dsz[inl][m1*GlobalV::NLOCAL + mu] * dm(mu, nu) * ss[inl][m2*GlobalV::NLOCAL + nu];
                                }
                                else
                                {
                                    gdmx[iat][inl][m1*nm + m2] += 
									2 * dsx[inl][mu*nm + m1] * dm(mu, nu) * ss[inl][nu*nm + m2];
                                    gdmy[iat][inl][m1*nm + m2] += 
									2 * dsy[inl][mu*nm + m1] * dm(mu, nu) * ss[inl][nu*nm + m2];
                                    gdmz[iat][inl][m1*nm + m2] += 
									2 * dsz[inl][mu*nm + m1] * dm(mu, nu) * ss[inl][nu*nm + m2];
                                }
                            }
                        }//end m2
                    } //end m1
                }//end if
            }//end nu
        }//end mu
    }//end inl
    return;
}


void LCAO_Descriptor::init_gdmx(void)
{
    this->gdmx = new double** [GlobalC::ucell.nat];
    this->gdmy = new double** [GlobalC::ucell.nat];
    this->gdmz = new double** [GlobalC::ucell.nat];
    for (int iat = 0;iat < GlobalC::ucell.nat;iat++)
    {
        this->gdmx[iat] = new double* [inlmax];
        this->gdmy[iat] = new double* [inlmax];
        this->gdmz[iat] = new double* [inlmax];
        for (int inl = 0;inl < inlmax;inl++)
        {
            this->gdmx[iat][inl] = new double [(2 * lmaxd + 1) * (2 * lmaxd + 1)];
            this->gdmy[iat][inl] = new double [(2 * lmaxd + 1) * (2 * lmaxd + 1)];
            this->gdmz[iat][inl] = new double[(2 * lmaxd + 1) * (2 * lmaxd + 1)];
            ModuleBase::GlobalFunc::ZEROS(gdmx[iat][inl], (2 * lmaxd + 1) * (2 * lmaxd + 1));
            ModuleBase::GlobalFunc::ZEROS(gdmy[iat][inl], (2 * lmaxd + 1) * (2 * lmaxd + 1));
            ModuleBase::GlobalFunc::ZEROS(gdmz[iat][inl], (2 * lmaxd + 1) * (2 * lmaxd + 1));
        }
    }
    return;
}


void LCAO_Descriptor::del_gdmx(void)
{
    for (int iat = 0;iat < GlobalC::ucell.nat;iat++)
    {
        for (int inl = 0;inl < inlmax;inl++)
        {
            delete[] this->gdmx[iat][inl];
            delete[] this->gdmy[iat][inl];
            delete[] this->gdmz[iat][inl];
        }
        delete[] this->gdmx[iat];
        delete[] this->gdmy[iat];
        delete[] this->gdmz[iat];
    }
    delete[] this->gdmx;
    delete[] this->gdmy;
    delete[] this->gdmz;
    return;
}


void LCAO_Descriptor::deepks_pre_scf(const string& model_file)
{
    ModuleBase::TITLE("LCAO_Descriptor", "deepks_pre_scf");

	// load the DeePKS model from deep neural network
    this->load_model(model_file);
    
    //initialize the H matrix H_V_delta
    delete[] this->H_V_delta;
    this->H_V_delta = new double[GlobalC::ParaO.nloc];
    ModuleBase::GlobalFunc::ZEROS(this->H_V_delta, GlobalC::ParaO.nloc);

    //init gedm**
    const int pdm_size = (this->lmaxd * 2 + 1) * (this->lmaxd * 2 + 1);
    this->gedm = new double* [this->inlmax];
    for (int inl = 0;inl < this->inlmax;inl++)
    {
        this->gedm[inl] = new double[pdm_size];
        ModuleBase::GlobalFunc::ZEROS(this->gedm[inl], pdm_size);
    }
    if (GlobalV::FORCE)
    {
        //init F_delta
        F_delta.create(GlobalC::ucell.nat, 3);
        //init DS_mu_alpha**
        this->DS_mu_alpha_x = new double* [this->inlmax];
        this->DS_mu_alpha_y = new double* [this->inlmax];
        this->DS_mu_alpha_z = new double* [this->inlmax];
        for (int inl = 0;inl < this->inlmax;inl++)
        {
            this->DS_mu_alpha_x[inl] = new double[GlobalV::NLOCAL * (2 * this->lmaxd + 1)];
            this->DS_mu_alpha_y[inl] = new double[GlobalV::NLOCAL * (2 * this->lmaxd + 1)];
            this->DS_mu_alpha_z[inl] = new double[GlobalV::NLOCAL * (2 * this->lmaxd + 1)];
            ModuleBase::GlobalFunc::ZEROS(DS_mu_alpha_x[inl], GlobalV::NLOCAL * (2 * this->lmaxd + 1));
            ModuleBase::GlobalFunc::ZEROS(DS_mu_alpha_y[inl], GlobalV::NLOCAL * (2 * this->lmaxd + 1));
            ModuleBase::GlobalFunc::ZEROS(DS_mu_alpha_z[inl], GlobalV::NLOCAL * (2 * this->lmaxd + 1));
        }
        //init DH_V_delta*
        delete[] DH_V_delta_x;
        delete[] DH_V_delta_y;
        delete[] DH_V_delta_z;
        this->DH_V_delta_x = new double[GlobalC::ParaO.nloc];
        this->DH_V_delta_y = new double [GlobalC::ParaO.nloc];
        this->DH_V_delta_z = new double[GlobalC::ParaO.nloc];
        ModuleBase::GlobalFunc::ZEROS(DH_V_delta_x, GlobalC::ParaO.nloc);
        ModuleBase::GlobalFunc::ZEROS(DH_V_delta_y, GlobalC::ParaO.nloc);
        ModuleBase::GlobalFunc::ZEROS(DH_V_delta_z, GlobalC::ParaO.nloc);
    }
    return;
}

//for GAMMA_ONLY, search adjacent atoms from I0
void LCAO_Descriptor::build_v_delta_alpha(const bool& calc_deri)
{
    ModuleBase::TITLE("LCAO_Descriptor", "build_v_delta_alpha");
    ModuleBase::GlobalFunc::ZEROS(this->H_V_delta, GlobalV::NLOCAL * GlobalV::NLOCAL); //init before calculate

    std::vector<double> Rcut;
	for(int it1=0; it1<GlobalC::ucell.ntype; ++it1)
        Rcut.push_back(GlobalC::ORB.Phi[it1].getRcut() + GlobalC::ORB.Alpha[0].getRcut());
    
    for (int T0 = 0;T0 < GlobalC::ucell.ntype;++T0)
    {
        for (int I0 = 0;I0 < GlobalC::ucell.atoms[T0].na;++I0)
        {
            const ModuleBase::Vector3<double> tau0 = GlobalC::ucell.atoms[T0].tau[I0];
            //Rcut in this function may need to be changed ?! (I think the range of adjacent atoms here should be rcut(phi)+rcut(alpha))
            GlobalC::GridD.Find_atom(GlobalC::ucell, tau0, T0, I0);

            //adj atom pairs
            for (int ad1 = 0;ad1 < GlobalC::GridD.getAdjacentNum() + 1;++ad1)
            {
                const int T1 = GlobalC::GridD.getType(ad1);
                const int I1 = GlobalC::GridD.getNatom(ad1);
				//const int iat1 = GlobalC::ucell.itia2iat(T1, I1);
                const int start1 = GlobalC::ucell.itiaiw2iwt(T1, I1, 0);
                const ModuleBase::Vector3<double> tau1 = GlobalC::GridD.getAdjacentTau(ad1);
                const Atom* atom1 = &GlobalC::ucell.atoms[T1];
                const int nw1_tot = atom1->nw * GlobalV::NPOL;
                for (int ad2 = 0;ad2 < GlobalC::GridD.getAdjacentNum() + 1;++ad2)
                {
                    const int T2 = GlobalC::GridD.getType(ad2);
					const int I2 = GlobalC::GridD.getNatom(ad2);
					const int start2 = GlobalC::ucell.itiaiw2iwt(T2, I2, 0);
					const ModuleBase::Vector3<double> tau2 = GlobalC::GridD.getAdjacentTau(ad2);
					const Atom* atom2 = &GlobalC::ucell.atoms[T2];
                    const int nw2_tot = atom2->nw * GlobalV::NPOL;

                    ModuleBase::Vector3<double> dtau10 = tau1 - tau0;
                    ModuleBase::Vector3<double> dtau20 = tau2 - tau0;
                    double distance10 = dtau10.norm() * GlobalC::ucell.lat0;
                    double distance20 = dtau20.norm() * GlobalC::ucell.lat0;
                    
                    if (distance10 < Rcut[T1] && distance20 < Rcut[T2])
                    {
                        for (int iw1=0; iw1<nw1_tot; ++iw1)
						{
							const int iw1_all = start1 + iw1;
							const int iw1_local = GlobalC::ParaO.trace_loc_row[iw1_all];
							if(iw1_local < 0)continue;
							const int iw1_0 = iw1/GlobalV::NPOL;

							for (int iw2=0; iw2<nw2_tot; ++iw2)
							{
								const int iw2_all = start2 + iw2;
								const int iw2_local = GlobalC::ParaO.trace_loc_col[iw2_all];
								if(iw2_local < 0)continue;
								const int iw2_0 = iw2/GlobalV::NPOL;

								double nlm[3];
								nlm[0] = nlm[1] = nlm[2] = 0.0;

								if(!calc_deri)
								{
									GlobalC::UOT.snap_psialpha(
											nlm, 0, tau1, T1,
											atom1->iw2l[ iw1_0 ], // L1
											atom1->iw2m[ iw1_0 ], // m1
											atom1->iw2n[ iw1_0 ], // N1
											tau2, T2,
											atom2->iw2l[ iw2_0 ], // L2
											atom2->iw2m[ iw2_0 ], // m2
											atom2->iw2n[ iw2_0 ], // n2
											GlobalC::ucell.atoms[T0].tau[I0], T0, I0, 
                                            this->inl_index,
                                            this->gedm);
                                    int index=iw2_local*GlobalC::ParaO.nrow+iw1_local;
                                    this->H_V_delta[index] += nlm[0];
                                }
								else  // calculate force
								{
									GlobalC::UOT.snap_psialpha(
											nlm, 1, tau1, T1,
											atom1->iw2l[ iw1_0 ], // L1
											atom1->iw2m[ iw1_0 ], // m1
											atom1->iw2n[ iw1_0 ], // N1
											tau2, T2,
											atom2->iw2l[ iw2_0 ], // L2
											atom2->iw2m[ iw2_0 ], // m2
											atom2->iw2n[ iw2_0 ], // n2
											GlobalC::ucell.atoms[T0].tau[I0], T0, I0, 
                                            this->inl_index,
                                            this->gedm);
                                    //for Pulay Force
                                    //GlobalC::LM.set_force(iw1_all, iw2_all, nlm[0], nlm[1], nlm[2], 'N');
                                    const int ir = GlobalC::ParaO.trace_loc_row[ iw1_all ];
                                    const int ic = GlobalC::ParaO.trace_loc_col[ iw2_all ];
                                    const long index = ir * GlobalC::ParaO.ncol + ic;
                                    this->DH_V_delta_x[index] += nlm[0];
                                    this->DH_V_delta_y[index] += nlm[1];
                                    this->DH_V_delta_z[index] += nlm[2];
                                }
							}// end iw2
						}// end iw1
					} // end distance
                }//end ad2
            }//end ad1
        }//end I0
    }//end T0

    for(int iw1=0;iw1<GlobalV::NLOCAL;iw1++)
    {
        for(int iw2=0;iw2<GlobalV::NLOCAL;iw2++)
        {
            GlobalV::ofs_running << H_V_delta[iw1*GlobalV::NLOCAL+iw2] << " ";
        }
        GlobalV::ofs_running << std::endl;
    }
    return;
}

//for multi-k, search adjacent atoms from mu
void LCAO_Descriptor::build_v_delta_mu(const bool& calc_deri)
{
    ModuleBase::TITLE("LCAO_Descriptor", "build_v_delta_mu");
    ModuleBase::GlobalFunc::ZEROS(this->H_V_delta, GlobalV::NLOCAL * GlobalV::NLOCAL); //init before calculate
    //timer::tick ("LCAO_gen_fixedH","build_Nonlocal_mu");

    // < phi1 | beta > < beta | phi2 >
	// phi1 is within the unitcell.
	// while beta is in the supercell.
	// while phi2 is in the supercell.

	int nnr = 0;
	ModuleBase::Vector3<double> tau1, tau2, dtau;
	ModuleBase::Vector3<double> dtau1, dtau2, tau0;
	double distance = 0.0;
	double distance1, distance2;
	double rcut = 0.0;
	double rcut1, rcut2;
		
//	Record_adj RA;
//	RA.for_2d();

	// psi1
    for (int T1 = 0; T1 < GlobalC::ucell.ntype; ++T1)
    {
		const Atom* atom1 = &GlobalC::ucell.atoms[T1];
        for (int I1 =0; I1< atom1->na; ++I1)
        {
            //GlobalC::GridD.Find_atom( atom1->tau[I1] );
            GlobalC::GridD.Find_atom(GlobalC::ucell, atom1->tau[I1] ,T1, I1);
			//const int iat1 = GlobalC::ucell.itia2iat(T1, I1);
			const int start1 = GlobalC::ucell.itiaiw2iwt(T1, I1, 0);
            tau1 = atom1->tau[I1];

			// psi2
            for (int ad2=0; ad2<GlobalC::GridD.getAdjacentNum()+1; ++ad2)
			{
				const int T2 = GlobalC::GridD.getType(ad2);
				const Atom* atom2 = &GlobalC::ucell.atoms[T2];
                
				const int I2 = GlobalC::GridD.getNatom(ad2);
				//const int iat2 = GlobalC::ucell.itia2iat(T2, I2);
                const int start2 = GlobalC::ucell.itiaiw2iwt(T2, I2, 0);
                tau2 = GlobalC::GridD.getAdjacentTau(ad2);

				bool is_adj = false;
					
				dtau = tau2 - tau1;
				distance = dtau.norm() * GlobalC::ucell.lat0;
				// this rcut is in order to make nnr consistent 
				// with other matrix.
				rcut = GlobalC::ORB.Phi[T1].getRcut() + GlobalC::ORB.Phi[T2].getRcut();
				if(distance < rcut) is_adj = true;
				else if(distance >= rcut)
				{
                    for (int ad0 = 0; ad0 < GlobalC::GridD.getAdjacentNum()+1; ++ad0)
                    {
						const int T0 = GlobalC::GridD.getType(ad0);
						//const int I0 = GlobalC::GridD.getNatom(ad0);
						//const int T0 = RA.info[iat1][ad0][3];
						//const int I0 = RA.info[iat1][ad0][4];
                        //const int iat0 = GlobalC::ucell.itia2iat(T0, I0);
                        //const int start0 = GlobalC::ucell.itiaiw2iwt(T0, I0, 0);

                        tau0 = GlobalC::GridD.getAdjacentTau(ad0);
                        dtau1 = tau0 - tau1;
                        dtau2 = tau0 - tau2;

                        double distance1 = dtau1.norm() * GlobalC::ucell.lat0;
                        double distance2 = dtau2.norm() * GlobalC::ucell.lat0;

                        rcut1 = GlobalC::ORB.Phi[T1].getRcut() + GlobalC::ORB.Alpha[0].getRcut();
                        rcut2 = GlobalC::ORB.Phi[T2].getRcut() + GlobalC::ORB.Alpha[0].getRcut();

                        if( distance1 < rcut1 && distance2 < rcut2 )
                        {
                            is_adj = true;
                            break;
                        }
                    }
				}


				if(is_adj)
				{
					// < psi1 | all projectors | psi2 >
					// ----------------------------- enter the nnr increaing zone -------------------------
					for (int j=0; j<atom1->nw*GlobalV::NPOL; j++)
					{
						const int j0 = j/GlobalV::NPOL;//added by zhengdy-soc
						const int iw1_all = start1 + j;
						const int mu = GlobalC::ParaO.trace_loc_row[iw1_all];
						if(mu < 0)continue; 

						// fix a serious bug: atom2[T2] -> atom2
						// mohan 2010-12-20
						for (int k=0; k<atom2->nw*GlobalV::NPOL; k++)
						{
							const int k0 = k/GlobalV::NPOL;
							const int iw2_all = start2 + k;
							const int nu = GlobalC::ParaO.trace_loc_col[iw2_all];						
							if(nu < 0)continue;


							//(3) run over all projectors in nonlocal pseudopotential.
							for (int ad0=0; ad0 < GlobalC::GridD.getAdjacentNum()+1 ; ++ad0)
							{
								const int T0 = GlobalC::GridD.getType(ad0);
                                const int I0 = GlobalC::GridD.getNatom(ad0);
								tau0 = GlobalC::GridD.getAdjacentTau(ad0);

								dtau1 = tau0 - tau1;
								dtau2 = tau0 - tau2;
								distance1 = dtau1.norm() * GlobalC::ucell.lat0;
								distance2 = dtau2.norm() * GlobalC::ucell.lat0;

								// seems a bug here!! mohan 2011-06-17
								rcut1 = GlobalC::ORB.Phi[T1].getRcut() + GlobalC::ORB.Alpha[0].getRcut();
								rcut2 = GlobalC::ORB.Phi[T2].getRcut() + GlobalC::ORB.Alpha[0].getRcut();

								if(distance1 < rcut1 && distance2 < rcut2)
								{
									//const Atom* atom0 = &GlobalC::ucell.atoms[T0];
									double nlm[3]={0,0,0};
									if(!calc_deri)
									{
										GlobalC::UOT.snap_psialpha(
												nlm, 0, tau1, T1,
												atom1->iw2l[ j0 ], // L1
												atom1->iw2m[ j0 ], // m1
												atom1->iw2n[ j0 ], // N1
												tau2, T2,
												atom2->iw2l[ k0 ], // L2
												atom2->iw2m[ k0 ], // m2
												atom2->iw2n[ k0 ], // n2
												tau0, T0, I0,
                                                this->inl_index,
                                                this->gedm);


										if(GlobalV::GAMMA_ONLY_LOCAL)
										{
											// mohan add 2010-12-20
											if( nlm[0]!=0.0 )
											{
                                                //GlobalC::LM.set_HSgamma(iw1_all,iw2_all,nlm[0],'N');//N stands for nonlocal.
                                                int index = iw2_all * GlobalV::NLOCAL + iw1_all;     //for genelpa
                                                this->H_V_delta[index] += nlm[0];
                                            }
										}
										else
                                        {
                                            //for multi-k, not prepared yet 
                                        }
									}// calc_deri
									else // calculate the derivative
									{
										if(GlobalV::GAMMA_ONLY_LOCAL)
										{
                                            GlobalC::UOT.snap_psialpha(
                                                    nlm, 1, tau1, T1,
                                                    atom1->iw2l[ j0 ], // L1
                                                    atom1->iw2m[ j0 ], // m1
                                                    atom1->iw2n[ j0 ], // N1
                                                    tau2, T2,
                                                    atom2->iw2l[ k0 ], // L2
                                                    atom2->iw2m[ k0 ], // m2
                                                    atom2->iw2n[ k0 ], // n2
                                                    tau0, T0, I0,
                                                    this->inl_index,
                                                    this->gedm);

											// sum all projectors for one atom.
											//GlobalC::LM.set_force (iw1_all, iw2_all,	nlm[0], nlm[1], nlm[2], 'N');
										}
										else
										{
											// mohan change the order on 2011-06-17
											// origin: < psi1 | beta > < beta | dpsi2/dtau >
											//now: < psi1/dtau | beta > < beta | psi2 >
											GlobalC::UOT.snap_psialpha(
													nlm, 1, tau2, T2,
													atom2->iw2l[ k0 ], // L2
													atom2->iw2m[ k0 ], // m2
													atom2->iw2n[ k0 ], // n2
													tau1, T1,
													atom1->iw2l[ j0 ], // L1
													atom1->iw2m[ j0 ], // m1
													atom1->iw2n[ j0 ], // N1
                                                    tau0, T0, I0,
                                                    this->inl_index,
                                                    this->gedm);

											//GlobalC::LM.DHloc_fixedR_x[nnr] += nlm[0];
											//GlobalC::LM.DHloc_fixedR_y[nnr] += nlm[1];
											//GlobalC::LM.DHloc_fixedR_z[nnr] += nlm[2];
										}
									}//!calc_deri
								}// distance
							} // ad0
							++nnr;
						}// k
					} // j 
				}// end is_adj
			} // ad2
		} // I1
	} // T1

    //timer::tick ("LCAO_gen_fixedH","build_Nonlocal_mu");
	return;
}


void LCAO_Descriptor::add_v_delta(void)
{
    ModuleBase::TITLE("LCAO_DESCRIPTOR", "add_v_delta");

    if (GlobalV::GAMMA_ONLY_LOCAL)
    {
        for (int iw1 = 0;iw1 < GlobalV::NLOCAL;++iw1)
        {
            for (int iw2 = 0;iw2 < GlobalV::NLOCAL;++iw2)
            {
				if (!GlobalC::ParaO.in_this_processor(iw1,iw2))
				{
					continue;
				}
                
                int iw1_local=GlobalC::ParaO.trace_loc_row[iw1];
                int iw2_local=GlobalC::ParaO.trace_loc_col[iw2];
                int index = iw2_local * GlobalC::ParaO.nrow+ iw1_local;
                GlobalC::LM.set_HSgamma(iw1, iw2, this->H_V_delta[index], 'L');
            }
        }
    }
    else
    {
		ModuleBase::WARNING_QUIT("add_v_delta","not implemented yet.");
        //call set_HSk, complex Matrix
    }
	return;
}

void LCAO_Descriptor::cal_f_delta_hf(const ModuleBase::matrix& dm)
{
    ModuleBase::TITLE("LCAO_Descriptor", "cal_f_delta_hf");
    this->F_delta.zero_out();
    for (int iat = 0; iat < GlobalC::ucell.nat; ++iat)
    {
        const int it = GlobalC::ucell.iat2it[iat];
        const int ia = GlobalC::ucell.iat2ia[iat];
        const ModuleBase::Vector3<double> tau0 = GlobalC::ucell.atoms[it].tau[ia];
		GlobalC::GridD.Find_atom(GlobalC::ucell, GlobalC::ucell.atoms[it].tau[ia] ,it, ia);
		const double Rcut_Alpha = GlobalC::ORB.Alpha[0].getRcut();

        //FOLLOWING ARE CONTRIBUTIONS FROM
        //VNL DUE TO PROJECTOR'S DISPLACEMENT
        for (int ad1 =0 ; ad1 < GlobalC::GridD.getAdjacentNum()+1; ad1++)
        {
            const int T1 = GlobalC::GridD.getType (ad1);
            const Atom* atom1 = &GlobalC::ucell.atoms[T1];
            const int I1 = GlobalC::GridD.getNatom (ad1);
            const int start1 = GlobalC::ucell.itiaiw2iwt(T1, I1, 0);
			const ModuleBase::Vector3<double> tau1 = GlobalC::GridD.getAdjacentTau (ad1);
			const double Rcut_AO1 = GlobalC::ORB.Phi[T1].getRcut();

            for (int ad2 =0 ; ad2 < GlobalC::GridD.getAdjacentNum()+1; ad2++)
            {
                const int T2 = GlobalC::GridD.getType (ad2);
                const Atom* atom2 = &GlobalC::ucell.atoms[T2];
                const int I2 = GlobalC::GridD.getNatom (ad2);
                const int start2 = GlobalC::ucell.itiaiw2iwt(T2, I2, 0);
                const ModuleBase::Vector3<double> tau2 = GlobalC::GridD.getAdjacentTau (ad2);
                const double Rcut_AO2 = GlobalC::ORB.Phi[T2].getRcut();

                const double dist1 = (tau1-tau0).norm() * GlobalC::ucell.lat0;
                const double dist2 = (tau2-tau0).norm() * GlobalC::ucell.lat0;

                if (dist1 > Rcut_Alpha + Rcut_AO1
                        || dist2 > Rcut_Alpha + Rcut_AO2)
                {
                    continue;
                }

                for (int jj = 0; jj < GlobalC::ucell.atoms[T1].nw; jj++)
                {
                    const int iw1_all = start1 + jj;
                    const int mu = GlobalC::ParaO.trace_loc_row[iw1_all];
                    if(mu<0) continue;
                    for (int kk = 0; kk < GlobalC::ucell.atoms[T2].nw; kk++)
                    {
                        const int iw2_all = start2 + kk;
                        const int nu = GlobalC::ParaO.trace_loc_col[iw2_all];
                        if(nu<0) continue;
                    
                        double nlm[3] = {0,0,0};
                                
                        GlobalC::UOT.snap_psialpha(
                            nlm, 1,
                            tau1, T1,
                            atom1->iw2l[jj], // L2
                            atom1->iw2m[jj], // m2
                            atom1->iw2n[jj], // N2
                            tau2, T2,
                            atom2->iw2l[kk], // L1
                            atom2->iw2m[kk], // m1
                            atom2->iw2n[kk], // n1
                            tau0, it, ia, 
                            this->inl_index,
                            this->gedm); // mohan  add 2021-05-07

                        double nlm1[3] = {0,0,0};

                        const int index = mu * GlobalC::ParaO.ncol + nu;

                        // HF term is minus, only one projector for each atom force.

                        double sum_dm = 0.0;
                        //remaining: sum for is
                        this->F_delta(iat, 0) -= 2 * dm(mu, nu) * nlm[0];
                        this->F_delta(iat, 1) -= 2 * dm(mu, nu) * nlm[1];
                        this->F_delta(iat, 2) -= 2 * dm(mu, nu) * nlm[2];
                        //this->F_delta(iat, 0) -= 4 * dm(mu, nu) * nlm[0];   //2 for v_delta(not calculated togethor), 2 for e_delta
                        //this->F_delta(iat, 1) -= 4 * dm(mu, nu) * nlm[1];
                        //this->F_delta(iat, 2) -= 4 * dm(mu, nu) * nlm[2];
                    }//!kk
                }//!ad2
            }//!jj
        }//!ad1
    }//!iat
    return;
}
void LCAO_Descriptor::cal_f_delta_pulay(const ModuleBase::matrix& dm)
{
    ModuleBase::TITLE("LCAO_Descriptor", "cal_f_delta_pulay");
    //this->F_delta.zero_out();
    this->build_v_delta_alpha_new(1);
    //this->build_v_delta_mu(1);    //, if multi-k
    for (int i = 0;i < GlobalV::NLOCAL;++i)   //col, diff
    {
        const int iat = GlobalC::ucell.iwt2iat[i];//the atom whose force being calculated
        for (int j = 0;j < GlobalV::NLOCAL;++j)   //row
        {
            const int mu = GlobalC::ParaO.trace_loc_row[j];
            const int nu = GlobalC::ParaO.trace_loc_col[i];
            if (mu >= 0 && nu >= 0)
            {
                const int index = mu * GlobalC::ParaO.ncol + nu;
                this->F_delta(iat, 0) += 2 * dm(nu, mu) * this->DH_V_delta_x[index];
                this->F_delta(iat, 1) += 2 * dm(nu, mu) * this->DH_V_delta_y[index];
                this->F_delta(iat, 2) += 2 * dm(nu, mu) * this->DH_V_delta_z[index];
            }
        }
    }
    return;
}

void LCAO_Descriptor::cal_descriptor_tensor(void)
{
    ModuleBase::TITLE("LCAO_Descriptor", "cal_descriptor_tensor");
    //init pdm_tensor and d_tensor
    torch::Tensor tmp;

    //if pdm_tensor and d_tensor is not empty, clear it !!
    if (!this->d_tensor.empty())
    {
        this->d_tensor.erase(this->d_tensor.begin(), this->d_tensor.end());
    }
    if (!this->pdm_tensor.empty())
    {
        this->pdm_tensor.erase(this->pdm_tensor.begin(), this->pdm_tensor.end());
    }

    for (int inl = 0;inl < this->inlmax;++inl)
    {
        int nm = 2 * inl_l[inl] + 1;
        tmp = torch::ones({ nm, nm }, torch::TensorOptions().dtype(torch::kFloat64));
        for (int m1 = 0;m1 < nm;++m1)
        {
            for (int m2 = 0;m2 < nm;++m2)
            {
                tmp.index_put_({m1, m2}, this->pdm[inl][m1 * nm + m2]);
            }
        }
        //torch::Tensor tmp = torch::from_blob(this->pdm[inl], { nm, nm }, torch::requires_grad());
        tmp.requires_grad_(true);
        this->pdm_tensor.push_back(tmp);
        this->d_tensor.push_back(torch::ones({ nm }, torch::requires_grad(true)));
    }

    //cal d_tensor
    for (int inl = 0;inl < inlmax;++inl)
    {
        torch::Tensor vd;
        std::tuple<torch::Tensor, torch::Tensor> d_v(this->d_tensor[inl], vd);
        //d_v = torch::symeig(pdm_tensor[inl], /*eigenvalues=*/true, /*upper=*/true);
        d_v = torch::linalg::eigh(pdm_tensor[inl], /*uplo*/"U");
        d_tensor[inl] = std::get<0>(d_v);
    }
    return;
}

void LCAO_Descriptor::load_model(const string& model_file)
{
    ModuleBase::TITLE("LCAO_Descriptor", "load_model");

    try
	{
        this->module = torch::jit::load(model_file);
    }
    catch (const c10::Error& e)

	{
        std::cerr << "error loading the model" << std::endl;
        return;
    }
	return;
}

void LCAO_Descriptor::cal_gedm(const ModuleBase::matrix &dm)
{
    //using this->pdm_tensor
    ModuleBase::TITLE("LCAO_Descriptor", "cal_gedm");
    //-----prepare for autograd---------
    this->cal_projected_DM(dm);
    this->cal_descriptor();
    this->cal_descriptor_tensor();  //use torch::linalg::eigh
    //-----prepared-----------------------
    //forward
    std::vector<torch::jit::IValue> inputs;
    //input_dim:(natom, des_per_atom)
    inputs.push_back(torch::cat(this->d_tensor, /*dim=*/0).reshape({ GlobalC::ucell.nat, this->des_per_atom }));
    std::vector<torch::Tensor> ec;
    ec.push_back(module.forward(inputs).toTensor());    //Hartree
    this->E_delta = ec[0].item().toDouble() * 2;//Ry; *2 is for Hartree to Ry
    
    //cal gedm
    std::vector<torch::Tensor> gedm_shell;
    gedm_shell.push_back(torch::ones_like(ec[0]));
    this->gedm_tensor = torch::autograd::grad(ec, this->pdm_tensor, gedm_shell, /*retain_grad=*/true, /*create_graph=*/false, /*allow_unused=*/true);

    //gedm_tensor(Hartree) to gedm(Ry)
    for (int inl = 0;inl < inlmax;++inl)
    {
        int nm = 2 * inl_l[inl] + 1;
        for (int m1 = 0;m1 < nm;++m1)
        {
            for (int m2 = 0;m2 < nm;++m2)
            {
                int index = m1 * nm + m2;
                //*2 is for Hartree to Ry
                this->gedm[inl][index] = this->gedm_tensor[inl].index({ m1,m2 }).item().toDouble() * 2;
            }
        }
    }
    return;
}

void LCAO_Descriptor::cal_gvdm()
{
    ModuleBase::TITLE("LCAO_Descriptor", "cal_gvdm");
    //cal gevdm(d(EigenValue(D))/dD)
    int nlmax = inlmax/GlobalC::ucell.nat;
    for (int nl=0;nl<nlmax;++nl)
    {
        std::vector<torch::Tensor> avmmv;
        for (int iat = 0;iat<GlobalC::ucell.nat;++iat)
        {
            int inl = iat*nlmax+nl;
            int nm = 2*this->inl_l[inl]+1;
            //repeat each block for nm times in an additional dimension
            torch::Tensor tmp_x = this->pdm_tensor[inl].reshape({nm, nm}).unsqueeze(0).repeat({nm, 1, 1});
            //torch::Tensor tmp_y = std::get<0>(torch::symeig(tmp_x, true));
            torch::Tensor tmp_y = std::get<0>(torch::linalg::eigh(tmp_x, "U"));
            torch::Tensor tmp_yshell = torch::eye(nm, torch::TensorOptions().dtype(torch::kFloat64));
            std::vector<torch::Tensor> tmp_rpt;     //repeated-pdm-tensor (x)
            std::vector<torch::Tensor> tmp_rdt; //repeated-d-tensor (y)
            std::vector<torch::Tensor> tmp_gst; //gvx-shell
            tmp_rpt.push_back(tmp_x);
            tmp_rdt.push_back(tmp_y);
            tmp_gst.push_back(tmp_yshell);
            std::vector<torch::Tensor> tmp_res;
            tmp_res = torch::autograd::grad(tmp_rdt, tmp_rpt, tmp_gst, false, false, /*allow_unused*/true); //nm(v)**nm*nm
            avmmv.push_back(tmp_res[0]);
        }
        torch::Tensor avmm = torch::stack(avmmv, 0); //nat*nv**nm*nm
        this->gevdm_vector.push_back(avmm);
    }
    assert(this->gevdm_vector.size() == nlmax);
    return;
}

void LCAO_Descriptor::print_H_V_delta(void)
{
    ModuleBase::TITLE("LCAO_Descriptor", "print_H_V_delta");

    ofstream ofs;
    stringstream ss;

    // the parameter 'winput::spillage_outdir' is read from INPUTw.
    ss << winput::spillage_outdir << "/"
       << "H_V_delta.dat";

    if (GlobalV::MY_RANK == 0)
    {
        ofs.open(ss.str().c_str());
    }

    ofs << "E_delta(Ry) from deepks model: " << this->E_delta << std::endl;
    ofs << "E_delta(eV) from deepks model: " << this->E_delta * ModuleBase::Ry_to_eV << std::endl;
    ofs << "H_delta(Ry)(gamma only)) from deepks model: " << std::endl;

    for (int i = 0;i < GlobalV::NLOCAL;++i)
    {
        for (int j = 0;j < GlobalV::NLOCAL;++j)
        {
            ofs<< std::setw(12)<< this->H_V_delta[i * GlobalV::NLOCAL + j] << " ";
        }
        ofs << std::endl;
    }
    ofs << "H_delta(eV)(gamma only)) from deepks model: " << std::endl;

    for (int i = 0;i < GlobalV::NLOCAL;++i)
    {
        for (int j = 0;j < GlobalV::NLOCAL;++j)
        {
            ofs<< std::setw(12)<< this->H_V_delta[i * GlobalV::NLOCAL + j] *ModuleBase::Ry_to_eV<< " ";
        }
        ofs << std::endl;
    }

    GlobalV::ofs_running << " H_delta has been printed to " << ss.str() << std::endl;
    return;
}


void LCAO_Descriptor::print_F_delta(const string& fname)
{
    ModuleBase::TITLE("LCAO_Descriptor", "print_F_delta");

    ofstream ofs;
    stringstream ss;
    // the parameter 'winput::spillage_outdir' is read from INPUTw.
    ss << winput::spillage_outdir << "/"<< fname ;

    if (GlobalV::MY_RANK == 0)
    {
        ofs.open(ss.str().c_str());
    }

    ofs << "F_delta(Hatree/Bohr) from deepks model: " << std::endl;
    ofs << std::setw(12) << "type" << std::setw(12) << "atom" << std::setw(15) << "dF_x" << std::setw(15) << "dF_y" << std::setw(15) << "dF_z" << std::endl;

    for (int it = 0;it < GlobalC::ucell.ntype;++it)
    {
        for (int ia = 0;ia < GlobalC::ucell.atoms[it].na;++ia)
        {
            int iat = GlobalC::ucell.itia2iat(it, ia);
            ofs << std::setw(12) << GlobalC::ucell.atoms[it].label << std::setw(12) << ia
                << std::setw(15) << this->F_delta(iat, 0) / 2 << std::setw(15) << this->F_delta(iat, 1) / 2
                << std::setw(15) << this->F_delta(iat, 2) / 2 << std::endl;
        }
    }

    ofs << "F_delta(eV/Angstrom) from deepks model: " << std::endl;
    ofs << std::setw(12) << "type" << std::setw(12) << "atom" << std::setw(15) << "dF_x" << std::setw(15) << "dF_y" << std::setw(15) << "dF_z" << std::endl;

    for (int it = 0;it < GlobalC::ucell.ntype;++it)
    {
        for (int ia = 0;ia < GlobalC::ucell.atoms[it].na;++ia)
        {
            int iat = GlobalC::ucell.itia2iat(it, ia);
            ofs << std::setw(12) << GlobalC::ucell.atoms[it].label << std::setw(12)
                << ia << std::setw(15) << this->F_delta(iat, 0) * ModuleBase::Ry_to_eV/ModuleBase::BOHR_TO_A
                << std::setw(15) << this->F_delta(iat, 1) * ModuleBase::Ry_to_eV/ModuleBase::BOHR_TO_A
                << std::setw(15) << this->F_delta(iat, 2) * ModuleBase::Ry_to_eV/ModuleBase::BOHR_TO_A << std::endl;
        }
    }

    GlobalV::ofs_running << " F_delta has been printed to " << ss.str() << std::endl;
    ofs.close();

    /*
    //============for test: double check of 2 methods=============== 
    //1. same as old method
    ModuleBase::matrix F_delta_old;
    F_delta_old.create(GlobalC::ucell.nat, 3);
    F_delta_old.zero_out();
    for (int inl = 0;inl < this->inlmax;++inl)
    {
        int nm = 2 * inl_l[inl] + 1;
        for (int m1 = 0;m1 < nm;++m1)
        {
            for (int m2 = 0;m2 < nm;++m2)
            {
                for (int mu = 0;mu < GlobalV::NLOCAL;++mu)
                {
                    int iat = GlobalC::ucell.iwt2iat[mu];
                    for (int nu = 0;nu < GlobalV::NLOCAL;++nu)
                    {
                        F_delta_old(iat, 0) += 2*LOC.wfc_dm_2d.dm_gamma[0](mu, nu)*gedm[inl][m1 * nm + m2] * this->DS_mu_alpha_x[inl][m1 * GlobalV::NLOCAL + mu] * this->S_mu_alpha[inl][m2 * GlobalV::NLOCAL + nu];
                        F_delta_old(iat, 1) += 2*LOC.wfc_dm_2d.dm_gamma[0](mu, nu)*gedm[inl][m1 * nm + m2] * this->DS_mu_alpha_y[inl][m1 * GlobalV::NLOCAL + mu] * this->S_mu_alpha[inl][m2 * GlobalV::NLOCAL + nu];
                        F_delta_old(iat,2) += 2*LOC.wfc_dm_2d.dm_gamma[0](mu, nu)*gedm[inl][m1 * nm + m2] * this->DS_mu_alpha_z[inl][m1 * GlobalV::NLOCAL + mu] * this->S_mu_alpha[inl][m2 * GlobalV::NLOCAL + nu];
                    }
                }
            }
        }
    }
    //print F_new
    stringstream ss1;
    ss1 << winput::spillage_outdir << "/"
       << "F_delta_old.dat";
    if (GlobalV::MY_RANK == 0)
    {
        ofs.open(ss1.str().c_str());
    }
    for (int iat = 0;iat < GlobalC::ucell.nat;++iat)
    {
        for (int i = 0;i < 3;++i)
        {
            ofs<< std::setw(8)<< F_delta_old(iat,i)/2<< " ";
        }
        ofs << std::endl;
    }
    ofs.close();

    //2. same as new method
    ModuleBase::matrix F_delta_new;
    F_delta_new.create(GlobalC::ucell.nat, 3);
    F_delta_new.zero_out();
    for (int inl = 0;inl < this->inlmax;++inl)
    {
        int nm = 2 * inl_l[inl] + 1;
        for (int m1 = 0;m1 < nm;++m1)
        {
            for (int m2 = 0;m2 < nm;++m2)
            {
                for (int mu = 0;mu < GlobalV::NLOCAL;++mu)
                {
                    for (int nu = 0;nu < GlobalV::NLOCAL;++nu)
                    {
                        int iat = GlobalC::ucell.iwt2iat[nu];
                        F_delta_new(iat, 0) += 2 * LOC.wfc_dm_2d.dm_gamma[0](mu, nu) * gedm[inl][m1 * nm + m2] * this->DS_mu_alpha_x[inl][m1 * GlobalV::NLOCAL + mu] * this->S_mu_alpha[inl][m2 * GlobalV::NLOCAL + nu];
                        F_delta_new(iat, 1) += 2*LOC.wfc_dm_2d.dm_gamma[0](mu, nu)*gedm[inl][m1 * nm + m2] * this->DS_mu_alpha_y[inl][m1 * GlobalV::NLOCAL + mu] * this->S_mu_alpha[inl][m2 * GlobalV::NLOCAL + nu];
                        F_delta_new(iat,2) += 2*LOC.wfc_dm_2d.dm_gamma[0](mu, nu)*gedm[inl][m1 * nm + m2] * this->DS_mu_alpha_z[inl][m1 * GlobalV::NLOCAL + mu] * this->S_mu_alpha[inl][m2 * GlobalV::NLOCAL + nu];
                    }
                }
            }
        }
    }
    //print F_new
    stringstream ss2;
    ss2 << winput::spillage_outdir << "/"
       << "F_delta_new.dat";
    if (GlobalV::MY_RANK == 0)
    {
        ofs.open(ss2.str().c_str());
    }
    for (int iat = 0;iat < GlobalC::ucell.nat;++iat)
    {
        for (int i = 0;i < 3;++i)
        {
            ofs<< std::setw(8)<< F_delta_new(iat,i)/2<< " ";
        }
        ofs << std::endl;
    }
    ofs.close();
*/
    return;
}


void LCAO_Descriptor::save_npy_d(void)
{
    ModuleBase::TITLE("LCAO_Descriptor", "save_npy_d");
    //save descriptor in .npy format
    vector<double> npy_des;
    for (int i = 0;i < this->n_descriptor;++i)
    {
        npy_des.push_back(this->d[i]);
    }
    const long unsigned dshape[] = {(long unsigned) GlobalC::ucell.nat, (long unsigned) this->des_per_atom };
    if (GlobalV::MY_RANK == 0)
    {
        npy::SaveArrayAsNumpy("dm_eig.npy", false, 2, dshape, npy_des);
    }
    return;
}


void LCAO_Descriptor::save_npy_e(const double &e, const std::string &e_file)
{
    ModuleBase::TITLE("LCAO_Descriptor", "save_npy_e");
    //save e_base
    const long unsigned eshape[] = { 1 };
    vector<double> npy_e;
    npy_e.push_back(e);
    npy::SaveArrayAsNumpy(e_file, false, 1, eshape, npy_e);
    return;
}

void LCAO_Descriptor::save_npy_f(const ModuleBase::matrix &f, const std::string &f_file)
{
    ModuleBase::TITLE("LCAO_Descriptor", "save_npy_f");
    //save f_base
    //caution: unit: Rydberg/Bohr
    const long unsigned fshape[] = {(long unsigned) GlobalC::ucell.nat, 3 };
    vector<double> npy_f;
    for (int iat = 0;iat < GlobalC::ucell.nat;++iat)
    {
        for (int i = 0;i < 3;i++)
        {
            npy_f.push_back(f(iat, i));
        }
    }
    npy::SaveArrayAsNumpy(f_file, false, 2, fshape, npy_f);
    return;
}

void LCAO_Descriptor::save_npy_gvx(void)
{
    ModuleBase::TITLE("LCAO_Descriptor", "save_npy_gvx");
    //save grad_vx.npy (when  force label is in use)
    //unit: /Bohr
    const long unsigned gshape[] = {(long unsigned) GlobalC::ucell.nat, 3, GlobalC::ucell.nat, this->des_per_atom};
    vector<double> npy_gvx;
    for (int ibt = 0;ibt < GlobalC::ucell.nat;++ibt)
    {
        for (int i = 0;i < 3;i++)
        {
            for (int iat = 0;iat < GlobalC::ucell.nat;++iat)
            {
                for(int p=0;p<this->des_per_atom;++p)
                {
                    npy_gvx.push_back(this->gvx_tensor.index({ ibt, i, iat, p }).item().toDouble());
                }
            }
        }
    }
    npy::SaveArrayAsNumpy("grad_vx.npy", false, 4, gshape, npy_gvx);
    return;
}

void LCAO_Descriptor::cal_e_delta_band(const std::vector<ModuleBase::matrix> &dm)
{
    ModuleBase::TITLE("LCAO_Descriptor", "cal_e_delta_band");
    this->e_delta_band = 0;
    for (int i = 0; i < GlobalV::NLOCAL; ++i)
    {
        for (int j = 0; j < GlobalV::NLOCAL; ++j)
        {
            const int mu = GlobalC::ParaO.trace_loc_row[j];
            const int nu = GlobalC::ParaO.trace_loc_col[i];
            
            if (mu >= 0 && nu >= 0)
            {
                const int index=nu*GlobalC::ParaO.nrow+mu;
                for (int is = 0; is < GlobalV::NSPIN; ++is)
                {
                    this->e_delta_band += dm[is](nu, mu) * this->H_V_delta[index];
                }
            }
        }
    }
    Parallel_Reduce::reduce_double_all(this->e_delta_band);
    return;
}

void LCAO_Descriptor::cal_gvx(const ModuleBase::matrix &dm)
{
    ModuleBase::TITLE("LCAO_Descriptor","cal_gvx");
    //preconditions
    this->cal_gvdm();

    this->build_S_descriptor(1);
    this->init_gdmx();
    this->cal_gdmx(dm); //checked

    //make gdmx as tensor
    int nlmax = this->inlmax/GlobalC::ucell.nat;
    for (int nl=0;nl<nlmax;++nl)
    {
        std::vector<torch::Tensor> bmmv;
        for (int ibt=0;ibt<GlobalC::ucell.nat;++ibt)
        {
            std::vector<torch::Tensor> xmmv;
            for (int i=0;i<3;++i)
            {
                std::vector<torch::Tensor> ammv;
                for (int iat=0; iat<GlobalC::ucell.nat; ++iat)
                {
                    int inl = iat*nlmax + nl;
                    int nm = 2*this->inl_l[inl]+1;
                    std::vector<double> mmv;
                    for (int m1=0;m1<nm;++m1)
                    {
                        for(int m2=0;m2<nm;++m2)
                        {
                            if(i==0) mmv.push_back(this->gdmx[ibt][inl][m1*nm+m2]);
                            if(i==1) mmv.push_back(this->gdmy[ibt][inl][m1*nm+m2]);
                            if(i==2) mmv.push_back(this->gdmz[ibt][inl][m1*nm+m2]);
                        }
                    }//nm^2
                    torch::Tensor mm = torch::tensor(mmv, torch::TensorOptions().dtype(torch::kFloat64) ).reshape({nm, nm});    //nm*nm
                    ammv.push_back(mm);
                }
                torch::Tensor amm = torch::stack(ammv, 0);  //nat*nm*nm
                xmmv.push_back(amm);
            }
            torch::Tensor bmm = torch::stack(xmmv, 0);  //3*nat*nm*nm
            bmmv.push_back(bmm); 
        }
        this->gdmr_vector.push_back(torch::stack(bmmv, 0)); //nbt*3*nat*nm*nm
    }
    assert(this->gdmr_vector.size()==nlmax);

    std::cout<<"gdmr-ok"<<std::endl;
    std::cout << nlmax <<" " << this->gdmr_vector.size()<<" "<<this->gevdm_vector.size()<<std::endl;
    //einsum for each inl: 
    std::vector<torch::Tensor> gvx_vector;
    for (int nl = 0;nl<nlmax;++nl)
    {
        gvx_vector.push_back(at::einsum("bxamn, avmn->bxav", {this->gdmr_vector[nl], this->gevdm_vector[nl]}));
    }//
    
    // cat nv-> \sum_nl(nv) = \sum_nl(nm_nl)=des_per_atom
    this->gvx_tensor = torch::cat(gvx_vector, -1);

    assert(this->gvx_tensor.size(0) == GlobalC::ucell.nat);
    assert(this->gvx_tensor.size(1) == 3);
    assert(this->gvx_tensor.size(2) == GlobalC::ucell.nat);
    assert(this->gvx_tensor.size(3) == this->des_per_atom);

    return;
}
<<<<<<< HEAD
=======

>>>>>>> 453b13d4
#endif<|MERGE_RESOLUTION|>--- conflicted
+++ resolved
@@ -1751,8 +1751,4 @@
 
     return;
 }
-<<<<<<< HEAD
-=======
-
->>>>>>> 453b13d4
 #endif