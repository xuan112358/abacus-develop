--- conflicted
+++ resolved
@@ -29,32 +29,20 @@
     explicit LCAO_Descriptor();
     ~LCAO_Descriptor();
 
-<<<<<<< HEAD
-    ///only for descriptor part, not including scf
+    ///Allocate memory and calculate the index of descriptor in all atoms. 
+    ///(only for descriptor part, not including scf)
     void init(const int lm/**< [in] max angular momentum quantum number: 'L'*/,
         const int nm/**< [in] max orbital number with the same 'L', for each 'L'*/,
         const int tot_inl/**< [in] total number of radial orbitals (sum of atoms 'I', angular number 'L' and orbital number 'N') */);
-=======
-    // index of descriptor in all atoms
-    //only for descriptor part, not including scf
-    void init(const int lm, const int nm, const int tot_inl);
->>>>>>> 1699f96f
 
 	/// calculate\f$S_{\alpha, \mu} = \langle\alpha|\phi_\mu\rangle \f$ overlap between lcao basis Phi and descriptor basis Alpha
     void build_S_descriptor(const bool &calc_deri/**< [in] 0 for \f$\langle\phi|\alpha\rangle\f$, 1 for \f$\langle\frac{d\phi}{dR}|\alpha\rangle\f$*/);
 
 
-<<<<<<< HEAD
 	/// 1. Load DeePKS model
     /// 2. Initialize the deltaV Hamiltonian matrix 
     /// 3. If FORCE, initialize the matrces for force
     void deepks_pre_scf(const std::string& model_file/**< [in] path of a traced model file, provided by deepks-kit*/);
-=======
-	// 1. Load DeePKS model
-    // 2. Initialize the deltaV Hamiltonian matrix
-    // 3. If FORCE, initialize the matrces for force
-    void deepks_pre_scf(const std::string& model_file);
->>>>>>> 1699f96f
 
 
     //S_alpha_mu * DM  * S_nu_beta
@@ -135,18 +123,8 @@
 // public variables
 //-------------------
 public:
-<<<<<<< HEAD
     
     ///(Unit: Ry) Correction energy provided by NN
-=======
-
-	//------------------------------------------------------
-    //E_delta: in Ry, correction energy provided by NN
-    //e_delta_band: tr(dm*H_V_delta)
-    //H_V_delta: correction term to the Hamiltonian matrix
-	//F_delta: in Ry/Bohr, force due to the correction term
-	//------------------------------------------------------
->>>>>>> 1699f96f
     double E_delta = 0.0;
     ///(Unit: Ry)  \f$tr(\rho H_\delta), \rho = \sum_i{c_{i, \mu}c_{i,\nu}} \f$ (for gamma_only)
     double e_delta_band = 0.0;
@@ -253,14 +231,9 @@
 
 	void init_gdmx(void);
     void load_model(const std::string& model_file);
-<<<<<<< HEAD
     
     void cal_gvdm();    //called when force=1, precondition of cal_gvx
     void cal_gdmx(const ModuleBase::matrix& dm);	//dD/dX, precondition of cal_gvx
-=======
-
-    void cal_gdmx(const ModuleBase::matrix& dm);	//dD/dX
->>>>>>> 1699f96f
 	void del_gdmx(void);
 
 	void getdm_double(const ModuleBase::matrix& dm);
