#ifndef LCAO_DESCRIPTOR_H
#define LCAO_DESCRIPTOR_H
#endif
#ifdef __DEEPKS

#include "../module_base/intarray.h"
#include "../module_base/complexmatrix.h"
#include <torch/script.h>
#include "../src_pw/global.h"

//------------------------------------------------------------------------------
// This class computes the descriptors for each atom from LCAO basis set,
// interfaces with pytorch to obtain the correction potential in LCAO basis,
// and computes the forces according to the correction potential
//------------------------------------------------------------------------------
//
// caoyu add 2021-03-29
//
class LCAO_Descriptor
{

//-------------------
// public functions
//-------------------
public:

    explicit LCAO_Descriptor();
    ~LCAO_Descriptor();

<<<<<<< HEAD
    // index of descriptor in all atoms
=======
>>>>>>> 1c418e67
     //only for descriptor part, not including scf
    void init(const int lm, const int nm, const int tot_inl);

	// cal S_alpha_mu: overlap between lcao basis Phi and descriptor basis Al
    void build_S_descriptor(const bool &calc_deri);


	// 1. Load DeePKS model
<<<<<<< HEAD
    // 2. Initialize the deltaV Hamiltonian matrix
=======
    // 2. Initialize the deltaV Hamiltonian matrix 
>>>>>>> 1c418e67
    // 3. If FORCE, initialize the matrces for force
    void deepks_pre_scf(const std::string& model_file);


	//------------------------------------------------------------------------------
	// cal_projected_DM: pdm = S_alpha_mu * inv(Sloc) * DM * inv(Sloc) * S_nu_beta
	// cal_descriptor: EIGENVALUE of pdm in block of I_n_l
	// cal_dm_as_descriptor: compute the descriptor for each atom
	// cal_v_delta: compute <psi|deltaV|psi>
	// add_v_delta: add <psi|deltaV|psi> to the Hamiltonian matrix
	// cal_f_delta: compute the force related to deltaV, input dm is density matrix
	//------------------------------------------------------------------------------
    void cal_projected_DM(const ModuleBase::matrix &dm);
    void cal_descriptor(void);
    void cal_dm_as_descriptor(const ModuleBase::matrix& dm); // mohan add 2021-08-04

    void cal_gedm(const ModuleBase::matrix& dm);	//need to load model in this step
    void build_v_delta_alpha(const bool& cal_deri);
    void build_v_delta_mu(const bool& cal_deri);
    void cal_v_delta(const ModuleBase::matrix& dm);
    void add_v_delta(void);

    void cal_f_delta_hf(const ModuleBase::matrix& dm);
    void cal_f_delta_pulay(const ModuleBase::matrix& dm);
    void cal_f_delta(const ModuleBase::matrix& dm);


	//----------------------------------------------------------------------
	// print_descriptors: print descriptors based on LCAO basis
	// print_H_V_delta: print the deltaV matrix in LCAO basis
	// print_F_delta: print the force related to deltaV for each atom
	//----------------------------------------------------------------------
	void print_descriptor(void);
	void print_H_V_delta(void);
	void print_F_delta(const std::string& fname);

	//----------------------------------------------------------------------
	/*These 3 functions save the [dm_eig], [e_base], [f_base]
	of current configuration as .npy file, when deepks_scf = 1.
	After a full group of consfigurations are calculated,
    we need a python script to 'load' and 'torch.cat' these .npy files,
    and get l_e_delta and l_f_delta corresponding to the exact e,f data.*/
	//----------------------------------------------------------------------
	void save_npy_d(void);
	void save_npy_e(const double &ebase);	//Ry
	void save_npy_f(const ModuleBase::matrix &fbase);//Ry

    void cal_e_delta_band(const std::vector<ModuleBase::matrix>& dm);	//tr[rho*H_V_delta]
//-------------------
<<<<<<< HEAD
// public variables
=======
// public variables 
>>>>>>> 1c418e67
//-------------------
public:

	//------------------------------------------------------
    //E_delta: in Ry, correction energy provided by NN
    //e_delta_band: tr(dm*H_V_delta)
<<<<<<< HEAD
    //H_V_delta: correction term to the Hamiltonian matrix
=======
    //H_V_delta: correction term to the Hamiltonian matrix 
>>>>>>> 1c418e67
	//F_delta: in Ry/Bohr, force due to the correction term
	//------------------------------------------------------
    double E_delta = 0.0;
    double e_delta_band=0.0;
    double* H_V_delta;
	ModuleBase::matrix	F_delta;

//-------------------
// private variables
//-------------------
private:

	int lmaxd = 0;
	int nmaxd = 0;
	int inlmax = 0;

	// deep neural network module that provides corrected Hamiltonian term and
	// related derivatives.
	torch::jit::script::Module module;

	//density matrix: dm_gamma
	double* dm_double;
	// overlap between lcao and descriptor basis
	double** S_mu_alpha;	//[tot_Inl][GlobalV::NLOCAL][2l+1]	caoyu modified 2021-05-07

	//d(S) for f_delta:	<\psi_mu|d\alpha^I_nlm> , [tot_Inl][GlobalV::NLOCAL][2l+1]
	double** DS_mu_alpha_x;
	double** DS_mu_alpha_y;
	double** DS_mu_alpha_z;

    double* DH_V_delta_x;
    double* DH_V_delta_y;
    double* DH_V_delta_z;

    // projected density matrix
	double** pdm;	//[tot_Inl][2l+1][2l+1]	caoyu modified 2021-05-07
	std::vector<torch::Tensor> pdm_tensor;

	// descriptors
    double *d;
	std::vector<torch::Tensor> d_tensor;

	//gedm:dE/dD, [tot_Inl][2l+1][2l+1]	(E: Hartree)
	std::vector<torch::Tensor> gedm_tensor;

	//gdmx: dD/dX		\sum_{mu,nu} 4*c_mu*c_nu * <dpsi_mu/dx|alpha_m><alpha_m'|psi_nu>
	double*** gdmx;	//[natom][tot_Inl][2l+1][2l+1]
	double*** gdmy;
	double*** gdmz;

	//dE/dD, autograd from loaded model(E: Ry)
	double** gedm;	//[tot_Inl][2l+1][2l+1]

	int n_descriptor;

	// \sum_L{Nchi(L)*(2L+1)}
	int des_per_atom;


	ModuleBase::IntArray* alpha_index;
	ModuleBase::IntArray* inl_index;	//caoyu add 2021-05-07
	int* inl_l;	//inl_l[inl_index] = l of descriptor with inl_index

//-------------------
// private functions
//-------------------
private:

	void init_index(void);	// index of descriptor in all atoms

	void set_S_mu_alpha(
		const int &iw1_all,
		const int& inl,
		const int& im,
		const double& v);

    void print_projected_DM(
		std::ofstream &ofs,
		ModuleBase::ComplexMatrix &des,
		const int &it,
		const int &ia,
		const int &l,
		const int& n);

	void set_DS_mu_alpha(
		const int& iw1_all,
		const int& inl,
		const int& im,
		const double& vx,
		const double& vy,
		const double& vz);

<<<<<<< HEAD
    void init_gdmx();
    void load_model(const std::string &model_file);
    void cal_gedm();                       // need to load model in this step
    void cal_gdmx(ModuleBase::matrix &dm); // dD/dX
    void del_gdmx();
	void set_DS_mu_alpha(
		const int& iw1_all,
		const int& inl,
		const int& im,
		const double& vx,
		const double& vy,
		const double& vz);

	void init_gdmx(void);
    void load_model(const std::string& model_file);

    void cal_gdmx(const ModuleBase::matrix& dm);	//dD/dX
	void del_gdmx(void);

	void getdm_double(const ModuleBase::matrix& dm);
=======
	void init_gdmx(void);
    void load_model(const std::string& model_file);
    
    void cal_gdmx(const ModuleBase::matrix& dm);	//dD/dX
	void del_gdmx(void);
>>>>>>> 1c418e67

	void getdm_double(const ModuleBase::matrix& dm);

	void cal_descriptor_tensor(void);

};
namespace GlobalC
{
extern LCAO_Descriptor ld;
}

#endif<|MERGE_RESOLUTION|>--- conflicted
+++ resolved
@@ -27,11 +27,8 @@
     explicit LCAO_Descriptor();
     ~LCAO_Descriptor();
 
-<<<<<<< HEAD
     // index of descriptor in all atoms
-=======
->>>>>>> 1c418e67
-     //only for descriptor part, not including scf
+    //only for descriptor part, not including scf
     void init(const int lm, const int nm, const int tot_inl);
 
 	// cal S_alpha_mu: overlap between lcao basis Phi and descriptor basis Al
@@ -39,11 +36,7 @@
 
 
 	// 1. Load DeePKS model
-<<<<<<< HEAD
     // 2. Initialize the deltaV Hamiltonian matrix
-=======
-    // 2. Initialize the deltaV Hamiltonian matrix 
->>>>>>> 1c418e67
     // 3. If FORCE, initialize the matrces for force
     void deepks_pre_scf(const std::string& model_file);
 
@@ -93,22 +86,14 @@
 
     void cal_e_delta_band(const std::vector<ModuleBase::matrix>& dm);	//tr[rho*H_V_delta]
 //-------------------
-<<<<<<< HEAD
 // public variables
-=======
-// public variables 
->>>>>>> 1c418e67
 //-------------------
 public:
 
 	//------------------------------------------------------
     //E_delta: in Ry, correction energy provided by NN
     //e_delta_band: tr(dm*H_V_delta)
-<<<<<<< HEAD
     //H_V_delta: correction term to the Hamiltonian matrix
-=======
-    //H_V_delta: correction term to the Hamiltonian matrix 
->>>>>>> 1c418e67
 	//F_delta: in Ry/Bohr, force due to the correction term
 	//------------------------------------------------------
     double E_delta = 0.0;
@@ -201,34 +186,11 @@
 		const double& vy,
 		const double& vz);
 
-<<<<<<< HEAD
-    void init_gdmx();
-    void load_model(const std::string &model_file);
-    void cal_gedm();                       // need to load model in this step
-    void cal_gdmx(ModuleBase::matrix &dm); // dD/dX
-    void del_gdmx();
-	void set_DS_mu_alpha(
-		const int& iw1_all,
-		const int& inl,
-		const int& im,
-		const double& vx,
-		const double& vy,
-		const double& vz);
-
 	void init_gdmx(void);
     void load_model(const std::string& model_file);
 
     void cal_gdmx(const ModuleBase::matrix& dm);	//dD/dX
 	void del_gdmx(void);
-
-	void getdm_double(const ModuleBase::matrix& dm);
-=======
-	void init_gdmx(void);
-    void load_model(const std::string& model_file);
-    
-    void cal_gdmx(const ModuleBase::matrix& dm);	//dD/dX
-	void del_gdmx(void);
->>>>>>> 1c418e67
 
 	void getdm_double(const ModuleBase::matrix& dm);
 
