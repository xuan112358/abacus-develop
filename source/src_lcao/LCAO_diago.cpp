#include "LCAO_diago.h"
#include "../src_pw/global.h"
#include "../src_pdiag/pdiag_double.h"
#include "../src_io/write_HS.h"
#include "../module_base/timer.h"
#include "../src_io/wf_local.h"
//xiaohui modified 2013-03-23
//#include "../src_develop/src_siao/selinv.h"

Diago_LCAO_Matrix::Diago_LCAO_Matrix(LCAO_Matrix* lm) :
    LM(lm)
{}
Diago_LCAO_Matrix::~Diago_LCAO_Matrix() {}

void Diago_LCAO_Matrix::solve_complex_matrix(
	const int &ik,
	Local_Orbital_wfc &lowf)
{
	ModuleBase::TITLE("Diago_LCAO_Matrix","solve_complex_matrix");
	time_t time_start = time(NULL);

	if(GlobalV::KS_SOLVER=="lapack")
	{
		this->using_LAPACK_complex(ik, lowf.wfc_k_grid[ik], lowf.wfc_k[ik]);
	}
	else
	{
#ifdef __MPI
		this->using_HPSEPS_complex(ik, lowf);
#else
		ModuleBase::WARNING_QUIT("Diago_LCAO_Matrix::solve_complex_matrix","only lapack is available!");
#endif
	}

	time_t time_end = time(NULL);

	ModuleBase::GlobalFunc::OUT_TIME("diago(std::complex)", time_start, time_end);

	return;
}

#ifdef __MPI
void Diago_LCAO_Matrix::using_HPSEPS_complex(const int &ik, Local_Orbital_wfc &lowf)
{
	ModuleBase::TITLE("Diago_LCAO_Matrix","using_HPSEPS_complex");

	//lowf.ParaV->out_mat_hs=1;//zhengdy-soc-test
	bool bit = false; //LiuXh, 2017-03-21
	//if set bit = true, there would be error in soc-multi-core calculation, noted by zhengdy-soc
	HS_Matrix::saving_HS_complex(this->LM->Hloc2.data(), this->LM->Sloc2.data(), bit, this->out_mat_hs, "data-"+std::to_string(ik), *lowf.ParaV); //LiuXh, 2017-03-21
	GlobalV::ofs_running << std::setprecision(6); //LiuXh, 2017-03-21

	this->diago_complex_begin(ik, lowf, this->LM->Hloc2.data(), this->LM->Sloc2.data(), this->LM->Sdiag2.data(), GlobalC::wf.ekb[ik]);

	//added by zhengdy-soc, rearrange the wfc_k_grid from [up,down,up,down...] to [up,up...down,down...],
	if(GlobalV::NSPIN==4)
	{
		int row = GlobalC::GridT.lgd;
		std::vector<std::complex<double>> tmp(row);
		for(int ib=0; ib<GlobalV::NBANDS; ib++)
		{
			for(int iw=0; iw<row / GlobalV::NPOL; iw++)
			{
				tmp[iw] = lowf.wfc_k_grid[ik][ib][iw * GlobalV::NPOL];
				tmp[iw + row / GlobalV::NPOL] = lowf.wfc_k_grid[ik][ib][iw * GlobalV::NPOL + 1];
			}
			for(int iw=0; iw<row; iw++)
			{
				lowf.wfc_k_grid[ik][ib][iw] = tmp[iw];
			}
		}
	}

	return;
}
#endif

void Diago_LCAO_Matrix::using_LAPACK_complex(const int &ik, std::complex<double> **wfc_k_grid ,ModuleBase::ComplexMatrix &wfc_k)const
{
	ModuleBase::TITLE("Diago_LCAO_Matrix","using_LAPACK_complex");

	assert(GlobalV::NPROC == 1);

	ModuleBase::ComplexMatrix Htmp(GlobalV::NLOCAL,GlobalV::NLOCAL);
	ModuleBase::ComplexMatrix Stmp(GlobalV::NLOCAL,GlobalV::NLOCAL);
	for(int i=0; i<GlobalV::NLOCAL; i++)
	{
		for(int j=0; j<GlobalV::NLOCAL; j++)
		{
			Htmp(i,j) = this->LM->Hloc2[i*GlobalV::NLOCAL+j];
			Stmp(i,j) = this->LM->Sloc2[i*GlobalV::NLOCAL+j];
		}
	}

//----------------------------
// keep this for tests
//    out.printcm_norm("Lapack_H", Htmp, 1.0e-5);
//    out.printcm_norm("Lapack_S", Stmp, 1.0e-5);
//----------------------------

	double* en = new double[GlobalV::NLOCAL];
	ModuleBase::GlobalFunc::ZEROS(en, GlobalV::NLOCAL);

	ModuleBase::ComplexMatrix hvec(GlobalV::NLOCAL, GlobalV::NBANDS);
	GlobalC::hm.diagH_LAPACK(GlobalV::NLOCAL, GlobalV::NBANDS, Htmp, Stmp, GlobalV::NLOCAL, en, hvec);

	wfc_k.create(GlobalV::NBANDS,GlobalV::NLOCAL);
	if(GlobalV::NSPIN!=4)
	{
		for(int ib=0; ib<GlobalV::NBANDS; ib++)
		{
			for(int iw=0; iw<GlobalV::NLOCAL; iw++)
			{
				wfc_k_grid[ib][iw] = hvec(iw,ib);
				wfc_k.c[ib*GlobalV::NLOCAL+iw]=wfc_k_grid[ib][iw];
			}
		}
	}
	else
	{
		for(int ib=0; ib<GlobalV::NBANDS; ib++)
		{
			for(int iw=0; iw<GlobalV::NLOCAL / GlobalV::NPOL; iw++)
			{
				wfc_k_grid[ib][iw] = hvec(iw * GlobalV::NPOL, ib);
				wfc_k_grid[ib][iw + GlobalV::NLOCAL / GlobalV::NPOL] = hvec(iw * GlobalV::NPOL + 1, ib);
			}
		}
	}

	// energy for k-point ik
	for(int ib=0; ib<GlobalV::NBANDS; ib++)
	{
		GlobalC::wf.ekb[ik][ib] = en[ib];
	}
<<<<<<< HEAD

	if (Pdiag_Double::out_wfc_lcao)
	{
		std::stringstream ss;
        ss << GlobalV::global_out_dir << "LOWF_K_" << ik + 1 << ".dat";
        WF_Local::write_lowf_complex(ss.str(), wfc_k_grid, ik);
	}

=======
	delete[] en;
>>>>>>> 31eddbf1
	return;
}


void Diago_LCAO_Matrix::using_LAPACK(const int &ik, Local_Orbital_wfc &lowf)const
{
	ModuleBase::TITLE("Diago_LCAO_Matrix","using_LAPACK");
	assert(GlobalV::NLOCAL>0);

	// save H and S matrix to disk.
//	bool bit = false;
	bool bit = true;//zhengdy-soc
	HS_Matrix::saving_HS(this->LM->Hloc.data(), this->LM->Sloc.data(), bit, this->out_mat_hs, "data-"+std::to_string(ik), *lowf.ParaV);

	ModuleBase::matrix Htmp(GlobalV::NLOCAL,GlobalV::NLOCAL);
	ModuleBase::matrix Stmp(GlobalV::NLOCAL,GlobalV::NLOCAL);
	for(int i=0; i<GlobalV::NLOCAL; i++)
	{
		for(int j=0; j<GlobalV::NLOCAL; j++)
		{
			Htmp(i,j) = this->LM->Hloc[i*GlobalV::NLOCAL+j];
			Stmp(i,j) = this->LM->Sloc[i*GlobalV::NLOCAL+j];
		}
	}

	// @@@@@@@
	// test
	// @@@@@@@
//    out.printrm("Lapack_H", Htmp);
//    out.printrm("Lapack_S", Stmp);

	int itype=1;
	int lwork=3*GlobalV::NLOCAL-1;// tmp
	double* w = new double[GlobalV::NLOCAL];
	double* work = new double[lwork];
	ModuleBase::GlobalFunc::ZEROS(w, GlobalV::NLOCAL);
	ModuleBase::GlobalFunc::ZEROS(work, lwork);
	int info;

	clock_t clock_start, clock_end;
	clock_start = std::clock();
	LapackConnector::dsygv(itype,'V','U',GlobalV::NLOCAL,Htmp,GlobalV::NLOCAL,Stmp,GlobalV::NLOCAL,w,work,lwork,&info);
	clock_end = std::clock();
	double duration = (double)(clock_end - clock_start) / CLOCKS_PER_SEC;

	GlobalV::ofs_running << std::setiosflags(ios::fixed) << std::setprecision(20);
//	GlobalV::ofs_running << " clock_start = " << clock_start << std::endl;
//	GlobalV::ofs_running << " clock_end = " << clock_end << std::endl;
	GlobalV::ofs_running << " Time using dsygv in LAPACK (seconds) is " << duration << std::endl;
	GlobalV::ofs_running << std::resetiosflags(ios::fixed) << std::setprecision(10);

	for(int i=0; i<GlobalV::NBANDS; i++)
	{
		// eigenvalues
		GlobalC::wf.ekb[ik][i] = w[i];
		for(int j=0; j<GlobalV::NLOCAL; j++)
		{
			lowf.wfc_k_grid[ik][i][j] = Htmp(j,i);
		}
	}


	// @@@@@@@
	// test
	// @@@@@@@
	/*
	std::cout << "\n Lapack, wfc after diago:" << std::endl;
	for(int i=0; i<GlobalV::NBANDS; i++)
	{
		std::cout << " Eigenvalue from LAPACK : " << std::setw(5) << std::setw(12) << GlobalC::wf.ekb[ik][i] << std::endl;
		std::cout << " Eigenfunctions" << std::endl;
		for(int j=0; j<GlobalV::NLOCAL; j++)
		{
			std::cout << std::setw(12) << wfc[i][j];
		}
		std::cout << std::endl;
	}
	//exit(0);
	*/

	delete[] w;
	delete[] work;
	return;
}

//LiuXh add 2021-09-06, clear memory, totwfc not used now
void Diago_LCAO_Matrix::solve_double_matrix(
	const int &ik,
	Local_Orbital_wfc &lowf)
{
    ModuleBase::TITLE("Diago_LCAO_Matrix","solve_double_matrix");
    ModuleBase::timer::tick("Diago_LCAO_Matrix","solve_double_matrix");
	time_t time_start = time(NULL);


	if(GlobalV::KS_SOLVER=="lapack")
	{
		//this->using_LAPACK(ik, wfc);
	}
#ifdef __MPI
	else if(GlobalV::KS_SOLVER=="hpseps" || GlobalV::KS_SOLVER=="genelpa"|| GlobalV::KS_SOLVER=="scalapack_gvx" || GlobalV::KS_SOLVER=="cusolver")
	{
		this->using_HPSEPS_double(ik, lowf);
	}
#endif
	else
	{
		std::cout << " Diago_LCAO_Matrix, diago_type = " << GlobalV::KS_SOLVER << std::endl;
		ModuleBase::WARNING_QUIT("Diago_LCAO_Matrix::init","Check ks_solver.");
	}

	time_t time_end = time(NULL);

	ModuleBase::GlobalFunc::OUT_TIME("diago(double)",time_start, time_end);

	ModuleBase::timer::tick("Diago_LCAO_Matrix","solve_double_matrix");
	return;
}

//LiuXh add 2021-09-06, clear memory, totwfc not used now
#ifdef __MPI
void Diago_LCAO_Matrix::using_HPSEPS_double(const int &ik, Local_Orbital_wfc &lowf)
{
    ModuleBase::TITLE("Diago_LCAO_Matrix","using_HPSEPS_double");

	// save H and S matrix to disk.
	bool bit = false;
	HS_Matrix::saving_HS(this->LM->Hloc.data(), this->LM->Sloc.data(), bit, this->out_mat_hs, "data-"+std::to_string(ik), *lowf.ParaV);
	GlobalV::ofs_running << std::setprecision(6);

	// Distribution of matrix for
	// prallel eigensolver.
	this->diago_double_begin(ik, lowf, this->LM->Hloc.data(), this->LM->Sloc.data(), this->LM->Sdiag.data(), GlobalC::wf.ekb[ik]);

	return;
}
#endif<|MERGE_RESOLUTION|>--- conflicted
+++ resolved
@@ -1,284 +1,315 @@
 #include "LCAO_diago.h"
-#include "../src_pw/global.h"
-#include "../src_pdiag/pdiag_double.h"
-#include "../src_io/write_HS.h"
+
 #include "../module_base/timer.h"
 #include "../src_io/wf_local.h"
-//xiaohui modified 2013-03-23
+#include "../src_io/write_HS.h"
+#include "../src_pdiag/pdiag_double.h"
+#include "../src_pw/global.h"
+// xiaohui modified 2013-03-23
 //#include "../src_develop/src_siao/selinv.h"
 
-Diago_LCAO_Matrix::Diago_LCAO_Matrix(LCAO_Matrix* lm) :
-    LM(lm)
-{}
-Diago_LCAO_Matrix::~Diago_LCAO_Matrix() {}
-
-void Diago_LCAO_Matrix::solve_complex_matrix(
-	const int &ik,
-	Local_Orbital_wfc &lowf)
-{
-	ModuleBase::TITLE("Diago_LCAO_Matrix","solve_complex_matrix");
-	time_t time_start = time(NULL);
-
-	if(GlobalV::KS_SOLVER=="lapack")
-	{
-		this->using_LAPACK_complex(ik, lowf.wfc_k_grid[ik], lowf.wfc_k[ik]);
-	}
-	else
-	{
+Diago_LCAO_Matrix::Diago_LCAO_Matrix(LCAO_Matrix *lm) : LM(lm)
+{
+}
+Diago_LCAO_Matrix::~Diago_LCAO_Matrix()
+{
+}
+
+void Diago_LCAO_Matrix::solve_complex_matrix(const int &ik, Local_Orbital_wfc &lowf)
+{
+    ModuleBase::TITLE("Diago_LCAO_Matrix", "solve_complex_matrix");
+    time_t time_start = time(NULL);
+
+    if (GlobalV::KS_SOLVER == "lapack")
+    {
+        this->using_LAPACK_complex(ik, lowf.wfc_k_grid[ik], lowf.wfc_k[ik]);
+    }
+    else
+    {
 #ifdef __MPI
-		this->using_HPSEPS_complex(ik, lowf);
+        this->using_HPSEPS_complex(ik, lowf);
 #else
-		ModuleBase::WARNING_QUIT("Diago_LCAO_Matrix::solve_complex_matrix","only lapack is available!");
+        ModuleBase::WARNING_QUIT("Diago_LCAO_Matrix::solve_complex_matrix", "only lapack is available!");
 #endif
-	}
-
-	time_t time_end = time(NULL);
-
-	ModuleBase::GlobalFunc::OUT_TIME("diago(std::complex)", time_start, time_end);
-
-	return;
+    }
+
+    time_t time_end = time(NULL);
+
+    ModuleBase::GlobalFunc::OUT_TIME("diago(std::complex)", time_start, time_end);
+
+    return;
 }
 
 #ifdef __MPI
 void Diago_LCAO_Matrix::using_HPSEPS_complex(const int &ik, Local_Orbital_wfc &lowf)
 {
-	ModuleBase::TITLE("Diago_LCAO_Matrix","using_HPSEPS_complex");
-
-	//lowf.ParaV->out_mat_hs=1;//zhengdy-soc-test
-	bool bit = false; //LiuXh, 2017-03-21
-	//if set bit = true, there would be error in soc-multi-core calculation, noted by zhengdy-soc
-	HS_Matrix::saving_HS_complex(this->LM->Hloc2.data(), this->LM->Sloc2.data(), bit, this->out_mat_hs, "data-"+std::to_string(ik), *lowf.ParaV); //LiuXh, 2017-03-21
-	GlobalV::ofs_running << std::setprecision(6); //LiuXh, 2017-03-21
-
-	this->diago_complex_begin(ik, lowf, this->LM->Hloc2.data(), this->LM->Sloc2.data(), this->LM->Sdiag2.data(), GlobalC::wf.ekb[ik]);
-
-	//added by zhengdy-soc, rearrange the wfc_k_grid from [up,down,up,down...] to [up,up...down,down...],
-	if(GlobalV::NSPIN==4)
-	{
-		int row = GlobalC::GridT.lgd;
-		std::vector<std::complex<double>> tmp(row);
-		for(int ib=0; ib<GlobalV::NBANDS; ib++)
-		{
-			for(int iw=0; iw<row / GlobalV::NPOL; iw++)
-			{
-				tmp[iw] = lowf.wfc_k_grid[ik][ib][iw * GlobalV::NPOL];
-				tmp[iw + row / GlobalV::NPOL] = lowf.wfc_k_grid[ik][ib][iw * GlobalV::NPOL + 1];
-			}
-			for(int iw=0; iw<row; iw++)
-			{
-				lowf.wfc_k_grid[ik][ib][iw] = tmp[iw];
-			}
-		}
-	}
-
-	return;
+    ModuleBase::TITLE("Diago_LCAO_Matrix", "using_HPSEPS_complex");
+
+    // lowf.ParaV->out_mat_hs=1;//zhengdy-soc-test
+    bool bit = false; // LiuXh, 2017-03-21
+    // if set bit = true, there would be error in soc-multi-core calculation, noted by zhengdy-soc
+    HS_Matrix::saving_HS_complex(this->LM->Hloc2.data(),
+                                 this->LM->Sloc2.data(),
+                                 bit,
+                                 this->out_mat_hs,
+                                 "data-" + std::to_string(ik),
+                                 *lowf.ParaV); // LiuXh, 2017-03-21
+    GlobalV::ofs_running << std::setprecision(6); // LiuXh, 2017-03-21
+
+    this->diago_complex_begin(ik,
+                              lowf,
+                              this->LM->Hloc2.data(),
+                              this->LM->Sloc2.data(),
+                              this->LM->Sdiag2.data(),
+                              GlobalC::wf.ekb[ik]);
+
+    // added by zhengdy-soc, rearrange the wfc_k_grid from [up,down,up,down...] to [up,up...down,down...],
+    if (GlobalV::NSPIN == 4)
+    {
+        int row = GlobalC::GridT.lgd;
+        std::vector<std::complex<double>> tmp(row);
+        for (int ib = 0; ib < GlobalV::NBANDS; ib++)
+        {
+            for (int iw = 0; iw < row / GlobalV::NPOL; iw++)
+            {
+                tmp[iw] = lowf.wfc_k_grid[ik][ib][iw * GlobalV::NPOL];
+                tmp[iw + row / GlobalV::NPOL] = lowf.wfc_k_grid[ik][ib][iw * GlobalV::NPOL + 1];
+            }
+            for (int iw = 0; iw < row; iw++)
+            {
+                lowf.wfc_k_grid[ik][ib][iw] = tmp[iw];
+            }
+        }
+    }
+
+    return;
 }
 #endif
 
-void Diago_LCAO_Matrix::using_LAPACK_complex(const int &ik, std::complex<double> **wfc_k_grid ,ModuleBase::ComplexMatrix &wfc_k)const
-{
-	ModuleBase::TITLE("Diago_LCAO_Matrix","using_LAPACK_complex");
-
-	assert(GlobalV::NPROC == 1);
-
-	ModuleBase::ComplexMatrix Htmp(GlobalV::NLOCAL,GlobalV::NLOCAL);
-	ModuleBase::ComplexMatrix Stmp(GlobalV::NLOCAL,GlobalV::NLOCAL);
-	for(int i=0; i<GlobalV::NLOCAL; i++)
-	{
-		for(int j=0; j<GlobalV::NLOCAL; j++)
-		{
-			Htmp(i,j) = this->LM->Hloc2[i*GlobalV::NLOCAL+j];
-			Stmp(i,j) = this->LM->Sloc2[i*GlobalV::NLOCAL+j];
-		}
-	}
-
-//----------------------------
-// keep this for tests
-//    out.printcm_norm("Lapack_H", Htmp, 1.0e-5);
-//    out.printcm_norm("Lapack_S", Stmp, 1.0e-5);
-//----------------------------
-
-	double* en = new double[GlobalV::NLOCAL];
-	ModuleBase::GlobalFunc::ZEROS(en, GlobalV::NLOCAL);
-
-	ModuleBase::ComplexMatrix hvec(GlobalV::NLOCAL, GlobalV::NBANDS);
-	GlobalC::hm.diagH_LAPACK(GlobalV::NLOCAL, GlobalV::NBANDS, Htmp, Stmp, GlobalV::NLOCAL, en, hvec);
-
-	wfc_k.create(GlobalV::NBANDS,GlobalV::NLOCAL);
-	if(GlobalV::NSPIN!=4)
-	{
-		for(int ib=0; ib<GlobalV::NBANDS; ib++)
-		{
-			for(int iw=0; iw<GlobalV::NLOCAL; iw++)
-			{
-				wfc_k_grid[ib][iw] = hvec(iw,ib);
-				wfc_k.c[ib*GlobalV::NLOCAL+iw]=wfc_k_grid[ib][iw];
-			}
-		}
-	}
-	else
-	{
-		for(int ib=0; ib<GlobalV::NBANDS; ib++)
-		{
-			for(int iw=0; iw<GlobalV::NLOCAL / GlobalV::NPOL; iw++)
-			{
-				wfc_k_grid[ib][iw] = hvec(iw * GlobalV::NPOL, ib);
-				wfc_k_grid[ib][iw + GlobalV::NLOCAL / GlobalV::NPOL] = hvec(iw * GlobalV::NPOL + 1, ib);
-			}
-		}
-	}
-
-	// energy for k-point ik
-	for(int ib=0; ib<GlobalV::NBANDS; ib++)
-	{
-		GlobalC::wf.ekb[ik][ib] = en[ib];
-	}
-<<<<<<< HEAD
-
-	if (Pdiag_Double::out_wfc_lcao)
-	{
-		std::stringstream ss;
+void Diago_LCAO_Matrix::using_LAPACK_complex(const int &ik,
+                                             std::complex<double> **wfc_k_grid,
+                                             ModuleBase::ComplexMatrix &wfc_k) const
+{
+    ModuleBase::TITLE("Diago_LCAO_Matrix", "using_LAPACK_complex");
+
+    assert(GlobalV::NPROC == 1);
+
+    ModuleBase::ComplexMatrix Htmp(GlobalV::NLOCAL, GlobalV::NLOCAL);
+    ModuleBase::ComplexMatrix Stmp(GlobalV::NLOCAL, GlobalV::NLOCAL);
+    for (int i = 0; i < GlobalV::NLOCAL; i++)
+    {
+        for (int j = 0; j < GlobalV::NLOCAL; j++)
+        {
+            Htmp(i, j) = this->LM->Hloc2[i * GlobalV::NLOCAL + j];
+            Stmp(i, j) = this->LM->Sloc2[i * GlobalV::NLOCAL + j];
+        }
+    }
+
+    //----------------------------
+    // keep this for tests
+    //    out.printcm_norm("Lapack_H", Htmp, 1.0e-5);
+    //    out.printcm_norm("Lapack_S", Stmp, 1.0e-5);
+    //----------------------------
+
+    double *en = new double[GlobalV::NLOCAL];
+    ModuleBase::GlobalFunc::ZEROS(en, GlobalV::NLOCAL);
+
+    ModuleBase::ComplexMatrix hvec(GlobalV::NLOCAL, GlobalV::NBANDS);
+    GlobalC::hm.diagH_LAPACK(GlobalV::NLOCAL, GlobalV::NBANDS, Htmp, Stmp, GlobalV::NLOCAL, en, hvec);
+
+    wfc_k.create(GlobalV::NBANDS, GlobalV::NLOCAL);
+    if (GlobalV::NSPIN != 4)
+    {
+        for (int ib = 0; ib < GlobalV::NBANDS; ib++)
+        {
+            for (int iw = 0; iw < GlobalV::NLOCAL; iw++)
+            {
+                wfc_k_grid[ib][iw] = hvec(iw, ib);
+                wfc_k.c[ib * GlobalV::NLOCAL + iw] = wfc_k_grid[ib][iw];
+            }
+        }
+    }
+    else
+    {
+        for (int ib = 0; ib < GlobalV::NBANDS; ib++)
+        {
+            for (int iw = 0; iw < GlobalV::NLOCAL / GlobalV::NPOL; iw++)
+            {
+                wfc_k_grid[ib][iw] = hvec(iw * GlobalV::NPOL, ib);
+                wfc_k_grid[ib][iw + GlobalV::NLOCAL / GlobalV::NPOL] = hvec(iw * GlobalV::NPOL + 1, ib);
+            }
+        }
+    }
+
+    // energy for k-point ik
+    for (int ib = 0; ib < GlobalV::NBANDS; ib++)
+    {
+        GlobalC::wf.ekb[ik][ib] = en[ib];
+    }
+
+    if (Pdiag_Double::out_wfc_lcao)
+    {
+        std::stringstream ss;
         ss << GlobalV::global_out_dir << "LOWF_K_" << ik + 1 << ".dat";
         WF_Local::write_lowf_complex(ss.str(), wfc_k_grid, ik);
-	}
-
-=======
-	delete[] en;
->>>>>>> 31eddbf1
-	return;
-}
-
-
-void Diago_LCAO_Matrix::using_LAPACK(const int &ik, Local_Orbital_wfc &lowf)const
-{
-	ModuleBase::TITLE("Diago_LCAO_Matrix","using_LAPACK");
-	assert(GlobalV::NLOCAL>0);
-
-	// save H and S matrix to disk.
-//	bool bit = false;
-	bool bit = true;//zhengdy-soc
-	HS_Matrix::saving_HS(this->LM->Hloc.data(), this->LM->Sloc.data(), bit, this->out_mat_hs, "data-"+std::to_string(ik), *lowf.ParaV);
-
-	ModuleBase::matrix Htmp(GlobalV::NLOCAL,GlobalV::NLOCAL);
-	ModuleBase::matrix Stmp(GlobalV::NLOCAL,GlobalV::NLOCAL);
-	for(int i=0; i<GlobalV::NLOCAL; i++)
-	{
-		for(int j=0; j<GlobalV::NLOCAL; j++)
-		{
-			Htmp(i,j) = this->LM->Hloc[i*GlobalV::NLOCAL+j];
-			Stmp(i,j) = this->LM->Sloc[i*GlobalV::NLOCAL+j];
-		}
-	}
-
-	// @@@@@@@
-	// test
-	// @@@@@@@
-//    out.printrm("Lapack_H", Htmp);
-//    out.printrm("Lapack_S", Stmp);
-
-	int itype=1;
-	int lwork=3*GlobalV::NLOCAL-1;// tmp
-	double* w = new double[GlobalV::NLOCAL];
-	double* work = new double[lwork];
-	ModuleBase::GlobalFunc::ZEROS(w, GlobalV::NLOCAL);
-	ModuleBase::GlobalFunc::ZEROS(work, lwork);
-	int info;
-
-	clock_t clock_start, clock_end;
-	clock_start = std::clock();
-	LapackConnector::dsygv(itype,'V','U',GlobalV::NLOCAL,Htmp,GlobalV::NLOCAL,Stmp,GlobalV::NLOCAL,w,work,lwork,&info);
-	clock_end = std::clock();
-	double duration = (double)(clock_end - clock_start) / CLOCKS_PER_SEC;
-
-	GlobalV::ofs_running << std::setiosflags(ios::fixed) << std::setprecision(20);
-//	GlobalV::ofs_running << " clock_start = " << clock_start << std::endl;
-//	GlobalV::ofs_running << " clock_end = " << clock_end << std::endl;
-	GlobalV::ofs_running << " Time using dsygv in LAPACK (seconds) is " << duration << std::endl;
-	GlobalV::ofs_running << std::resetiosflags(ios::fixed) << std::setprecision(10);
-
-	for(int i=0; i<GlobalV::NBANDS; i++)
-	{
-		// eigenvalues
-		GlobalC::wf.ekb[ik][i] = w[i];
-		for(int j=0; j<GlobalV::NLOCAL; j++)
-		{
-			lowf.wfc_k_grid[ik][i][j] = Htmp(j,i);
-		}
-	}
-
-
-	// @@@@@@@
-	// test
-	// @@@@@@@
-	/*
-	std::cout << "\n Lapack, wfc after diago:" << std::endl;
-	for(int i=0; i<GlobalV::NBANDS; i++)
-	{
-		std::cout << " Eigenvalue from LAPACK : " << std::setw(5) << std::setw(12) << GlobalC::wf.ekb[ik][i] << std::endl;
-		std::cout << " Eigenfunctions" << std::endl;
-		for(int j=0; j<GlobalV::NLOCAL; j++)
-		{
-			std::cout << std::setw(12) << wfc[i][j];
-		}
-		std::cout << std::endl;
-	}
-	//exit(0);
-	*/
-
-	delete[] w;
-	delete[] work;
-	return;
-}
-
-//LiuXh add 2021-09-06, clear memory, totwfc not used now
-void Diago_LCAO_Matrix::solve_double_matrix(
-	const int &ik,
-	Local_Orbital_wfc &lowf)
-{
-    ModuleBase::TITLE("Diago_LCAO_Matrix","solve_double_matrix");
-    ModuleBase::timer::tick("Diago_LCAO_Matrix","solve_double_matrix");
-	time_t time_start = time(NULL);
-
-
-	if(GlobalV::KS_SOLVER=="lapack")
-	{
-		//this->using_LAPACK(ik, wfc);
-	}
+    }
+
+    delete[] en;
+    return;
+}
+
+void Diago_LCAO_Matrix::using_LAPACK(const int &ik, Local_Orbital_wfc &lowf) const
+{
+    ModuleBase::TITLE("Diago_LCAO_Matrix", "using_LAPACK");
+    assert(GlobalV::NLOCAL > 0);
+
+    // save H and S matrix to disk.
+    //	bool bit = false;
+    bool bit = true; // zhengdy-soc
+    HS_Matrix::saving_HS(this->LM->Hloc.data(),
+                         this->LM->Sloc.data(),
+                         bit,
+                         this->out_mat_hs,
+                         "data-" + std::to_string(ik),
+                         *lowf.ParaV);
+
+    ModuleBase::matrix Htmp(GlobalV::NLOCAL, GlobalV::NLOCAL);
+    ModuleBase::matrix Stmp(GlobalV::NLOCAL, GlobalV::NLOCAL);
+    for (int i = 0; i < GlobalV::NLOCAL; i++)
+    {
+        for (int j = 0; j < GlobalV::NLOCAL; j++)
+        {
+            Htmp(i, j) = this->LM->Hloc[i * GlobalV::NLOCAL + j];
+            Stmp(i, j) = this->LM->Sloc[i * GlobalV::NLOCAL + j];
+        }
+    }
+
+    // @@@@@@@
+    // test
+    // @@@@@@@
+    //    out.printrm("Lapack_H", Htmp);
+    //    out.printrm("Lapack_S", Stmp);
+
+    int itype = 1;
+    int lwork = 3 * GlobalV::NLOCAL - 1; // tmp
+    double *w = new double[GlobalV::NLOCAL];
+    double *work = new double[lwork];
+    ModuleBase::GlobalFunc::ZEROS(w, GlobalV::NLOCAL);
+    ModuleBase::GlobalFunc::ZEROS(work, lwork);
+    int info;
+
+    clock_t clock_start, clock_end;
+    clock_start = std::clock();
+    LapackConnector::dsygv(itype,
+                           'V',
+                           'U',
+                           GlobalV::NLOCAL,
+                           Htmp,
+                           GlobalV::NLOCAL,
+                           Stmp,
+                           GlobalV::NLOCAL,
+                           w,
+                           work,
+                           lwork,
+                           &info);
+    clock_end = std::clock();
+    double duration = (double)(clock_end - clock_start) / CLOCKS_PER_SEC;
+
+    GlobalV::ofs_running << std::setiosflags(ios::fixed) << std::setprecision(20);
+    //	GlobalV::ofs_running << " clock_start = " << clock_start << std::endl;
+    //	GlobalV::ofs_running << " clock_end = " << clock_end << std::endl;
+    GlobalV::ofs_running << " Time using dsygv in LAPACK (seconds) is " << duration << std::endl;
+    GlobalV::ofs_running << std::resetiosflags(ios::fixed) << std::setprecision(10);
+
+    for (int i = 0; i < GlobalV::NBANDS; i++)
+    {
+        // eigenvalues
+        GlobalC::wf.ekb[ik][i] = w[i];
+        for (int j = 0; j < GlobalV::NLOCAL; j++)
+        {
+            lowf.wfc_k_grid[ik][i][j] = Htmp(j, i);
+        }
+    }
+
+    // @@@@@@@
+    // test
+    // @@@@@@@
+    /*
+    std::cout << "\n Lapack, wfc after diago:" << std::endl;
+    for(int i=0; i<GlobalV::NBANDS; i++)
+    {
+        std::cout << " Eigenvalue from LAPACK : " << std::setw(5) << std::setw(12) << GlobalC::wf.ekb[ik][i] <<
+    std::endl; std::cout << " Eigenfunctions" << std::endl; for(int j=0; j<GlobalV::NLOCAL; j++)
+        {
+            std::cout << std::setw(12) << wfc[i][j];
+        }
+        std::cout << std::endl;
+    }
+    //exit(0);
+    */
+
+    delete[] w;
+    delete[] work;
+    return;
+}
+
+// LiuXh add 2021-09-06, clear memory, totwfc not used now
+void Diago_LCAO_Matrix::solve_double_matrix(const int &ik, Local_Orbital_wfc &lowf)
+{
+    ModuleBase::TITLE("Diago_LCAO_Matrix", "solve_double_matrix");
+    ModuleBase::timer::tick("Diago_LCAO_Matrix", "solve_double_matrix");
+    time_t time_start = time(NULL);
+
+    if (GlobalV::KS_SOLVER == "lapack")
+    {
+        // this->using_LAPACK(ik, wfc);
+    }
 #ifdef __MPI
-	else if(GlobalV::KS_SOLVER=="hpseps" || GlobalV::KS_SOLVER=="genelpa"|| GlobalV::KS_SOLVER=="scalapack_gvx" || GlobalV::KS_SOLVER=="cusolver")
-	{
-		this->using_HPSEPS_double(ik, lowf);
-	}
+    else if (GlobalV::KS_SOLVER == "hpseps" || GlobalV::KS_SOLVER == "genelpa" || GlobalV::KS_SOLVER == "scalapack_gvx"
+             || GlobalV::KS_SOLVER == "cusolver")
+    {
+        this->using_HPSEPS_double(ik, lowf);
+    }
 #endif
-	else
-	{
-		std::cout << " Diago_LCAO_Matrix, diago_type = " << GlobalV::KS_SOLVER << std::endl;
-		ModuleBase::WARNING_QUIT("Diago_LCAO_Matrix::init","Check ks_solver.");
-	}
-
-	time_t time_end = time(NULL);
-
-	ModuleBase::GlobalFunc::OUT_TIME("diago(double)",time_start, time_end);
-
-	ModuleBase::timer::tick("Diago_LCAO_Matrix","solve_double_matrix");
-	return;
-}
-
-//LiuXh add 2021-09-06, clear memory, totwfc not used now
+    else
+    {
+        std::cout << " Diago_LCAO_Matrix, diago_type = " << GlobalV::KS_SOLVER << std::endl;
+        ModuleBase::WARNING_QUIT("Diago_LCAO_Matrix::init", "Check ks_solver.");
+    }
+
+    time_t time_end = time(NULL);
+
+    ModuleBase::GlobalFunc::OUT_TIME("diago(double)", time_start, time_end);
+
+    ModuleBase::timer::tick("Diago_LCAO_Matrix", "solve_double_matrix");
+    return;
+}
+
+// LiuXh add 2021-09-06, clear memory, totwfc not used now
 #ifdef __MPI
 void Diago_LCAO_Matrix::using_HPSEPS_double(const int &ik, Local_Orbital_wfc &lowf)
 {
-    ModuleBase::TITLE("Diago_LCAO_Matrix","using_HPSEPS_double");
-
-	// save H and S matrix to disk.
-	bool bit = false;
-	HS_Matrix::saving_HS(this->LM->Hloc.data(), this->LM->Sloc.data(), bit, this->out_mat_hs, "data-"+std::to_string(ik), *lowf.ParaV);
-	GlobalV::ofs_running << std::setprecision(6);
-
-	// Distribution of matrix for
-	// prallel eigensolver.
-	this->diago_double_begin(ik, lowf, this->LM->Hloc.data(), this->LM->Sloc.data(), this->LM->Sdiag.data(), GlobalC::wf.ekb[ik]);
-
-	return;
+    ModuleBase::TITLE("Diago_LCAO_Matrix", "using_HPSEPS_double");
+
+    // save H and S matrix to disk.
+    bool bit = false;
+    HS_Matrix::saving_HS(this->LM->Hloc.data(),
+                         this->LM->Sloc.data(),
+                         bit,
+                         this->out_mat_hs,
+                         "data-" + std::to_string(ik),
+                         *lowf.ParaV);
+    GlobalV::ofs_running << std::setprecision(6);
+
+    // Distribution of matrix for
+    // prallel eigensolver.
+    this->diago_double_begin(ik,
+                             lowf,
+                             this->LM->Hloc.data(),
+                             this->LM->Sloc.data(),
+                             this->LM->Sdiag.data(),
+                             GlobalC::wf.ekb[ik]);
+
+    return;
 }
 #endif