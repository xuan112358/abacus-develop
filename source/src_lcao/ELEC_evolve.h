#ifndef ELEC_EVOLVE_H
#define ELEC_EVOLVE_H

#include "../module_base/global_function.h"
#include "../module_base/global_variable.h"
#include "LCAO_hamilt.h"
#include "module_esolver/esolver_ks_lcao.h"
<<<<<<< HEAD
#include "module_esolver/esolver_ks_lcao_tddft.h"
#include "src_lcao/local_orbital_wfc.h"
=======
#include "module_psi/psi.h"
>>>>>>> 03ad940a

//-----------------------------------------------------------
// mohan add 2021-02-09
// This class is used to evolve the electronic wave functions
// in TDDFT in terms of the multiple k points
// k is the index for the points in the first Brillouin zone
//-----------------------------------------------------------

class ELEC_evolve
{

    friend class ELEC_scf;
    friend class ModuleESolver::ESolver_KS_LCAO;
    friend class ModuleESolver::ESolver_KS_LCAO_TDDFT;

  public:
    ELEC_evolve();
    ~ELEC_evolve();

    // fuxiang add 2021-05-25

    static int tddft;
    static double td_scf_thr;
    static double td_dt;
    static double td_force_dt;
    static int td_val_elec_01;
    static int td_val_elec_02;
    static int td_val_elec_03;
    static int td_vext;
    static int td_vext_dire;
    static double td_timescale;
    static int td_vexttype;
    static int td_vextout;
    static int td_dipoleout;

<<<<<<< HEAD
  private:
    static void evolve_psi(const int& istep, LCAO_Hamilt& uhm, Local_Orbital_wfc& lowf);
=======

private:

    static void evolve_psi(const int& istep, LCAO_Hamilt& uhm,
        Local_Orbital_wfc& lowf, psi::Psi<std::complex<double>>* psi);

>>>>>>> 03ad940a
};

#endif<|MERGE_RESOLUTION|>--- conflicted
+++ resolved
@@ -5,12 +5,8 @@
 #include "../module_base/global_variable.h"
 #include "LCAO_hamilt.h"
 #include "module_esolver/esolver_ks_lcao.h"
-<<<<<<< HEAD
 #include "module_esolver/esolver_ks_lcao_tddft.h"
-#include "src_lcao/local_orbital_wfc.h"
-=======
 #include "module_psi/psi.h"
->>>>>>> 03ad940a
 
 //-----------------------------------------------------------
 // mohan add 2021-02-09
@@ -46,17 +42,12 @@
     static int td_vextout;
     static int td_dipoleout;
 
-<<<<<<< HEAD
-  private:
-    static void evolve_psi(const int& istep, LCAO_Hamilt& uhm, Local_Orbital_wfc& lowf);
-=======
 
 private:
 
     static void evolve_psi(const int& istep, LCAO_Hamilt& uhm,
         Local_Orbital_wfc& lowf, psi::Psi<std::complex<double>>* psi);
 
->>>>>>> 03ad940a
 };
 
 #endif