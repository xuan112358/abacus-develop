--- conflicted
+++ resolved
@@ -53,7 +53,6 @@
 #else
         ModuleBase::WARNING_QUIT("LCAO_Matrix::init","diago method is not ready.");
 #endif
-<<<<<<< HEAD
 	}
 	else
 	{
@@ -84,31 +83,6 @@
 	}
 
 	return;
-=======
-    }
-    else
-    {
-        // the full matrix
-        po.nloc = GlobalV::NLOCAL * GlobalV::NLOCAL;
-    }
-
-    // (2) set the trace, then we can calculate the nnr.
-    // for 2d: calculate po.nloc first, then trace_loc_row and trace_loc_col
-    // for O(N): calculate the three together.
-    po.set_trace();
-
-    // (3) allocate for S, H_fixed, H, and S_diag
-    if(isGamma)
-    {
-        allocate_HS_gamma(po.nloc);
-    }
-    else
-    {
-        allocate_HS_k(po.nloc);
-    }
-
-    return;
->>>>>>> f4ed5bba
 }
 
 
