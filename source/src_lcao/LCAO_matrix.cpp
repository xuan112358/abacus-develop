--- conflicted
+++ resolved
@@ -582,7 +582,6 @@
 
 void LCAO_Matrix::update_Hloc2(const int &ik)
 {
-<<<<<<< HEAD
 	for (long i=0; i<GlobalC::ParaO.nloc; i++)
 	{
 		Hloc2[i] += Hloc_fixed2[i];
@@ -595,13 +594,6 @@
 	}
 
 	return;
-=======
-    for (long i=0; i<GlobalC::ParaO.nloc; i++)
-    {
-        Hloc2[i] += Hloc_fixed2[i];
-    }
-    return;
->>>>>>> 098b6177
 }
 
 
