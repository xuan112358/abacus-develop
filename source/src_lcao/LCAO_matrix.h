--- conflicted
+++ resolved
@@ -155,58 +155,6 @@
 	double* DHloc_fixed_33;
 
 
-<<<<<<< HEAD
-	//------------------------------------------------------
-	// DESCRIPTION:
-	// set 'dtype' matrix element (iw1_all, iw2_all) with
-	// an input value 'v'
-	//------------------------------------------------------
-	void set_HSgamma(
-		const int &iw1_all,
-		const int &iw2_all,
-		const double &v,
-		const char &dtype);
-
-	void set_HSk(
-		const int &iw1_all,
-		const int &iw2_all,
-		const complex<double> &v,
-		const char &dtype,
-		const int spin = 0);
-
-	void set_force (
-		const int& iw1_all,
-		const int& iw2_all,
-		const double& vx,
-		const double& vy,
-		const double& vz,
-		const char &dtype);
-
-	void set_stress (
-		const int& iw1_all,
-		const int& iw2_all,
-		const double& vx,
-		const double& vy,
-		const double& vz,
-		const char &dtype,
-		const Vector3<double> &dtau);
-
-	void set_HR_tr(
-		const int &Rx,
-		const int &Ry,
-		const int &Rz,
-		const int &iw1_all,
-		const int &iw2_all,
-		const double &v);
-
-	void set_HR_tr_soc(
-		const int &Rx,
-		const int &Ry,
-		const int &Rz,
-		const int &iw1_all,
-		const int &iw2_all,
-		const complex<double> &v); //LiuXh add 2019-07-16
-=======
 	void set_HSgamma(const int &iw1_all, const int &iw2_all, const double &v, const char &dtype);
 	void set_HSk(const int &iw1_all, const int &iw2_all, const std::complex<double> &v, const char &dtype, const int spin = 0);
 
@@ -218,7 +166,6 @@
 	void set_HR_tr(const int &Rx, const int &Ry, const int &Rz, const int &iw1_all, const int &iw2_all, const double &v);
 	void set_HR_tr_soc(const int &Rx, const int &Ry, const int &Rz, 
 		const int &iw1_all, const int &iw2_all, const std::complex<double> &v); //LiuXh add 2019-07-16
->>>>>>> df588d58
 
 	void zeros_HSgamma(const char &mtype);
 	void zeros_HSk(const char &mtype);
