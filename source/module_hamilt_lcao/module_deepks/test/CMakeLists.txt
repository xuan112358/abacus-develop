--- conflicted
+++ resolved
@@ -17,13 +17,13 @@
     ../../../module_hamilt_pw/hamilt_pwdft/soc.cpp
     ../../../module_io/output.cpp
     ../../../module_elecstate/module_dm/density_matrix.cpp
+    ../../../module_elecstate/module_dm/density_matrix_io.cpp
     ../../../module_hamilt_lcao/module_hcontainer/base_matrix.cpp 
     ../../../module_hamilt_lcao/module_hcontainer/hcontainer.cpp 
     ../../../module_hamilt_lcao/module_hcontainer/atom_pair.cpp
     ../../../module_hamilt_lcao/module_hcontainer/func_transfer.cpp
     ../../../module_hamilt_lcao/module_hcontainer/func_folding.cpp
     ../../../module_hamilt_lcao/module_hcontainer/transfer.cpp
-    ../../../module_hamilt_lcao/hamilt_lcaodft/LCAO_nnr.cpp
     ../../../module_hamilt_lcao/hamilt_lcaodft/operator_lcao/deepks_lcao.cpp
     ../../../module_hamilt_lcao/hamilt_lcaodft/operator_lcao/operator_lcao.cpp
     ../../../module_hamilt_general/operator.cpp
@@ -31,18 +31,9 @@
 
 target_link_libraries(
     test_deepks
-<<<<<<< HEAD
     base device  parameter deepks psi planewave neighbor container
     orb gint numerical_atomic_orbitals
     ${math_libs}
-=======
-    base cell symmetry md surchem xc_ 
-    neighbor orb io_basic io_advanced relax gint driver esolver hsolver psi elecstate
-    hamilt_general hamilt_pwdft hamilt_lcao tddft hamilt_ofdft hamilt_stodft planewave
-    pthread vdw dftu deltaspin hcontainer
-    deepks device numerical_atomic_orbitals container psi_initializer psi_overall_init
-    ${ABACUS_LINK_LIBRARIES}
->>>>>>> b3779022
 )
 
 if(ENABLE_COVERAGE)
