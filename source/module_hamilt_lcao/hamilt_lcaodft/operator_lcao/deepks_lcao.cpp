#include "deepks_lcao.h"

#include "module_base/timer.h"
#include "module_base/tool_title.h"
#include "module_parameter/parameter.h"
#ifdef __DEEPKS
#include "module_hamilt_lcao/module_deepks/LCAO_deepks.h"
#endif
#include "module_cell/module_neighbor/sltk_grid_driver.h"
#include "module_hamilt_lcao/module_hcontainer/hcontainer_funcs.h"
#ifdef _OPENMP
#include <unordered_set>
#endif

namespace hamilt
{

template <typename TK, typename TR>
DeePKS<OperatorLCAO<TK, TR>>::DeePKS(HS_Matrix_K<TK>* hsk_in,
                                     const std::vector<ModuleBase::Vector3<double>>& kvec_d_in,
                                     HContainer<TR>* hR_in,
                                     const UnitCell* ucell_in,
                                     const Grid_Driver* GridD_in,
                                     const TwoCenterIntegrator* intor_orb_alpha,
                                     const LCAO_Orbitals* ptr_orb,
                                     const int& nks_in,
                                     elecstate::DensityMatrix<TK, double>* DM_in)
<<<<<<< HEAD
    : OperatorLCAO<TK, TR>(hsk_in, kvec_d_in, hR_in),
      DM(DM_in), ucell(ucell_in), gridD(GridD_in),
      intor_orb_alpha_(intor_orb_alpha), ptr_orb_(ptr_orb), nks(nks_in)
=======
    : OperatorLCAO<TK, TR>(hsk_in, kvec_d_in, hR_in), DM(DM_in), ucell(ucell_in), intor_orb_alpha_(intor_orb_alpha),
      ptr_orb_(ptr_orb), nks(nks_in)
>>>>>>> 68735edd
{
    this->cal_type = calculation_type::lcao_deepks;
    this->gd = GridD_in;
#ifdef __DEEPKS
    this->initialize_HR(GridD_in);
#endif
}

template <typename TK, typename TR>
DeePKS<OperatorLCAO<TK, TR>>::~DeePKS()
{
    if (this->H_V_delta != nullptr)
    {
        delete this->H_V_delta;
    }
}

#ifdef __DEEPKS
// initialize_HR()
template <typename TK, typename TR>
void hamilt::DeePKS<hamilt::OperatorLCAO<TK, TR>>::initialize_HR(const Grid_Driver* GridD)
{
    ModuleBase::TITLE("DeePKS", "initialize_HR");
    ModuleBase::timer::tick("DeePKS", "initialize_HR");

    auto* paraV = this->hR->get_paraV(); // get parallel orbitals from HR
    // TODO: if paraV is nullptr, AtomPair can not use paraV for constructor, I will repair it in the future.

    this->H_V_delta = new HContainer<TR>(paraV);
    if (std::is_same<TK, double>::value)
    {
        //this->H_V_delta = new HContainer<TR>(paraV);
        this->H_V_delta->fix_gamma();
    }

    this->adjs_all.clear();
    this->adjs_all.reserve(this->ucell->nat);
    bool pre_cal_nlm = false;
    if (ucell->nat < 100) // less than 100 atom , cost memory for high performance
    {                     // pre calculate nlm in initialization
        this->nlm_tot.resize(ucell->nat);
        pre_cal_nlm = true;
    }
    else
    { // calculate nlm on the fly
        this->nlm_tot.resize(1);
    }
    for (int iat0 = 0; iat0 < ucell->nat; iat0++)
    {
        auto tau0 = ucell->get_tau(iat0);
        int T0, I0;
        ucell->iat2iait(iat0, &I0, &T0);
        AdjacentAtomInfo adjs;
        GridD->Find_atom(*ucell, tau0, T0, I0, &adjs);
        std::vector<bool> is_adj(adjs.adj_num + 1, false);
        for (int ad1 = 0; ad1 < adjs.adj_num + 1; ++ad1)
        {
            const int T1 = adjs.ntype[ad1];
            const int I1 = adjs.natom[ad1];
            const int iat1 = ucell->itia2iat(T1, I1);
            const ModuleBase::Vector3<double>& tau1 = adjs.adjacent_tau[ad1];
            const ModuleBase::Vector3<int>& R_index1 = adjs.box[ad1];
            // choose the real adjacent atoms
            // Note: the distance of atoms should less than the cutoff radius,
            // When equal, the theoretical value of matrix element is zero,
            // but the calculated value is not zero due to the numerical error, which would lead to result changes.
            if (this->ucell->cal_dtau(iat0, iat1, R_index1).norm() * this->ucell->lat0
                < ptr_orb_->Phi[T1].getRcut() + ptr_orb_->Alpha[0].getRcut())
            {
                is_adj[ad1] = true;
            }
        }
        filter_adjs(is_adj, adjs);
        this->adjs_all.push_back(adjs);
        for (int ad1 = 0; ad1 < adjs.adj_num + 1; ++ad1)
        {
            const int T1 = adjs.ntype[ad1];
            const int I1 = adjs.natom[ad1];
            const int iat1 = ucell->itia2iat(T1, I1);
            const ModuleBase::Vector3<int>& R_index1 = adjs.box[ad1];
            for (int ad2 = 0; ad2 < adjs.adj_num + 1; ++ad2)
            {
                const int T2 = adjs.ntype[ad2];
                const int I2 = adjs.natom[ad2];
                const int iat2 = ucell->itia2iat(T2, I2);
                ModuleBase::Vector3<int>& R_index2 = adjs.box[ad2];
                if (paraV->get_col_size(iat2) <= 0 || paraV->get_row_size(iat1) <= 0)
                {
                    continue;
                }
                hamilt::AtomPair<TR> tmp(iat1,
                                         iat2,
                                         R_index2.x - R_index1.x,
                                         R_index2.y - R_index1.y,
                                         R_index2.z - R_index1.z,
                                         paraV);
                // if (std::is_same<TK, double>::value)
                // {
                this->H_V_delta->insert_pair(tmp);
                // }
            }
        }
        if (pre_cal_nlm)
        {
            this->pre_calculate_nlm(iat0, nlm_tot[iat0]);
        }
    }
    // allocate the memory of BaseMatrix in HR, and set the new values to zero
    // if (std::is_same<TK, double>::value)
    // {
        // only gamma-only has full size of Hamiltonian of DeePKS now,
        // multi-k keep same size of nonlocal operator, H_V_delta will be allocated by hR
    this->H_V_delta->allocate(nullptr, true);
        // expand hR with H_V_delta, only gamma-only case now
        // update : for computational rigor, gamma-only and multi-k cases both have full size of Hamiltonian of DeePKS now
    this->hR->add(*this->H_V_delta);
    this->hR->allocate(nullptr, false);
    // }

    ModuleBase::timer::tick("DeePKS", "initialize_HR");
}
#endif

<<<<<<< HEAD
template <>
void DeePKS<OperatorLCAO<double, double>>::contributeHR()
{
    ModuleBase::TITLE("DeePKS", "contributeHR");
#ifdef __DEEPKS
    if (GlobalC::ld.get_hr_cal())
    {
        ModuleBase::timer::tick("DeePKS", "contributeHR");
        const Parallel_Orbitals* pv = this->hsk->get_pv();
        GlobalC::ld.cal_projected_DM(this->DM, *this->ucell, *ptr_orb_, *this->gridD);
        GlobalC::ld.cal_descriptor(this->ucell->nat);
        GlobalC::ld.cal_gedm(this->ucell->nat);
        // recalculate the H_V_delta
        this->H_V_delta->set_zero();
        this->calculate_HR();

        GlobalC::ld.set_hr_cal(false);

        ModuleBase::timer::tick("DeePKS", "contributeHR");
    }
    // save H_V_delta to hR
    this->hR->add(*this->H_V_delta);
#endif
}

template <>
void DeePKS<OperatorLCAO<std::complex<double>, double>>::contributeHR()
{
#ifdef __DEEPKS
    ModuleBase::TITLE("DeePKS", "contributeHR");
    // if DM_K changed, HR of DeePKS need to refresh.
    // the judgement is based on the status of HR in GlobalC::ld
    // this operator should be informed that DM_K has changed and HR need to recalculate.
    if (GlobalC::ld.get_hr_cal())
    {
        ModuleBase::timer::tick("DeePKS", "contributeHR");

        GlobalC::ld.cal_projected_DM_k(this->DM, *this->ucell, *ptr_orb_, *this->gridD);
        GlobalC::ld.cal_descriptor(this->ucell->nat);
        // calculate dE/dD
        GlobalC::ld.cal_gedm(this->ucell->nat);

        // // recalculate the H_V_delta
        // if (this->H_V_delta == nullptr)
        // {
        //     this->H_V_delta = new hamilt::HContainer<double>(*this->hR);
        // }
        this->H_V_delta->set_zero();
        this->calculate_HR();

        GlobalC::ld.set_hr_cal(false);

        ModuleBase::timer::tick("DeePKS", "contributeHR");
    }
    // save H_V_delta to hR
    this->hR->add(*this->H_V_delta);
#endif
}
template <>
void DeePKS<OperatorLCAO<std::complex<double>, std::complex<double>>>::contributeHR()
=======
template <typename TK, typename TR>
void hamilt::DeePKS<hamilt::OperatorLCAO<TK, TR>>::contributeHR()
>>>>>>> 68735edd
{
#ifdef __DEEPKS
    ModuleBase::TITLE("DeePKS", "contributeHR");
    // if DM changed, HR of DeePKS need to refresh.
    // the judgement is based on the status of HR in GlobalC::ld
    // this operator should be informed that DM has changed and HR need to recalculate.
    if (GlobalC::ld.get_hr_cal())
    {
        ModuleBase::timer::tick("DeePKS", "contributeHR");

<<<<<<< HEAD
        GlobalC::ld.cal_projected_DM_k(this->DM, *this->ucell, *ptr_orb_, *this->gridD);
=======
        GlobalC::ld.cal_projected_DM<TK>(this->DM, *this->ucell, *ptr_orb_, *(this->gd));
>>>>>>> 68735edd
        GlobalC::ld.cal_descriptor(this->ucell->nat);
        GlobalC::ld.cal_gedm(this->ucell->nat);

<<<<<<< HEAD
        // // recalculate the H_V_delta
        // if (this->H_V_delta == nullptr)
        // {
        //     this->H_V_delta = new hamilt::HContainer<std::complex<double>>(*this->hR);
        // }
=======
        // recalculate the H_V_delta
        if (this->H_V_delta == nullptr)
        {
            this->H_V_delta = new hamilt::HContainer<TR>(*this->hR);
        }
>>>>>>> 68735edd
        this->H_V_delta->set_zero();
        this->calculate_HR();

        GlobalC::ld.set_hr_cal(false);

        ModuleBase::timer::tick("DeePKS", "contributeHR");
    }
    // save H_V_delta to hR
    this->hR->add(*this->H_V_delta);
#endif
}

#ifdef __DEEPKS

template <typename TK, typename TR>
void hamilt::DeePKS<hamilt::OperatorLCAO<TK, TR>>::pre_calculate_nlm(
    const int iat0,
    std::vector<std::unordered_map<int, std::vector<double>>>& nlm_in)
{
    const Parallel_Orbitals* paraV = this->hR->get_paraV();
    const int npol = this->ucell->get_npol();
    auto tau0 = ucell->get_tau(iat0);
    int T0, I0;
    ucell->iat2iait(iat0, &I0, &T0);
    AdjacentAtomInfo& adjs = this->adjs_all[iat0];
    nlm_in.resize(adjs.adj_num + 1);

    for (int ad = 0; ad < adjs.adj_num + 1; ++ad)
    {
        const int T1 = adjs.ntype[ad];
        const int I1 = adjs.natom[ad];
        const int iat1 = ucell->itia2iat(T1, I1);
        const ModuleBase::Vector3<double>& tau1 = adjs.adjacent_tau[ad];
        const Atom* atom1 = &ucell->atoms[T1];

        auto all_indexes = paraV->get_indexes_row(iat1);
        auto col_indexes = paraV->get_indexes_col(iat1);
        // insert col_indexes into all_indexes to get universal set with no repeat elements
        all_indexes.insert(all_indexes.end(), col_indexes.begin(), col_indexes.end());
        std::sort(all_indexes.begin(), all_indexes.end());
        all_indexes.erase(std::unique(all_indexes.begin(), all_indexes.end()), all_indexes.end());
        for (int iw1l = 0; iw1l < all_indexes.size(); iw1l += npol)
        {
            const int iw1 = all_indexes[iw1l] / npol;
            std::vector<std::vector<double>> nlm;
            // nlm is a vector of vectors, but size of outer vector is only 1 here
            // If we are calculating force, we need also to store the gradient
            // and size of outer vector is then 4
            // inner loop : all projectors (L0,M0)

            int L1 = atom1->iw2l[iw1];
            int N1 = atom1->iw2n[iw1];
            int m1 = atom1->iw2m[iw1];

            // convert m (0,1,...2l) to M (-l, -l+1, ..., l-1, l)
            int M1 = (m1 % 2 == 0) ? -m1 / 2 : (m1 + 1) / 2;

            ModuleBase::Vector3<double> dtau = tau0 - tau1;
            intor_orb_alpha_->snap(T1, L1, N1, M1, 0, dtau * ucell->lat0, false /*calc_deri*/, nlm);
            nlm_in[ad].insert({all_indexes[iw1l], nlm[0]});
            if (npol == 2)
            {
                nlm_in[ad].insert({all_indexes[iw1l + 1], nlm[0]});
            }
        }
    }
}

template <typename TK, typename TR>
void hamilt::DeePKS<hamilt::OperatorLCAO<TK, TR>>::calculate_HR()
{
    ModuleBase::TITLE("DeePKS", "calculate_HR");
    if (this->H_V_delta->size_atom_pairs() == 0)
    {
        return;
    }
    ModuleBase::timer::tick("DeePKS", "calculate_HR");

    const Parallel_Orbitals* paraV = this->H_V_delta->get_paraV();
    const int npol = this->ucell->get_npol();

    // 1. calculate <phi|alpha> for each pair of atoms
    for (int iat0 = 0; iat0 < this->ucell->nat; iat0++)
    {
        auto tau0 = ucell->get_tau(iat0);
        int T0, I0;
        ucell->iat2iait(iat0, &I0, &T0);
        AdjacentAtomInfo& adjs = this->adjs_all[iat0];

        // trace alpha orbital
        std::vector<int> trace_alpha_row;
        std::vector<int> trace_alpha_col;
        std::vector<double> gedms;
        if (!PARAM.inp.deepks_equiv)
        {
            int ib = 0;
            for (int L0 = 0; L0 <= ptr_orb_->Alpha[0].getLmax(); ++L0)
            {
                for (int N0 = 0; N0 < ptr_orb_->Alpha[0].getNchi(L0); ++N0)
                {
                    const int inl = GlobalC::ld.get_inl(T0, I0, L0, N0);
                    const double* pgedm = GlobalC::ld.get_gedms(inl);
                    const int nm = 2 * L0 + 1;

                    for (int m1 = 0; m1 < nm; ++m1) // m1 = 1 for s, 3 for p, 5 for d
                    {
                        for (int m2 = 0; m2 < nm; ++m2) // m1 = 1 for s, 3 for p, 5 for d
                        {
                            trace_alpha_row.push_back(ib + m1);
                            trace_alpha_col.push_back(ib + m2);
                            gedms.push_back(pgedm[m1 * nm + m2]);
                        }
                    }
                    ib += nm;
                }
            }
        }
        else
        {
            const double* pgedm = GlobalC::ld.get_gedms(iat0);
            int nproj = 0;
            for (int il = 0; il < GlobalC::ld.get_lmaxd() + 1; il++)
            {
                nproj += (2 * il + 1) * ptr_orb_->Alpha[0].getNchi(il);
            }
            for (int iproj = 0; iproj < nproj; iproj++)
            {
                for (int jproj = 0; jproj < nproj; jproj++)
                {
                    trace_alpha_row.push_back(iproj);
                    trace_alpha_col.push_back(jproj);
                    gedms.push_back(pgedm[iproj * nproj + jproj]);
                }
            }
        }
        const int trace_alpha_size = trace_alpha_row.size();
        //--------------------------------------------------

        // if nlm_tot is not calculated already, calculate it on the fly now
        int iat00 = iat0;
        if (nlm_tot.size() != this->ucell->nat)
        {
            iat00 = 0;
            nlm_tot[iat00].clear();
            this->pre_calculate_nlm(iat0, nlm_tot[iat00]);
        }
        std::vector<std::unordered_map<int, std::vector<double>>>& nlm_iat = nlm_tot[iat00];

        // 2. calculate <phi_I|beta>D<beta|phi_{J,R}> for each pair of <IJR> atoms
        for (int ad1 = 0; ad1 < adjs.adj_num + 1; ++ad1)
        {
            const int T1 = adjs.ntype[ad1];
            const int I1 = adjs.natom[ad1];
            const int iat1 = ucell->itia2iat(T1, I1);
            ModuleBase::Vector3<int>& R_index1 = adjs.box[ad1];
            auto row_indexes = paraV->get_indexes_row(iat1);
            const int row_size = row_indexes.size();
            if (row_size == 0)
            {
                continue;
            }

            std::vector<double> s_1t(trace_alpha_size * row_size);
            for (int irow = 0; irow < row_size; irow++)
            {
                const double* row_ptr = nlm_iat[ad1][row_indexes[irow]].data();
                double* ps1t = &s_1t[irow * trace_alpha_size];
                for (int i = 0; i < trace_alpha_size; i++)
                {
                    ps1t[i] = row_ptr[trace_alpha_row[i]] * gedms[i];
                }
            }
            for (int ad2 = 0; ad2 < adjs.adj_num + 1; ++ad2)
            {
                const int T2 = adjs.ntype[ad2];
                const int I2 = adjs.natom[ad2];
                const int iat2 = ucell->itia2iat(T2, I2);
                ModuleBase::Vector3<int>& R_index2 = adjs.box[ad2];
                ModuleBase::Vector3<int> R_vector(R_index2[0] - R_index1[0],
                                                  R_index2[1] - R_index1[1],
                                                  R_index2[2] - R_index1[2]);
                hamilt::BaseMatrix<TR>* tmp
                    = this->H_V_delta->find_matrix(iat1, iat2, R_vector[0], R_vector[1], R_vector[2]);
                // if not found , skip this pair of atoms
                if (tmp == nullptr)
                {
                    continue;
                }
                auto col_indexes = paraV->get_indexes_col(iat2);
                const int col_size = col_indexes.size();
                std::vector<double> hr_current(row_size * col_size, 0);
                std::vector<double> s_2t(trace_alpha_size * col_size);
                for (int icol = 0; icol < col_size; icol++)
                {
                    const double* col_ptr = nlm_iat[ad2][col_indexes[icol]].data();
                    double* ps2t = &s_2t[icol * trace_alpha_size];
                    for (int i = 0; i < trace_alpha_size; i++)
                    {
                        ps2t[i] = col_ptr[trace_alpha_col[i]];
                    }
                }
                /*for(int irow = 0;irow<row_size;irow++)
                {
                    for(int icol=0;icol<col_size;icol++)
                    {
                        for(int ialpha=0;ialpha<trace_alpha_size;ialpha++)
                        {
                            tmp->get_pointer()[irow*col_size+icol] +=
                                s_1t[irow*trace_alpha_size+ialpha] * s_2t[icol*trace_alpha_size+ialpha];
                        }
                    }
                }*/
                // dgemm for s_2t and s_1t to get HR_12
                constexpr char transa = 'T', transb = 'N';
                const double gemm_alpha = 1.0, gemm_beta = 1.0;
                dgemm_(&transa,
                       &transb,
                       &col_size,
                       &row_size,
                       &trace_alpha_size,
                       &gemm_alpha,
                       s_2t.data(),
                       &trace_alpha_size,
                       s_1t.data(),
                       &trace_alpha_size,
                       &gemm_beta,
                       hr_current.data(),
                       &col_size);
                // add data of HR to target BaseMatrix
                this->cal_HR_IJR(hr_current.data(), row_size, col_size, tmp->get_pointer());
            }
        }
    }
    ModuleBase::timer::tick("DeePKS", "calculate_HR");
}

// cal_HR_IJR()
template <typename TK, typename TR>
void hamilt::DeePKS<hamilt::OperatorLCAO<TK, TR>>::cal_HR_IJR(const double* hr_in,
                                                              const int& row_size,
                                                              const int& col_size,
                                                              TR* data_pointer)
{

    // npol is the number of polarizations,
    // 1 for non-magnetic (one Hamiltonian matrix only has spin-up or spin-down),
    // 2 for magnetic (one Hamiltonian matrix has both spin-up and spin-down)
    const int npol = this->ucell->get_npol();
    // step_trace = 0 for NSPIN=1,2; ={0, 1, local_col, local_col+1} for NSPIN=4
    vector<int> step_trace(2, 0);
    step_trace[1] = col_size + 1;
    // calculate the local matrix
    for (int iw1l = 0; iw1l < row_size; iw1l += npol)
    {
        for (int iw2l = 0; iw2l < col_size; iw2l += npol)
        {
            for (int is = 0; is < npol; ++is)
            {
                data_pointer[step_trace[is]] += TR(*hr_in);
            }
            data_pointer += npol;
            hr_in += npol;
        }
        data_pointer += (npol - 1) * col_size;
        hr_in += (npol - 1) * col_size;
    }
}

inline void get_h_delta_k(int ik, double*& h_delta_k)
{
    h_delta_k = GlobalC::ld.H_V_delta[ik].data();
    return;
}
inline void get_h_delta_k(int ik, std::complex<double>*& h_delta_k)
{
    h_delta_k = GlobalC::ld.H_V_delta_k[ik].data();
    return;
}

// contributeHk()
template <typename TK, typename TR>
void hamilt::DeePKS<hamilt::OperatorLCAO<TK, TR>>::contributeHk(int ik)
{
    ModuleBase::TITLE("DeePKS", "contributeHk");
    ModuleBase::timer::tick("DeePKS", "contributeHk");

    TK* h_delta_k = nullptr;
    get_h_delta_k(ik, h_delta_k);
    // set SK to zero and then calculate SK for each k vector
    ModuleBase::GlobalFunc::ZEROS(h_delta_k, this->hsk->get_size());

    if (ModuleBase::GlobalFunc::IS_COLUMN_MAJOR_KS_SOLVER(PARAM.inp.ks_solver))
    {
        const int nrow = this->hsk->get_pv()->get_row_size();
        hamilt::folding_HR(*this->H_V_delta, h_delta_k, this->kvec_d[ik], nrow, 1);
    }
    else
    {
        const int ncol = this->hsk->get_pv()->get_col_size();
        hamilt::folding_HR(*this->H_V_delta, h_delta_k, this->kvec_d[ik], ncol, 0);
    }
    ModuleBase::timer::tick("DeePKS", "contributeHk");
}

#endif

template class DeePKS<OperatorLCAO<double, double>>;
template class DeePKS<OperatorLCAO<std::complex<double>, double>>;
template class DeePKS<OperatorLCAO<std::complex<double>, std::complex<double>>>;

} // namespace hamilt<|MERGE_RESOLUTION|>--- conflicted
+++ resolved
@@ -25,14 +25,8 @@
                                      const LCAO_Orbitals* ptr_orb,
                                      const int& nks_in,
                                      elecstate::DensityMatrix<TK, double>* DM_in)
-<<<<<<< HEAD
-    : OperatorLCAO<TK, TR>(hsk_in, kvec_d_in, hR_in),
-      DM(DM_in), ucell(ucell_in), gridD(GridD_in),
-      intor_orb_alpha_(intor_orb_alpha), ptr_orb_(ptr_orb), nks(nks_in)
-=======
     : OperatorLCAO<TK, TR>(hsk_in, kvec_d_in, hR_in), DM(DM_in), ucell(ucell_in), intor_orb_alpha_(intor_orb_alpha),
       ptr_orb_(ptr_orb), nks(nks_in)
->>>>>>> 68735edd
 {
     this->cal_type = calculation_type::lcao_deepks;
     this->gd = GridD_in;
@@ -143,10 +137,8 @@
     // allocate the memory of BaseMatrix in HR, and set the new values to zero
     // if (std::is_same<TK, double>::value)
     // {
-        // only gamma-only has full size of Hamiltonian of DeePKS now,
-        // multi-k keep same size of nonlocal operator, H_V_delta will be allocated by hR
     this->H_V_delta->allocate(nullptr, true);
-        // expand hR with H_V_delta, only gamma-only case now
+        // expand hR with H_V_delta
         // update : for computational rigor, gamma-only and multi-k cases both have full size of Hamiltonian of DeePKS now
     this->hR->add(*this->H_V_delta);
     this->hR->allocate(nullptr, false);
@@ -156,71 +148,8 @@
 }
 #endif
 
-<<<<<<< HEAD
-template <>
-void DeePKS<OperatorLCAO<double, double>>::contributeHR()
-{
-    ModuleBase::TITLE("DeePKS", "contributeHR");
-#ifdef __DEEPKS
-    if (GlobalC::ld.get_hr_cal())
-    {
-        ModuleBase::timer::tick("DeePKS", "contributeHR");
-        const Parallel_Orbitals* pv = this->hsk->get_pv();
-        GlobalC::ld.cal_projected_DM(this->DM, *this->ucell, *ptr_orb_, *this->gridD);
-        GlobalC::ld.cal_descriptor(this->ucell->nat);
-        GlobalC::ld.cal_gedm(this->ucell->nat);
-        // recalculate the H_V_delta
-        this->H_V_delta->set_zero();
-        this->calculate_HR();
-
-        GlobalC::ld.set_hr_cal(false);
-
-        ModuleBase::timer::tick("DeePKS", "contributeHR");
-    }
-    // save H_V_delta to hR
-    this->hR->add(*this->H_V_delta);
-#endif
-}
-
-template <>
-void DeePKS<OperatorLCAO<std::complex<double>, double>>::contributeHR()
-{
-#ifdef __DEEPKS
-    ModuleBase::TITLE("DeePKS", "contributeHR");
-    // if DM_K changed, HR of DeePKS need to refresh.
-    // the judgement is based on the status of HR in GlobalC::ld
-    // this operator should be informed that DM_K has changed and HR need to recalculate.
-    if (GlobalC::ld.get_hr_cal())
-    {
-        ModuleBase::timer::tick("DeePKS", "contributeHR");
-
-        GlobalC::ld.cal_projected_DM_k(this->DM, *this->ucell, *ptr_orb_, *this->gridD);
-        GlobalC::ld.cal_descriptor(this->ucell->nat);
-        // calculate dE/dD
-        GlobalC::ld.cal_gedm(this->ucell->nat);
-
-        // // recalculate the H_V_delta
-        // if (this->H_V_delta == nullptr)
-        // {
-        //     this->H_V_delta = new hamilt::HContainer<double>(*this->hR);
-        // }
-        this->H_V_delta->set_zero();
-        this->calculate_HR();
-
-        GlobalC::ld.set_hr_cal(false);
-
-        ModuleBase::timer::tick("DeePKS", "contributeHR");
-    }
-    // save H_V_delta to hR
-    this->hR->add(*this->H_V_delta);
-#endif
-}
-template <>
-void DeePKS<OperatorLCAO<std::complex<double>, std::complex<double>>>::contributeHR()
-=======
 template <typename TK, typename TR>
 void hamilt::DeePKS<hamilt::OperatorLCAO<TK, TR>>::contributeHR()
->>>>>>> 68735edd
 {
 #ifdef __DEEPKS
     ModuleBase::TITLE("DeePKS", "contributeHR");
@@ -231,27 +160,15 @@
     {
         ModuleBase::timer::tick("DeePKS", "contributeHR");
 
-<<<<<<< HEAD
-        GlobalC::ld.cal_projected_DM_k(this->DM, *this->ucell, *ptr_orb_, *this->gridD);
-=======
         GlobalC::ld.cal_projected_DM<TK>(this->DM, *this->ucell, *ptr_orb_, *(this->gd));
->>>>>>> 68735edd
         GlobalC::ld.cal_descriptor(this->ucell->nat);
         GlobalC::ld.cal_gedm(this->ucell->nat);
 
-<<<<<<< HEAD
         // // recalculate the H_V_delta
         // if (this->H_V_delta == nullptr)
         // {
         //     this->H_V_delta = new hamilt::HContainer<std::complex<double>>(*this->hR);
         // }
-=======
-        // recalculate the H_V_delta
-        if (this->H_V_delta == nullptr)
-        {
-            this->H_V_delta = new hamilt::HContainer<TR>(*this->hR);
-        }
->>>>>>> 68735edd
         this->H_V_delta->set_zero();
         this->calculate_HR();
 
