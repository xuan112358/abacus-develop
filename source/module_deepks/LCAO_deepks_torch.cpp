//This file contains interfaces with libtorch,
//including loading of model and calculating gradients
//as well as subroutines that prints the results for checking

//The file contains 8 subroutines:
//1. cal_descriptor : obtains descriptors which are eigenvalues of pdm
//      by calling torch::linalg::eigh
//2. check_descriptor : prints descriptor for checking
//3. cal_gvx : gvx is used for training with force label, which is gradient of descriptors, 
//      calculated by d(des)/dX = d(pdm)/dX * d(des)/d(pdm) = gdmx * gvdm
//      using einsum
//4. check_gvx : prints gvx into gvx.dat for checking
//5. cal_gvdm : d(des)/d(pdm)
//      calculated using torch::autograd::grad
//6. load_model : loads model for applying V_delta
//7. cal_gedm : calculates d(E_delta)/d(pdm)
//      this is the term V(D) that enters the expression H_V_delta = |alpha>V(D)<alpha|
//      caculated using torch::autograd::grad
//8. check_gedm : prints gedm for checking

#ifdef __DEEPKS

#include "LCAO_deepks.h"

//calculates descriptors from projected density matrices
void LCAO_Deepks::cal_descriptor(void)
{
    ModuleBase::TITLE("LCAO_Deepks", "cal_descriptor");

    //init pdm_tensor and d_tensor
    torch::Tensor tmp;

    //if pdm_tensor and d_tensor is not empty, clear it !!
    if (!this->d_tensor.empty())
    {
        this->d_tensor.erase(this->d_tensor.begin(), this->d_tensor.end());
    }
    if (!this->pdm_tensor.empty())
    {
        this->pdm_tensor.erase(this->pdm_tensor.begin(), this->pdm_tensor.end());
    }

    for (int inl = 0;inl < this->inlmax;++inl)
    {
        int nm = 2 * inl_l[inl] + 1;
        tmp = torch::ones({ nm, nm }, torch::TensorOptions().dtype(torch::kFloat64));
        for (int m1 = 0;m1 < nm;++m1)
        {
            for (int m2 = 0;m2 < nm;++m2)
            {
                tmp.index_put_({m1, m2}, this->pdm[inl][m1 * nm + m2]);
            }
        }
        //torch::Tensor tmp = torch::from_blob(this->pdm[inl], { nm, nm }, torch::requires_grad());
        tmp.requires_grad_(true);
        this->pdm_tensor.push_back(tmp);
        this->d_tensor.push_back(torch::ones({ nm }, torch::requires_grad(true)));
    }

    //cal d_tensor
    for (int inl = 0;inl < inlmax;++inl)
    {
        torch::Tensor vd;
        std::tuple<torch::Tensor, torch::Tensor> d_v(this->d_tensor[inl], vd);
        //d_v = torch::symeig(pdm_tensor[inl], /*eigenvalues=*/true, /*upper=*/true);
        d_v = torch::linalg::eigh(pdm_tensor[inl], /*uplo*/"U");
        d_tensor[inl] = std::get<0>(d_v);
    }
    return;
}

void LCAO_Deepks::check_descriptor(const int nat)
{
    ModuleBase::TITLE("LCAO_Deepks", "check_descriptor");
    ofstream ofs("descriptor.dat");
    ofs<<std::setprecision(12);
    for(int ia=0;ia<nat;ia++)
    {
        for(int inl=0;inl<inlmax/nat;inl++)
        {
            int nm = 2*inl_l[inl]+1;
            for(int im=0;im<nm;im++)
            {
                const int ind=ia*inlmax/nat+inl;
                ofs << std::setprecision(10) << d_tensor[ind].index({im}).item().toDouble() << " ";
            }
            ofs << std::endl;
        }   
    }
    return;
}

//calculates gradient of descriptors from gradient of projected density matrices
void LCAO_Deepks::cal_gvx(const int nat)
{
    ModuleBase::TITLE("LCAO_Deepks","cal_gvx");
    //preconditions
    this->cal_gvdm(nat);
    if(!gdmr_vector.empty())
    {
        gdmr_vector.erase(gdmr_vector.begin(),gdmr_vector.end());
    }

    //gdmr_vector : nat(derivative) * 3 * inl(projector) * nm * nm
    if(GlobalV::MY_RANK==0)
    {
        //make gdmx as tensor
        int nlmax = this->inlmax/nat;
        for (int nl=0;nl<nlmax;++nl)
        {
            std::vector<torch::Tensor> bmmv;
            for (int ibt=0;ibt<nat;++ibt)
            {
                std::vector<torch::Tensor> xmmv;
                for (int i=0;i<3;++i)
                {
                    std::vector<torch::Tensor> ammv;
                    for (int iat=0; iat<nat; ++iat)
                    {
                        int inl = iat*nlmax + nl;
                        int nm = 2*this->inl_l[inl]+1;
                        std::vector<double> mmv;
                        for (int m1=0;m1<nm;++m1)
                        {
                            for(int m2=0;m2<nm;++m2)
                            {
                                if(i==0) mmv.push_back(this->gdmx[ibt][inl][m1*nm+m2]);
                                if(i==1) mmv.push_back(this->gdmy[ibt][inl][m1*nm+m2]);
                                if(i==2) mmv.push_back(this->gdmz[ibt][inl][m1*nm+m2]);
                            }
                        }//nm^2
                        torch::Tensor mm = torch::tensor(mmv, torch::TensorOptions().dtype(torch::kFloat64) ).reshape({nm, nm});    //nm*nm
                        ammv.push_back(mm);
                    }
                    torch::Tensor amm = torch::stack(ammv, 0);  //nat*nm*nm
                    xmmv.push_back(amm);
                }
                torch::Tensor bmm = torch::stack(xmmv, 0);  //3*nat*nm*nm
                bmmv.push_back(bmm); 
            }
            this->gdmr_vector.push_back(torch::stack(bmmv, 0)); //nbt*3*nat*nm*nm
        }
        assert(this->gdmr_vector.size()==nlmax);

        //einsum for each inl: 
        //gdmr_vector : b:nat(derivative) * x:3 * a:inl(projector) * m:nm * n:nm
        //gevdm_vector : a:inl * v:nm (descriptor) * m:nm (pdm, dim1) * n:nm (pdm, dim2)
        //gvx_vector : b:nat(derivative) * x:3 * a:inl(projector) * m:nm(descriptor)
        std::vector<torch::Tensor> gvx_vector;
        for (int nl = 0;nl<nlmax;++nl)
        {
            gvx_vector.push_back(at::einsum("bxamn, avmn->bxav", {this->gdmr_vector[nl], this->gevdm_vector[nl]}));
        }
        
        // cat nv-> \sum_nl(nv) = \sum_nl(nm_nl)=des_per_atom
        // concatenate index a(inl) and m(nm)
        this->gvx_tensor = torch::cat(gvx_vector, -1);

        assert(this->gvx_tensor.size(0) == nat);
        assert(this->gvx_tensor.size(1) == 3);
        assert(this->gvx_tensor.size(2) == nat);
        assert(this->gvx_tensor.size(3) == this->des_per_atom);
    }

    return;
}

void LCAO_Deepks::check_gvx(const int nat)
{
    std::stringstream ss;
    ofstream ofs_x;
    ofstream ofs_y;
    ofstream ofs_z;

    ofs_x<<std::setprecision(12);
    ofs_y<<std::setprecision(12);
    ofs_z<<std::setprecision(12);

    for(int ia=0;ia<nat;ia++)
    {
        ss.str("");
        ss<<"gvx_"<<ia<<".dat";
        ofs_x.open(ss.str().c_str());
        ss.str("");
        ss<<"gvy_"<<ia<<".dat";
        ofs_y.open(ss.str().c_str());
        ss.str("");
        ss<<"gvz_"<<ia<<".dat";
        ofs_z.open(ss.str().c_str());
        for(int ib=0;ib<nat;ib++)
        {
            for(int inl=0;inl<inlmax/nat;inl++)
            {
                int nm = 2*inl_l[inl]+1;
                {
                    const int ind=ib*inlmax/nat+inl;
                    ofs_x << std::setprecision(10) << gvx_tensor.index({ia,0,ib,inl}).item().toDouble() << " ";
                    ofs_y << std::setprecision(10) << gvx_tensor.index({ia,1,ib,inl}).item().toDouble() << " ";
                    ofs_z << std::setprecision(10) << gvx_tensor.index({ia,2,ib,inl}).item().toDouble() << " ";
                }
            }
            ofs_x << std::endl;
            ofs_y << std::endl;
            ofs_z << std::endl;
        }
        ofs_x.close();
        ofs_y.close();
        ofs_z.close();        
    }
}

//dDescriptor / dprojected density matrix
void LCAO_Deepks::cal_gvdm(const int nat)
{
    ModuleBase::TITLE("LCAO_Deepks", "cal_gvdm");
    if(!gevdm_vector.empty())
    {
        gevdm_vector.erase(gevdm_vector.begin(),gevdm_vector.end());
    }
    //cal gevdm(d(EigenValue(D))/dD)
    int nlmax = inlmax/nat;
    for (int nl=0;nl<nlmax;++nl)
    {
        std::vector<torch::Tensor> avmmv;
        for (int iat = 0;iat<nat;++iat)
        {
            int inl = iat*nlmax+nl;
            int nm = 2*this->inl_l[inl]+1;
            //repeat each block for nm times in an additional dimension
            torch::Tensor tmp_x = this->pdm_tensor[inl].reshape({nm, nm}).unsqueeze(0).repeat({nm, 1, 1});
            //torch::Tensor tmp_y = std::get<0>(torch::symeig(tmp_x, true));
            torch::Tensor tmp_y = std::get<0>(torch::linalg::eigh(tmp_x, "U"));
            torch::Tensor tmp_yshell = torch::eye(nm, torch::TensorOptions().dtype(torch::kFloat64));
            std::vector<torch::Tensor> tmp_rpt;     //repeated-pdm-tensor (x)
            std::vector<torch::Tensor> tmp_rdt; //repeated-d-tensor (y)
            std::vector<torch::Tensor> tmp_gst; //gvx-shell
            tmp_rpt.push_back(tmp_x);
            tmp_rdt.push_back(tmp_y);
            tmp_gst.push_back(tmp_yshell);
            std::vector<torch::Tensor> tmp_res;
            tmp_res = torch::autograd::grad(tmp_rdt, tmp_rpt, tmp_gst, false, false, /*allow_unused*/true); //nm(v)**nm*nm
            avmmv.push_back(tmp_res[0]);
        }
        torch::Tensor avmm = torch::stack(avmmv, 0); //nat*nv**nm*nm
        this->gevdm_vector.push_back(avmm);
    }
    assert(this->gevdm_vector.size() == nlmax);
    return;
}

void LCAO_Deepks::load_model(const string& model_file)
{
    ModuleBase::TITLE("LCAO_Deepks", "load_model");

    try
	{
        this->module = torch::jit::load(model_file);
    }
    catch (const c10::Error& e)

	{
        std::cerr << "error loading the model" << std::endl;
        return;
    }
	return;
}

//obtain from the machine learning model dE_delta/dDescriptor
void LCAO_Deepks::cal_gedm(const int nat)
{
    //using this->pdm_tensor
    ModuleBase::TITLE("LCAO_Deepks", "cal_gedm");

    //forward
    std::vector<torch::jit::IValue> inputs;
    
    //input_dim:(natom, des_per_atom)
    inputs.push_back(torch::cat(this->d_tensor, 0).reshape({ nat, this->des_per_atom }));
    std::vector<torch::Tensor> ec;
    ec.push_back(module.forward(inputs).toTensor());    //Hartree
    this->E_delta = ec[0].item().toDouble() * 2;//Ry; *2 is for Hartree to Ry

    //cal gedm
    std::vector<torch::Tensor> gedm_shell;
    gedm_shell.push_back(torch::ones_like(ec[0]));
    this->gedm_tensor = torch::autograd::grad(ec, this->pdm_tensor, gedm_shell, /*retain_grad=*/true, /*create_graph=*/false, /*allow_unused=*/true);

    //gedm_tensor(Hartree) to gedm(Ry)
    for (int inl = 0;inl < inlmax;++inl)
    {
        int nm = 2 * inl_l[inl] + 1;
        for (int m1 = 0;m1 < nm;++m1)
        {
            for (int m2 = 0;m2 < nm;++m2)
            {
                int index = m1 * nm + m2;
                //*2 is for Hartree to Ry
                this->gedm[inl][index] = this->gedm_tensor[inl].index({ m1,m2 }).item().toDouble() * 2;
            }
        }
    }
    return;
}

<<<<<<< HEAD
void LCAO_Deepks::check_gedm()
{
    ofstream ofs("gedm.dat");
    for(int inl=0;inl<inlmax;inl++)
    {
        int nm = 2 * inl_l[inl] + 1;
        for (int m1 = 0;m1 < nm;++m1)
        {
            for (int m2 = 0;m2 < nm;++m2)
            {
                int index = m1 * nm + m2;
                //*2 is for Hartree to Ry
                ofs << this->gedm[inl][index] << " ";
            }
        }   
        ofs << std::endl;     
    }
=======
// calculates orbital_precalc[1,NAt,NDscrpt] = gvdm * orbital_pdm_shells;
// orbital_pdm_shells[1,Inl,nm*nm] = dm_hl * overlap * overlap;
void LCAO_Deepks::cal_orbital_precalc(const std::vector<ModuleBase::matrix> &dm_hl,
    const int nat,
    const UnitCell_pseudo &ucell,
    const LCAO_Orbitals &orb,
    Grid_Driver &GridD,
    const Parallel_Orbitals &ParaO)
{
    ModuleBase::TITLE("LCAO_Deepks", "calc_orbital_precalc");
    
    this->cal_gvdm(nat);
    const double Rcut_Alpha = orb.Alpha[0].getRcut();
    this->init_orbital_pdm_shell();
   
    for (int T0 = 0; T0 < ucell.ntype; T0++)
    {
		Atom* atom0 = &ucell.atoms[T0]; 
        
        for (int I0 =0; I0< atom0->na; I0++)
        {
            const int iat = ucell.itia2iat(T0,I0);
            const ModuleBase::Vector3<double> tau0 = atom0->tau[I0];
            GridD.Find_atom(GlobalC::ucell, atom0->tau[I0] ,T0, I0);

            for (int ad1=0; ad1<GridD.getAdjacentNum()+1 ; ++ad1)
            {
                const int T1 = GridD.getType(ad1);
                const int I1 = GridD.getNatom(ad1);
                const int start1 = ucell.itiaiw2iwt(T1, I1, 0);
                const ModuleBase::Vector3<double> tau1 = GridD.getAdjacentTau(ad1);
				const Atom* atom1 = &ucell.atoms[T1];
				const int nw1_tot = atom1->nw*GlobalV::NPOL;
				const double Rcut_AO1 = orb.Phi[T1].getRcut(); 

				for (int ad2=0; ad2 < GridD.getAdjacentNum()+1 ; ad2++)
				{
					const int T2 = GridD.getType(ad2);
					const int I2 = GridD.getNatom(ad2);
					const int start2 = ucell.itiaiw2iwt(T2, I2, 0);
					const ModuleBase::Vector3<double> tau2 = GlobalC::GridD.getAdjacentTau(ad2);
					const Atom* atom2 = &ucell.atoms[T2];
					const int nw2_tot = atom2->nw*GlobalV::NPOL;
					
					const double Rcut_AO2 = orb.Phi[T2].getRcut();
                	const double dist1 = (tau1-tau0).norm() * ucell.lat0;
                	const double dist2 = (tau2-tau0).norm() * ucell.lat0;

					if (dist1 > Rcut_Alpha + Rcut_AO1 || dist2 > Rcut_Alpha + Rcut_AO2)
					{
						continue;
					}

					for (int iw1=0; iw1<nw1_tot; ++iw1)
					{
						const int iw1_all = start1 + iw1; // this is \mu
						const int iw1_local = ParaO.trace_loc_row[iw1_all];
						if(iw1_local < 0)continue;
						const int iw1_0 = iw1/GlobalV::NPOL;
						for (int iw2=0; iw2<nw2_tot; ++iw2)
						{
							const int iw2_all = start2 + iw2; // this is \nu
							const int iw2_local = ParaO.trace_loc_col[iw2_all];
							if(iw2_local < 0)continue;
							const int iw2_0 = iw2/GlobalV::NPOL;

                            std::vector<double> nlm1 = this->nlm_save[iat][ad1][iw1_all][0];
                            std::vector<double> nlm2 = this->nlm_save[iat][ad2][iw2_all][0];

                            assert(nlm1.size()==nlm2.size());
                            int ib=0;
                            for (int L0 = 0; L0 <= orb.Alpha[0].getLmax();++L0)
                            {
                                for (int N0 = 0;N0 < orb.Alpha[0].getNchi(L0);++N0)
                                {
                                    const int inl = this->inl_index[T0](I0, L0, N0);
                                    const int nm = 2*L0+1;
                                    
                                    for (int m1=0; m1<nm; ++m1) // m1 = 1 for s, 3 for p, 5 for d
                                    {
                                        for (int m2=0; m2<nm; ++m2) // m1 = 1 for s, 3 for p, 5 for d
                                        {
                                            //int ispin = 0; //only works for closed shell;
                                            for (int is = 0; is < GlobalV::NSPIN; ++is)
                                            {   
                                                orbital_pdm_shell[0][inl][m1*nm+m2] += dm_hl[0](iw2_local,iw1_local)*nlm1[ib+m1]*nlm2[ib+m2];
                                            } 
                                        }
                                    }
                                    ib+=nm;
                                }
                            }                            

						}//iw2
					}//iw1
				}//ad2
			}//ad1   
            
        }
    }
#ifdef __MPI
    for(int inl = 0; inl < this->inlmax; inl++)
    {
        Parallel_Reduce::reduce_double_all(this->orbital_pdm_shell[0][inl],(2 * this->lmaxd + 1) * (2 * this->lmaxd + 1));
    }
#endif    
    
    // transfer orbital_pdm_shell to orbital_pdm_shell_vector
    

    int nlmax = this->inlmax/nat;
   
    std::vector<torch::Tensor> orbital_pdm_shell_vector;
    
    for(int nl = 0; nl < nlmax; ++nl)
    {
        std::vector<torch::Tensor> iammv;
        for(int hl=0; hl<1; ++hl)
        {
            std::vector<torch::Tensor> ammv;
            for (int iat=0; iat<nat; ++iat)
            {
                int inl = iat*nlmax+nl;
                int nm = 2*this->inl_l[inl]+1;
                std::vector<double> mmv;
                
                for (int m1=0; m1<nm; ++m1) // m1 = 1 for s, 3 for p, 5 for d
                {
                    for (int m2=0; m2<nm; ++m2) // m1 = 1 for s, 3 for p, 5 for d
                    {
                        mmv.push_back(this->orbital_pdm_shell[hl][inl][m1*nm+m2]);
                    }
                
                }
                torch::Tensor mm = torch::tensor(mmv, torch::TensorOptions().dtype(torch::kFloat64) ).reshape({nm, nm});    //nm*nm
                ammv.push_back(mm);
            }
            
            torch::Tensor amm = torch::stack(ammv, 0); 
            iammv.push_back(amm);
        }
        
        torch::Tensor iamm = torch::stack(iammv, 0);  //inl*nm*nm
        orbital_pdm_shell_vector.push_back(iamm);
    }
       
    
    assert(orbital_pdm_shell_vector.size() == nlmax);
        
    
    //einsum for each nl: 
    std::vector<torch::Tensor> orbital_precalc_vector;
    for (int nl = 0; nl<nlmax; ++nl)
    {
        orbital_precalc_vector.push_back(at::einsum("iamn, avmn->iav", {orbital_pdm_shell_vector[nl], this->gevdm_vector[nl]}));
    }
       
    this->orbital_precalc_tensor = torch::cat(orbital_precalc_vector, -1);
       
    this->del_orbital_pdm_shell();
	return;
>>>>>>> b39db1b3
}

#endif<|MERGE_RESOLUTION|>--- conflicted
+++ resolved
@@ -17,6 +17,9 @@
 //      this is the term V(D) that enters the expression H_V_delta = |alpha>V(D)<alpha|
 //      caculated using torch::autograd::grad
 //8. check_gedm : prints gedm for checking
+//9. cal_orbital_precalc : orbital_precalc is usted for training with orbital label, 
+//                         which equals gvdm * orbital_pdm_shell, 
+//                         orbital_pdm_shells[1,Inl,nm*nm] = dm_hl * overlap * overlap
 
 #ifdef __DEEPKS
 
@@ -302,7 +305,6 @@
     return;
 }
 
-<<<<<<< HEAD
 void LCAO_Deepks::check_gedm()
 {
     ofstream ofs("gedm.dat");
@@ -320,7 +322,8 @@
         }   
         ofs << std::endl;     
     }
-=======
+}
+
 // calculates orbital_precalc[1,NAt,NDscrpt] = gvdm * orbital_pdm_shells;
 // orbital_pdm_shells[1,Inl,nm*nm] = dm_hl * overlap * overlap;
 void LCAO_Deepks::cal_orbital_precalc(const std::vector<ModuleBase::matrix> &dm_hl,
@@ -482,7 +485,6 @@
        
     this->del_orbital_pdm_shell();
 	return;
->>>>>>> b39db1b3
 }
 
 #endif