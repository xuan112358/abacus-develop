--- conflicted
+++ resolved
@@ -104,22 +104,16 @@
                complex<double> *lp);
 
     ModuleBase::matrix v_correction(const UnitCell &cell,
-                                    ModulePW::PW_Basis *rho_basis,
-                                    const int &nspin,
-                                    const double *const *const rho);
+                                           ModulePW::PW_Basis* rho_basis,
+                                           const int &nspin,
+                                           const double *const *const rho);
+    
+    ModuleBase::matrix v_compensating(const UnitCell &cell, ModulePW::PW_Basis *pwb);
 
-<<<<<<< HEAD
-    ModuleBase::matrix v_compensating(const UnitCell &cell,
-                                      ModulePW::PW_Basis *rho_basis,
-                                      const int &nspin,
-                                      const double *const *const rho);
-
-=======
     void test_V_to_N(ModuleBase::matrix &v, const UnitCell &cell, ModulePW::PW_Basis *rho_basis, const double *const *const rho);
     
     void cal_force_sol(const UnitCell &cell, ModulePW::PW_Basis* rho_basis , ModuleBase::matrix& forcesol);
  
->>>>>>> ec6b8ae6
   private:
 };
 
