--- conflicted
+++ resolved
@@ -31,7 +31,7 @@
 
 // calculates first derivative of the shape function in realspace
 // exp(-(log(n/n_c))^2 /(2 sigma^2)) /(sigma * sqrt(2*pi) )/n
-void shape_gradn(complex<double> *PS_TOTN, ModulePW::PW_Basis* rho_basis, double *eprime)
+void shape_gradn(const complex<double> *PS_TOTN, ModulePW::PW_Basis* rho_basis, double *eprime)
 {
 
     double *PS_TOTN_real = new double[rho_basis->nrxx];
@@ -51,11 +51,7 @@
     delete[] PS_TOTN_real;
 }
 
-<<<<<<< HEAD
-void createcavity(const UnitCell &ucell, ModulePW::PW_Basis* rho_basis, complex<double> *PS_TOTN, double *vwork)
-=======
-void surchem::createcavity(const UnitCell &ucell, PW_Basis &pwb, const complex<double> *PS_TOTN, double *vwork)
->>>>>>> c49f8bf8
+void surchem::createcavity(const UnitCell &ucell, ModulePW::PW_Basis* rho_basis, const complex<double> *PS_TOTN, double *vwork)
 {
     ModuleBase::Vector3<double> *nablan = new ModuleBase::Vector3<double>[rho_basis->nrxx];
     ModuleBase::GlobalFunc::ZEROS(nablan, rho_basis->nrxx);
@@ -118,11 +114,7 @@
     // cavitation energy
     //-------------------------------------------------------------
 
-<<<<<<< HEAD
-    double Ael = surchem::cal_Acav(ucell, rho_basis, qs);
-=======
     // double Ael = cal_Acav(ucell, pwb);
->>>>>>> c49f8bf8
 
     //  packs the real array into a complex one
     //  to G space
@@ -162,21 +154,12 @@
     ModuleBase::TITLE("surchem", "cal_vcav");
     ModuleBase::timer::tick("surchem", "cal_vcav");
 
-<<<<<<< HEAD
-    double *Vcav = new double[rho_basis->nrxx];
-    ModuleBase::GlobalFunc::ZEROS(Vcav, rho_basis->nrxx);
+    double *tmp_Vcav = new double[rho_basis->nrxx];
+    ModuleBase::GlobalFunc::ZEROS(tmp_Vcav, rho_basis->nrxx);
 
-    createcavity(ucell, rho_basis, PS_TOTN, Vcav);
+    createcavity(ucell, rho_basis, PS_TOTN, tmp_Vcav);
 
-    ModuleBase::matrix v(nspin, rho_basis->nrxx);
-=======
-    double *tmp_Vcav = new double[pwb.nrxx];
-    ModuleBase::GlobalFunc::ZEROS(tmp_Vcav, pwb.nrxx);
-
-    createcavity(ucell, pwb, PS_TOTN, tmp_Vcav);
-
-    ModuleBase::GlobalFunc::ZEROS(Vcav.c, nspin * pwb.nrxx);
->>>>>>> c49f8bf8
+     ModuleBase::GlobalFunc::ZEROS(Vcav.c, nspin * rho_basis->nrxx);
     if (nspin == 4)
     {
         for (int ir = 0; ir < rho_basis->nrxx; ir++)
