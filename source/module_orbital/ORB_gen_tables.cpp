#include "ORB_read.h"
#include "ORB_gen_tables.h"
#include "../module_base/ylm.h"
#include "../module_base/math_polyint.h"

<<<<<<< HEAD
///here is a member of ORB_gen_tables class
ORB_gen_tables UOT;
=======
namespace GlobalC
{
///here is a member of ORB_gen_tables class
ORB_gen_tables UOT;
}
>>>>>>> bf6ded3f

ORB_gen_tables::ORB_gen_tables() {}
ORB_gen_tables::~ORB_gen_tables() {}

/// call in hamilt_linear::init_before_ions.
void ORB_gen_tables::gen_tables(
<<<<<<< HEAD
	ofstream &ofs_in,
=======
	std::ofstream &ofs_in,
>>>>>>> bf6ded3f
	const int &job0,
	LCAO_Orbitals &orb,
	const int &Lmax_exx,
	const int &out_descriptor)
{
<<<<<<< HEAD
	TITLE("ORB_gen_tables", "gen_tables");
	timer::tick("ORB_gen_tables", "gen_tables");

	ofs_in << "\n SETUP THE TWO-CENTER INTEGRATION TABLES" << endl;
=======
	ModuleBase::TITLE("ORB_gen_tables", "gen_tables");
	ModuleBase::timer::tick("ORB_gen_tables", "gen_tables");

	ofs_in << "\n SETUP THE TWO-CENTER INTEGRATION TABLES" << std::endl;
>>>>>>> bf6ded3f

	//////////////////////////////
	/// (1) MOT: make overlap table.
	//////////////////////////////
	MOT.allocate(
		orb.get_ntype(),
		orb.get_lmax(),	 
		orb.get_kmesh(), 
		orb.get_Rmax(),	
		orb.get_dR(),	 
		orb.get_dk());	 

	tbeta.allocate(
		orb.get_ntype(),
		orb.get_lmax(),	
		orb.get_kmesh(), 
		orb.get_Rmax(),	
		orb.get_dR(),
		orb.get_dk());

	//caoyu add 2021-03-18
	//mohan update 2021-04-22
	if (out_descriptor>0)
	{
		talpha.allocate(
			orb.get_ntype(), 
			orb.get_lmax(),	
			orb.get_kmesh(),
			orb.get_Rmax(),
			orb.get_dR(),
			orb.get_dk());
	}

	// OV: overlap
	MOT.init_OV_Tpair(orb);
	MOT.init_OV_Opair(orb);

	// NL: nonlocal
	tbeta.init_NL_Tpair();
	tbeta.init_NL_Opair(orb); // add 2009-5-8

	//caoyu add 2021-03-18
	// DS: Descriptor
	if (out_descriptor>0)
	{
		talpha.init_DS_Opair();
		talpha.init_DS_2Lplus1();
	}

	//////////////////////////////
	/// (2) init Ylm Coef
	//////////////////////////////
	//liaochen add 2010/4/29
<<<<<<< HEAD
	Ylm::set_coefficients();
=======
	ModuleBase::Ylm::set_coefficients();
>>>>>>> bf6ded3f

	// PLEASE add explanations for all options of 'orb_num' and 'mode'
	// mohan add 2021-04-03
	// Peize Lin update 2016-01-26
<<<<<<< HEAD
	int orb_num = 2; //
=======
#ifdef __ORBITAL
	int orb_num = 4;
#else
	int orb_num = 2; //
#endif
>>>>>>> bf6ded3f
	int mode = 1;	 // 1: <phi|phi> and <phi|beta>
	int Lmax_used = 0;
	int Lmax = 0;

<<<<<<< HEAD
	MOT.init_Table_Spherical_Bessel(orb_num, mode, Lmax_used, Lmax, Lmax_exx);
=======

	MOT.init_Table_Spherical_Bessel(orb_num, mode, Lmax_used, Lmax, Lmax_exx, orb);
>>>>>>> bf6ded3f

	//calculate S(R) for interpolation
	MOT.init_Table(job0, orb);
	tbeta.init_Table_Beta(MOT.pSB); // add 2009-5-8

	//caoyu add 2021-03-18
	if (out_descriptor>0)
	{
		talpha.init_Table_Alpha(MOT.pSB);
		//talpha.print_Table_DSR();
	}

	/////////////////////////////
	/// (3) make Gaunt coefficients table
	/////////////////////////////

	const int lmax = (Lmax_used - 1) / 2;
<<<<<<< HEAD
	//MGT.init_Ylm_Gaunt(orb.get_lmax()+1, 0.0,PI,0.0,TWO_PI);
=======
	//MGT.init_Ylm_Gaunt(orb.get_lmax()+1, 0.0,PI,0.0,ModuleBase::TWO_PI);
>>>>>>> bf6ded3f
	MGT.init_Gaunt_CH(lmax);
	//MGT.init_Gaunt(orb.get_lmax()+1);
	MGT.init_Gaunt(lmax);

<<<<<<< HEAD
	timer::tick("ORB_gen_tables", "gen_tables");
=======
	ModuleBase::timer::tick("ORB_gen_tables", "gen_tables");
>>>>>>> bf6ded3f
	return;
}

void ORB_gen_tables::snap_psibeta(
	double nlm[],
	const int &job,
<<<<<<< HEAD
	const Vector3<double> &R1,
=======
	const ModuleBase::Vector3<double> &R1,
>>>>>>> bf6ded3f
	const int &T1,
	const int &L1,
	const int &m1,
	const int &N1,
<<<<<<< HEAD
	const Vector3<double> &R2,
=======
	const ModuleBase::Vector3<double> &R2,
>>>>>>> bf6ded3f
	const int &T2,
	const int &L2,
	const int &m2,
	const int &N2,
<<<<<<< HEAD
	const Vector3<double> &R0, // The projector.
	const int &T0,
	const matrix &dion, // mohan add 2021-04-25
	const int &nspin,
	const ComplexArray &d_so, // mohan add 2021-05-07
=======
	const ModuleBase::Vector3<double> &R0, // The projector.
	const int &T0,
	const ModuleBase::matrix &dion, // mohan add 2021-04-25
	const int &nspin,
	const ModuleBase::ComplexArray &d_so, // mohan add 2021-05-07
>>>>>>> bf6ded3f
	const int &count_soc, // mohan add 2021-05-07
	int* index1_soc, // mohan add 2021-05-07
	int* index2_soc, // mohan add 2021-05-07
	const int &nproj_in, // mohan add 2021-05-07
<<<<<<< HEAD
	complex<double> *nlm1,
	const int is) const
{
	//TITLE ("ORB_gen_tables","snap_psibeta");
=======
	std::complex<double> *nlm1,
	const int is) const
{
	//ModuleBase::TITLE ("ORB_gen_tables","snap_psibeta");
>>>>>>> bf6ded3f

	//optimized by zhengdy-soc
	if (nspin == 4 && count_soc == 0)
	{
		return;
	}

<<<<<<< HEAD
	timer::tick("ORB_gen_tables", "snap_psibeta");
=======
	ModuleBase::timer::tick("ORB_gen_tables", "snap_psibeta");
>>>>>>> bf6ded3f

	bool has_so = 0;
	if (count_soc > 0)
	{
		has_so = 1;
	}

<<<<<<< HEAD
	const int nproj = ORB.nproj[T0];
=======
	const int nproj = GlobalC::ORB.nproj[T0];
>>>>>>> bf6ded3f
	assert(nproj>0); // mohan add 2021-04-25
	
	bool *calproj = new bool[nproj];
	int *rmesh1 = new int[nproj];
	int *rmesh2 = new int[nproj];

	//rcut of orbtials and projectors
<<<<<<< HEAD
	const double Rcut1 = ORB.Phi[T1].getRcut();
	const double Rcut2 = ORB.Phi[T2].getRcut();

	//in our calculation, we always put orbital phi at the left side of <phi|beta>
	//because <phi|beta> = <beta|phi>
	const Vector3<double> dRa = (R0 - R1) * this->lat0;
	const Vector3<double> dRb = (R0 - R2) * this->lat0;
=======
	const double Rcut1 = GlobalC::ORB.Phi[T1].getRcut();
	const double Rcut2 = GlobalC::ORB.Phi[T2].getRcut();

	//in our calculation, we always put orbital phi at the left side of <phi|beta>
	//because <phi|beta> = <beta|phi>
	const ModuleBase::Vector3<double> dRa = (R0 - R1) * this->lat0;
	const ModuleBase::Vector3<double> dRb = (R0 - R2) * this->lat0;
>>>>>>> bf6ded3f

	double distance10 = dRa.norm();
	double distance20 = dRb.norm();

	// mohan add 2011-03-10
	// because the table length is different accordint to each length
	// of projector, so sometimes some shorter projectors need not be
	// calculated.
	bool all_out = true;
	for (int ip = 0; ip < nproj; ip++)
	{
<<<<<<< HEAD
		const double Rcut0 = ORB.Beta[T0].Proj[ip].getRcut();
=======
		const double Rcut0 = GlobalC::ORB.Beta[T0].Proj[ip].getRcut();
>>>>>>> bf6ded3f
		if (distance10 > (Rcut1 + Rcut0) || distance20 > (Rcut2 + Rcut0))
		{
			calproj[ip] = false;
		}
		else
		{
			all_out = false;
			calproj[ip] = true;
			//length of table for interpolation
			rmesh1[ip] = tbeta.get_rmesh(Rcut1, Rcut0);
			rmesh2[ip] = tbeta.get_rmesh(Rcut2, Rcut0);
		}
	}

	if (all_out)
	{
		delete[] calproj;
		delete[] rmesh1;
		delete[] rmesh2;
<<<<<<< HEAD
		timer::tick("ORB_gen_tables", "snap_psibeta");
=======
		ModuleBase::timer::tick("ORB_gen_tables", "snap_psibeta");
>>>>>>> bf6ded3f
		return;
	}

	//FOR INTERPOLATION
	double *curr; //current pointer

	double psa = distance10 / tbeta.dr;
	int iqa = static_cast<int>(psa);
	double x0a = psa - static_cast<double>(iqa);
	double x1a = 1.0 - x0a;
	double x2a = 2.0 - x0a;
	double x3a = 3.0 - x0a;
	double x123a = x1a * x2a * x3a / 6.0;
	double x120a = x1a * x2a * x0a / 6.0;
	double x032a = x0a * x3a * x2a / 2.0;
	double x031a = x0a * x3a * x1a / 2.0;

	double psb = distance20 / tbeta.dr;
	int iqb = (int)psb;
	double x0b = psb - (double)iqb;
	double x1b = 1.0 - x0b;
	double x2b = 2.0 - x0b;
	double x3b = 3.0 - x0b;

	double x123b = x1b * x2b * x3b / 6.0;
	double x120b = x1b * x2b * x0b / 6.0;
	double x032b = x0b * x3b * x2b / 2.0;
	double x031b = x0b * x3b * x1b / 2.0;

	//UNIT VECTOR

	//double unit_vec_dRa[3];
	//unit_vec_dRa[0] = dRa.x;
	//unit_vec_dRa[1] = dRa.y;
	//unit_vec_dRa[2] = dRa.z;

	double unit_vec_dRb[3];
	unit_vec_dRb[0] = dRb.x;
	unit_vec_dRb[1] = dRb.y;
	unit_vec_dRb[2] = dRb.z;

	//special case for R = 0;
	const double tiny1 = 1e-12;
	const double tiny2 = 1e-10;

	if (distance10 < tiny1)
	{
		distance10 += tiny1;
	}
	if (distance20 < tiny1)
	{
		distance20 += tiny1;
	}

	// Find three dimension of 'Table_NR' '
	// Notice!!! T1 must be orbital,
	// T0 must be nonlocal orbital
	// usage : pairs_nonlocal_type(T1 : orbital, T0 : projector);
	const int Tpair1 = tbeta.NL_Tpair(T1, T0);
	const int Tpair2 = tbeta.NL_Tpair(T2, T0);
	const int T1_2Lplus1 = tbeta.NL_L2plus1(T1, T0);
	const int T2_2Lplus1 = tbeta.NL_L2plus1(T2, T0);

	//gaunt index
	const int gindex1 = L1 * L1 + m1;
	const int gindex2 = L2 * L2 + m2;

	// Peize Lin change rlya, rlyb, grlyb 2016-08-26
<<<<<<< HEAD
	vector<double> rlya;
	vector<double> rlyb;
	vector<vector<double>> grlyb;

	Ylm::rl_sph_harm(T1_2Lplus1 - 1, dRa.x, dRa.y, dRa.z, rlya);
	if (job == 0)
	{
		Ylm::rl_sph_harm(T2_2Lplus1 - 1, dRb.x, dRb.y, dRb.z, rlyb);
	}
	else
	{
		Ylm::grad_rl_sph_harm(T2_2Lplus1 - 1, dRb.x, dRb.y, dRb.z, rlyb, grlyb);
=======
	std::vector<double> rlya;
	std::vector<double> rlyb;
	std::vector<std::vector<double>> grlyb;

	ModuleBase::Ylm::rl_sph_harm(T1_2Lplus1 - 1, dRa.x, dRa.y, dRa.z, rlya);
	if (job == 0)
	{
		ModuleBase::Ylm::rl_sph_harm(T2_2Lplus1 - 1, dRb.x, dRb.y, dRb.z, rlyb);
	}
	else
	{
		ModuleBase::Ylm::grad_rl_sph_harm(T2_2Lplus1 - 1, dRb.x, dRb.y, dRb.z, rlyb, grlyb);
>>>>>>> bf6ded3f
	}
	//////////////////////////////////////////////////////////////////////////
	/// Formula :                         T1       T0          T0        T2
	/// \f[
	///	\sum_{ L0 }sum_{ m0 }
	/// 			D_{L0,L0} <\psi1_{L1,N1}|\Beta_{L0,m0}><\Beta_{L0,m0}|\psi2_{L2,N2}>
	///\f]
	//////////////////////////////////////////////////////////////////////////
	//double v = 0.0;

	// mohan update 2011-03-07
	int nprojections = 1;
	if (has_so)
	{
<<<<<<< HEAD
//		nprojections = ORB.Beta[T0].get_nproj_soc();
		nprojections = nproj_in; // mohan add 2021-05-07 
	}

	vector<complex<double>> term_a_nc(nprojections, {0, 0}); // Peize Lin change ptr to vector at 2020.01.31
	vector<complex<double>> term_b_nc(nprojections, {0, 0}); // Peize Lin change ptr to vector at 2020.01.31
=======
//		nprojections = GlobalC::ORB.Beta[T0].get_nproj_soc();
		nprojections = nproj_in; // mohan add 2021-05-07 
	}

	std::vector<std::complex<double>> term_a_nc(nprojections, {0, 0}); // Peize Lin change ptr to std::vector at 2020.01.31
	std::vector<std::complex<double>> term_b_nc(nprojections, {0, 0}); // Peize Lin change ptr to std::vector at 2020.01.31
>>>>>>> bf6ded3f
	int ip = -1;

	for (int nb = 0; nb < nproj; nb++)
	{
		if (!calproj[nb])
		{
			continue;
		}

<<<<<<< HEAD
		//const int L0 = ORB.Beta[T0].getL_Beta(nb); // mohan delete the variable 2021-05-07
		const int L0 = ORB.Beta[T0].Proj[nb].getL(); // mohan add 2021-05-07
=======
		//const int L0 = GlobalC::ORB.Beta[T0].getL_Beta(nb); // mohan delete the variable 2021-05-07
		const int L0 = GlobalC::ORB.Beta[T0].Proj[nb].getL(); // mohan add 2021-05-07
>>>>>>> bf6ded3f
		//const int next_ip = 2* L0 +1;

		//////////////////////////////////////////////////////
		/// we should consider move iterations for psi1 and psi2 from cal_fvnl_dbeta
		/// to here --- 2021/03/20 mohan chen
		//////////////////////////////////////////////////////

		// <psi1 | Beta>
		const int Opair1 = tbeta.NL_Opair(Tpair1, L1, N1, nb);
		// <psi2 | Beta>
		const int Opair2 = tbeta.NL_Opair(Tpair2, L2, N2, nb);

		for (int m0 = 0; m0 < 2 * L0 + 1; m0++)
		{
			++ip;
			int gindex0 = L0 * L0 + m0;

			//loop of {lmn}
			double term_a = 0.0;
			double term_b = 0.0;
			double term_c[3] = {0, 0, 0};

			//=============
			// FIRST PART
			//=============
			for (int L = 0; L < T1_2Lplus1; L++)
			{
				//triangle rule for gaunt coefficients
				int AL = L1 + L0;
				int SL = abs(L1 - L0);
				if ((L > AL) || (L < SL) || ((L - SL) % 2 == 1))
				{
					continue;
				}

				//prefac = (i)^{lphi - lbeta - l}
				//R0-R1 ==> <phi|beta>
				double i_exp = pow(-1.0, (L1 - L0 - L) / 2);
				double rl1 = pow(distance10, L);
				double Interp_Vnla = 0.0;
				if (distance10 > tiny2)
				{
					curr = tbeta.Table_NR[0][Tpair1][Opair1][L];
					if (iqa >= rmesh1[nb] - 4)
					{
						Interp_Vnla = 0.0;
					}
					else
					{
						Interp_Vnla = i_exp * (x123a * curr[iqa] 
						+ x120a * curr[iqa + 3] 
						+ x032a * curr[iqa + 1] 
						- x031a * curr[iqa + 2]);
					}
					Interp_Vnla /= rl1;
				}
				else
				{
					Interp_Vnla = i_exp * tbeta.Table_NR[0][Tpair1][Opair1][L][0];
				}

				/////////////////////////////////////
				///  Overlap value = S_from_table * G * Ylm
				////////////////////////////////////
				for (int m = 0; m < 2 * L + 1; m++)
				{
					int gindexa = L * L + m;
					//double tmpGaunt = this->MGT.Get_Gaunt_SH(L1, m1, L0, m0, L, m);
					double tmpGaunt = this->MGT.Gaunt_Coefficients(gindex1, gindex0, gindexa);
					term_a += tmpGaunt * Interp_Vnla * rlya[MGT.get_lm_index(L, m)];
				}
			} //end L

			//=============
			// SECOND PART
			//=============
			for (int L = 0; L < T2_2Lplus1; L++)
			{
				//triangle rule for gaunt coefficients
				int AL = L2 + L0;
				int SL = abs(L2 - L0);
				if ((L > AL) || (L < SL) || ((L - SL) % 2 == 1))
				{
					continue;
				}

				double Interp_Vnlb = 0.0;
				double Interp_Vnlc = 0.0;

				//prefac
				double i_exp = pow(-1.0, (L2 - L0 - L) / 2);
				double rl2 = pow(distance20, L);

				if (distance20 > tiny2)
				{
					curr = tbeta.Table_NR[0][Tpair2][Opair2][L];

					if (iqb >= rmesh2[nb] - 4)
					{
						Interp_Vnlb = 0.0;
					}
					else
					{
						Interp_Vnlb = i_exp * (x123b * curr[iqb] 
						+ x120b * curr[iqb + 3] 
						+ x032b * curr[iqb + 1] 
						- curr[iqb + 2] * x031b);
					}

					Interp_Vnlb /= rl2;
				}
				else
				{
					Interp_Vnlb = i_exp * tbeta.Table_NR[0][Tpair2][Opair2][L][0];
				}// end if(distance20)

				if (job == 1) // 1 means calculate the derivative part.
				{
					if (distance20 > tiny2)
					{
						curr = tbeta.Table_NR[1][Tpair2][Opair2][L];

						if (iqb >= rmesh2[nb] - 4)
						{
							Interp_Vnlc = 0.0;
						}
						else
						{
							Interp_Vnlc = i_exp * (x123b * curr[iqb] 
							+ x120b * curr[iqb + 3] 
							+ x032b * curr[iqb + 1] 
							- curr[iqb + 2] * x031b);
						}
						Interp_Vnlc = Interp_Vnlc / pow(distance20, L) - Interp_Vnlb * L / distance20;
					}
					else
					{
						Interp_Vnlc = 0.0;
					}
				} // end job==1

				// sum up the second part.
				for (int m = 0; m < 2 * L + 1; m++)
				{
					int gindexb = L * L + m;
					//double tmpGaunt = this->MGT.Get_Gaunt_SH(L0, m0, L2, m2, L, m);
					double tmpGaunt = this->MGT.Gaunt_Coefficients(gindex0, gindex2, gindexb);
					const int lm = MGT.get_lm_index(L, m);

					switch (job)
					{
						case 0: // calculate the overlap part.
						{
							term_b += tmpGaunt * Interp_Vnlb * rlyb[lm];
							break;
						}
						case 1: // calculate the derivative part.
						{
							double tt1 = tmpGaunt * Interp_Vnlc * rlyb[lm] / distance20;
							double tt2 = tmpGaunt * Interp_Vnlb;

							for (int ir = 0; ir < 3; ir++)
							{
								term_c[ir] += tt1 * unit_vec_dRb[ir] + tt2 * grlyb[lm][ir];
							}

							break;
						}
						default:
							break;
					}
				} // end m of SECOND PART
			} // end L of SECOND PART

			//added by zhengdy-soc, store them for soc case
			if (has_so)
			{
				term_a_nc[ip] = term_a;
				term_b_nc[ip] = term_b;
			}

			//===============================================
			// THIRD PART: SUM THE VALUE FROM ALL PROJECTS.
			//===============================================
			switch (job)
			{
				case 0: //calculate the overlap part.
				{
					if (!has_so)
					{
						nlm[0] += term_a * term_b * dion(nb, nb); //LiuXh 2016-01-14
					}
					break;
				}
				case 1: //calculate the derivative part.
				{
					for (int jr = 0; jr < 3; jr++)
					{
						if (!has_so)
						{
							nlm[jr] += term_c[jr] * term_a * dion(nb, nb); //LiuXh 2016-01-14
						}
					}
					break;
				}
				default:
					break;
			}

		} // end m0
	}// end nb

	//zhengdy-soc, calculate non-local term
	if (has_so)
	{
		switch (job)
		{
			case 0: //overlap part
				for (int no = 0; no < count_soc; no++)
				{
					const int p1 = index1_soc[no];
					const int p2 = index2_soc[no]; 
					if (nspin == 4 && nlm1 != NULL)
					{
						nlm1[is] += term_a_nc[p1] * term_b_nc[p2] * d_so(is, p2, p1);
					}
					else if (nspin != 4)
					{
						nlm[0] += (term_a_nc[p1] * term_b_nc[p2] * d_so(0, p2, p1)).real();
					}
					else
					{
<<<<<<< HEAD
						WARNING_QUIT("ORB_gen_tables::snap_psibeta", "Conflict! Didn't count non-local part");
=======
						ModuleBase::WARNING_QUIT("ORB_gen_tables::snap_psibeta", "Conflict! Didn't count non-local part");
>>>>>>> bf6ded3f
					}
				}
				break;
			case 1: //need to be added later
				{
					break;
				}
			default:
				break;
		}
	}

	delete[] calproj;
	delete[] rmesh1;
	delete[] rmesh2;

<<<<<<< HEAD
	timer::tick("ORB_gen_tables", "snap_psibeta");
=======
	ModuleBase::timer::tick("ORB_gen_tables", "snap_psibeta");
>>>>>>> bf6ded3f
	return;
}

void ORB_gen_tables::snap_psipsi(
	double olm[],
	const int &job,	   //0, 1
	const char &dtype, // derivative type: S or T
<<<<<<< HEAD
	const Vector3<double> &R1,
=======
	const ModuleBase::Vector3<double> &R1,
>>>>>>> bf6ded3f
	const int &T1,
	const int &L1,
	const int &m1,
	const int &N1,
<<<<<<< HEAD
	const Vector3<double> &R2,
=======
	const ModuleBase::Vector3<double> &R2,
>>>>>>> bf6ded3f
	const int &T2,
	const int &L2,
	const int &m2,
	const int &N2,
	const int &nspin,
<<<<<<< HEAD
	complex<double> *olm1) const
{
	//TITLE("ORB_gen_tables","snap_psipsi");
	//timer::tick ("ORB_gen_tables", "snap_psipsi");
	if (job != 0 && job != 1)
	{
		WARNING_QUIT("ORB_gen_tables::snap_psipsi", "job must be equal to 0 or 1!");
=======
	std::complex<double> *olm1) const
{
	//ModuleBase::TITLE("ORB_gen_tables","snap_psipsi");
	//ModuleBase::timer::tick ("ORB_gen_tables", "snap_psipsi");
	if (job != 0 && job != 1)
	{
		ModuleBase::WARNING_QUIT("ORB_gen_tables::snap_psipsi", "job must be equal to 0 or 1!");
>>>>>>> bf6ded3f
	}

	Numerical_Orbital::set_position(R1, R2);
	assert(this->lat0 > 0.0);

	/// (1) get distance between R1 and R2 (a.u.)
	/// judge if there exist overlap
	double distance = Numerical_Orbital::get_distance() * this->lat0;

<<<<<<< HEAD
	const double Rcut1 = ORB.Phi[T1].getRcut();
	const double Rcut2 = (dtype == 'D' ? ORB.Alpha[0].getRcut() : ORB.Phi[T2].getRcut());	//caoyu modified 2021-05-08

	if (job == 0)
	{
		ZEROS(olm, 1);
	}
	else if (job == 1)
	{
		ZEROS(olm, 3);
=======
	const double Rcut1 = GlobalC::ORB.Phi[T1].getRcut();
	const double Rcut2 = (dtype == 'D' ? GlobalC::ORB.Alpha[0].getRcut() : GlobalC::ORB.Phi[T2].getRcut());	//caoyu modified 2021-05-08

	if (job == 0)
	{
		ModuleBase::GlobalFunc::ZEROS(olm, 1);
	}
	else if (job == 1)
	{
		ModuleBase::GlobalFunc::ZEROS(olm, 3);
>>>>>>> bf6ded3f
	}

	if (distance > (Rcut1 + Rcut2))
		return;

	/// if distance == 0, 
	/// \f[ \int psi(r) psi(r-R)\f] dr independent of R if R == 0. 
	/// distance += tiny1 avoid overflow during calculation.
	const double tiny1 = 1e-12;
	const double tiny2 = 1e-10;
	if (distance < tiny1)
		distance += tiny1;

	/// (2) if there exist overlap, calculate the mesh number
	/// between two atoms
	const int rmesh = (dtype == 'D' ? this->talpha.get_rmesh(Rcut1, Rcut2) : this->MOT.get_rmesh(Rcut1, Rcut2));	//caoyu modified 2021-05-08

	/// (3) Find three dimension of 'Table_S' or 'Table_T'.
	/// -dim1 : type pairs,
	/// -dim2 : radial orbital pairs,
	/// -dim3 : find lmax between T1 and T2, and get lmax*2+1
	int dim1, dim2, dim3;
	if (dtype == 'D')	//caoyu modified 2021-05-08
	{
		dim1 = T1;
		dim2 = this->talpha.DS_Opair(dim1, L1, L2, N1, N2);
		dim3 = this->talpha.DS_2Lplus1[T1];
	}
	else
	{
		dim1 = this->MOT.OV_Tpair(T1, T2);
		dim3 = this->MOT.OV_L2plus1(T1, T2); //2*lmax+1
		if (T1 <= T2)
		{
			dim2 = this->MOT.OV_Opair(dim1, L1, L2, N1, N2);
		}
		else
		{
			dim2 = this->MOT.OV_Opair(dim1, L2, L1, N2, N1);
		}
	}
	

	//Gaunt Index
	const int gindex1 = L1 * L1 + m1;
	const int gindex2 = L2 * L2 + m2;

	// Peize Lin change rly, grly 2016-08-26
<<<<<<< HEAD
	vector<double> rly;
	vector<vector<double>> grly;
=======
	std::vector<double> rly;
	std::vector<std::vector<double>> grly;
>>>>>>> bf6ded3f

	//	double *ylm = new double[nlm];
	//	dR = R1 - R2;
	double arr_dR[3];
	arr_dR[0] = Numerical_Orbital::getX() * this->lat0;
	arr_dR[1] = Numerical_Orbital::getY() * this->lat0;
	arr_dR[2] = Numerical_Orbital::getZ() * this->lat0;

	//double xdr = arr_dR[0] / distance;
	//double ydr = arr_dR[1] / distance;
	//double zdr = arr_dR[2] / distance;

	//=======================
	// *r**l*Ylm_real
	// include its derivations
	//=======================
	if (job == 0)
	{
		//		Ylm::rlylm(dim3, arr_dR[0], arr_dR[1], arr_dR[2], rly);
		//		Ylm::sph_harm (dim3-1, xdr, ydr, zdr, rly);
<<<<<<< HEAD
		Ylm::rl_sph_harm(dim3 - 1, arr_dR[0], arr_dR[1], arr_dR[2], rly);
=======
		ModuleBase::Ylm::rl_sph_harm(dim3 - 1, arr_dR[0], arr_dR[1], arr_dR[2], rly);
>>>>>>> bf6ded3f
	}
	else
	{
		//		Ylm::rlylm(dim3, arr_dR[0], arr_dR[1], arr_dR[2], rly, grly);
<<<<<<< HEAD
		Ylm::grad_rl_sph_harm(dim3 - 1, arr_dR[0], arr_dR[1], arr_dR[2], rly, grly);
=======
		ModuleBase::Ylm::grad_rl_sph_harm(dim3 - 1, arr_dR[0], arr_dR[1], arr_dR[2], rly, grly);
>>>>>>> bf6ded3f
	}

	switch (dtype)
	{
	case 'S':
		for (int L = 0; L < dim3; L++) //maxL = dim3-1
		{
			//===========================================================
			// triangle rule for L and sum of L, L1, L2 should be even
			//===========================================================
			int AL = L1 + L2;
			int SL = abs(L1 - L2);

			if ((L > AL) || (L < SL) || ((L - SL) % 2 == 1))
				continue;

			double Interp_Slm = 0.0;
			double Interp_dSlm = 0.0;
			double tmpOlm0 = 0.0;
			double tmpOlm1 = 0.0;

			// prefactor
			double i_exp = pow(-1.0, (L1 - L2 - L) / 2);
			double rl = pow(distance, L);

			if (distance > tiny2)
			{
<<<<<<< HEAD
				Interp_Slm = i_exp * PolyInt::Polynomial_Interpolation(
=======
				Interp_Slm = i_exp * ModuleBase::PolyInt::Polynomial_Interpolation(
>>>>>>> bf6ded3f
					MOT.Table_SR[0][dim1][dim2][L], rmesh, MOT.dr, distance);
				Interp_Slm /= rl;
			}
			else // distance = 0.0;
			{
				Interp_Slm = i_exp * MOT.Table_SR[0][dim1][dim2][L][0];
			}

			if (job == 1) //calculate the derivative.
			{
				if (distance > tiny2)
				{
<<<<<<< HEAD
					Interp_dSlm = i_exp * PolyInt::Polynomial_Interpolation(
=======
					Interp_dSlm = i_exp * ModuleBase::PolyInt::Polynomial_Interpolation(
>>>>>>> bf6ded3f
						MOT.Table_SR[1][dim1][dim2][L], rmesh, MOT.dr, distance);
					Interp_dSlm = Interp_dSlm / pow(distance, L) - Interp_Slm * L / distance;
				}
				else
				{
					Interp_dSlm = 0.0;
				}
			}

			for (int m = 0; m < 2 * L + 1; m++)
			{
				int gindex = L * L + m;
				//			double tmpGaunt1 = MGT.Get_Gaunt_SH(L1, m1, L2, m2, L, m);
				double tmpGaunt = MGT.Gaunt_Coefficients(gindex1, gindex2, gindex);

				tmpOlm0 = Interp_Slm * tmpGaunt;

				if (job == 1)
				{
					tmpOlm1 = Interp_dSlm * tmpGaunt;
				}

				switch (job)
				{
				case 0: // calculate overlap.
				{
					if (nspin != 4)
					{
						olm[0] += tmpOlm0 * rly[MGT.get_lm_index(L, m)];
					}
					else if (olm1 != NULL)
					{
						olm1[0] += tmpOlm0 * rly[MGT.get_lm_index(L, m)];
						olm1[1] += 0; //tmpOlm0 * (tmp(0,0)+tmp(0,1));
						olm1[2] += 0; //tmpOlm0 * (tmp(1,0)+tmp(1,1));
						olm1[3] += tmpOlm0 * rly[MGT.get_lm_index(L, m)];
					}
					else
					{
<<<<<<< HEAD
						WARNING_QUIT("ORB_gen_tables::snap_psipsi", "something wrong!");
=======
						ModuleBase::WARNING_QUIT("ORB_gen_tables::snap_psipsi", "something wrong!");
>>>>>>> bf6ded3f
					}

					/*
						if( abs ( tmpOlm0 * rly[ MGT.get_lm_index(L, m) ] ) > 1.0e-3 )
						{
<<<<<<< HEAD
						cout << " L=" << L << " m=" << m << " tmpOlm0=" << tmpOlm0
						<< " rly=" << rly[ MGT.get_lm_index(L, m) ]
						<< " r=" << olm[0]
						<< endl;
=======
						std::cout << " L=" << L << " m=" << m << " tmpOlm0=" << tmpOlm0
						<< " rly=" << rly[ MGT.get_lm_index(L, m) ]
						<< " r=" << olm[0]
						<< std::endl;
>>>>>>> bf6ded3f
						}
						*/
					break;
				}
				case 1: // calculate gradient.
				{
					for (int ir = 0; ir < 3; ir++)
					{
						olm[ir] += tmpOlm0 * grly[MGT.get_lm_index(L, m)][ir]
							+ tmpOlm1 * rly[MGT.get_lm_index(L, m)] * arr_dR[ir] / distance;
					}
					break;
				}
				default:
					break;
				}
			} //m
		}
		break;

	case 'T':
		for (int L = 0; L < dim3; L++)
		{
			int AL = L1 + L2;
			int SL = abs(L1 - L2);

			if ((L > AL) || (L < SL) || ((L - SL) % 2 == 1))
				continue;

			double Interp_Tlm, Interp_dTlm, tmpKem0, tmpKem1;
			Interp_Tlm = Interp_dTlm = tmpKem0 = tmpKem1 = 0.0;

			//pre-fac
			double i_exp = pow(-1.0, (L1 - L2 - L) / 2);

			double rl = pow(distance, L);
			if (distance > tiny2)
			{
<<<<<<< HEAD
				Interp_Tlm = i_exp * PolyInt::Polynomial_Interpolation(
=======
				Interp_Tlm = i_exp * ModuleBase::PolyInt::Polynomial_Interpolation(
>>>>>>> bf6ded3f
					MOT.Table_TR[0][dim1][dim2][L], rmesh, MOT.dr, distance);
				Interp_Tlm /= rl;
			}
			else
				Interp_Tlm = i_exp * MOT.Table_TR[0][dim1][dim2][L][0];

			if (job == 1)
			{
				if (distance > tiny2)
				{
<<<<<<< HEAD
					Interp_dTlm = i_exp * PolyInt::Polynomial_Interpolation(
=======
					Interp_dTlm = i_exp * ModuleBase::PolyInt::Polynomial_Interpolation(
>>>>>>> bf6ded3f
						MOT.Table_TR[1][dim1][dim2][L], rmesh, MOT.dr, distance);
					Interp_dTlm = Interp_dTlm / rl - Interp_Tlm * L / distance;
				}
				else
					Interp_dTlm = 0.0;
			}

			for (int m = 0; m < 2 * L + 1; m++)
			{
				int gindex = L * L + m;
				//	double tmpGaunt = MGT.Get_Gaunt_SH(L1, m1, L2, m2, L, m);
				double tmpGaunt = MGT.Gaunt_Coefficients(gindex1, gindex2, gindex);

				tmpKem0 = Interp_Tlm * tmpGaunt;
				if (job == 1)
				{
					tmpKem1 = Interp_dTlm * tmpGaunt;
				}

				switch (job)
				{
				case 0:
				{
					if (nspin != 4)
					{
						olm[0] += tmpKem0 * rly[MGT.get_lm_index(L, m)];
					}
					else if (olm1 != NULL)
					{
						olm1[0] += tmpKem0 * rly[MGT.get_lm_index(L, m)];
						olm1[1] += 0; //tmpKem0 * (tmp(0,0)+tmp(0,1));
						olm1[2] += 0; //tmpKem0 * (tmp(1,0)+tmp(1,1));
						olm1[3] += tmpKem0 * rly[MGT.get_lm_index(L, m)];
					}
					else
					{
<<<<<<< HEAD
						WARNING_QUIT("ORB_gen_tables::snap_psipsi", "something wrong in T.");
=======
						ModuleBase::WARNING_QUIT("ORB_gen_tables::snap_psipsi", "something wrong in T.");
>>>>>>> bf6ded3f
					}
					break;
				}
				case 1:
				{
					for (int ir = 0; ir < 3; ir++)
					{
						olm[ir] += tmpKem0 * grly[MGT.get_lm_index(L, m)][ir] + tmpKem1 * rly[MGT.get_lm_index(L, m)] * arr_dR[ir] / distance;
					}
					break;
				}
				default:
					break;
				}
			} // end T: m
		}	  // end T: :
		break;
	case 'D'://caoyu add 2021-05-08
		for (int L = 0; L < dim3; L++) //maxL = dim3-1
		{
			//===========================================================
			// triangle rule for L and sum of L, L1, L2 should be even
			//===========================================================
			int AL = L1 + L2;
			int SL = abs(L1 - L2);

			if ((L > AL) || (L < SL) || ((L - SL) % 2 == 1))
				continue;

			double Interp_Slm = 0.0;
			double Interp_dSlm = 0.0;
			double tmpOlm0 = 0.0;
			double tmpOlm1 = 0.0;

			// prefactor
			double i_exp = pow(-1.0, (L1 - L2 - L) / 2);
			double rl = pow(distance, L);

			if (distance > tiny2)
			{
<<<<<<< HEAD
				Interp_Slm = i_exp * PolyInt::Polynomial_Interpolation(
=======
				Interp_Slm = i_exp * ModuleBase::PolyInt::Polynomial_Interpolation(
>>>>>>> bf6ded3f
					talpha.Table_DSR[0][dim1][dim2][L], rmesh, MOT.dr, distance);
				Interp_Slm /= rl;
			}
			else // distance = 0.0;
			{
				Interp_Slm = i_exp * talpha.Table_DSR[0][dim1][dim2][L][0];
			}

			if (job == 1) //calculate the derivative.
			{
				if (distance > tiny2)
				{
<<<<<<< HEAD
					Interp_dSlm = i_exp * PolyInt::Polynomial_Interpolation(
=======
					Interp_dSlm = i_exp * ModuleBase::PolyInt::Polynomial_Interpolation(
>>>>>>> bf6ded3f
						talpha.Table_DSR[1][dim1][dim2][L], rmesh, MOT.dr, distance);
					Interp_dSlm = Interp_dSlm / pow(distance, L) - Interp_Slm * L / distance;
				}
				else
				{
					Interp_dSlm = 0.0;
				}
			}

			for (int m = 0; m < 2 * L + 1; m++)
			{
				int gindex = L * L + m;
				//			double tmpGaunt1 = MGT.Get_Gaunt_SH(L1, m1, L2, m2, L, m);
				double tmpGaunt = MGT.Gaunt_Coefficients(gindex1, gindex2, gindex);

				tmpOlm0 = Interp_Slm * tmpGaunt;

				if (job == 1)
				{
					tmpOlm1 = Interp_dSlm * tmpGaunt;
				}

				switch (job)
				{
				case 0: // calculate overlap.
				{
					int nspin = 1; // mohan add 2021-05-07, currently deepks works only for nspin=1
					if (nspin != 4)
					{
						olm[0] += tmpOlm0 * rly[MGT.get_lm_index(L, m)];
					}
					else
					{
<<<<<<< HEAD
						WARNING_QUIT("ORB_gen_tables::snap_psialpha", "deepks with NSPIN>1 has not implemented yet!");
=======
						ModuleBase::WARNING_QUIT("ORB_gen_tables::snap_psialpha", "deepks with GlobalV::NSPIN>1 has not implemented yet!");
>>>>>>> bf6ded3f
					}
					break;
				}
				case 1: // calculate gradient.
				{
					for (int ir = 0; ir < 3; ir++)
					{
						olm[ir] += tmpOlm0 * grly[MGT.get_lm_index(L, m)][ir]
							+ tmpOlm1 * rly[MGT.get_lm_index(L, m)] * arr_dR[ir] / distance;
					}
					break;
				}
				default:
					break;
				}
			} //m
		}
	}
<<<<<<< HEAD
	//	timer::tick ("ORB_gen_tables", "snap_psipsi");
	return;
}

double ORB_gen_tables::get_distance(const Vector3<double> &R1, const Vector3<double> &R2) const
{
	assert(this->lat0 > 0.0);
	Vector3<double> dR = R1 - R2;
	return dR.norm() * this->lat0;
}


#ifdef __DEEPKS
void ORB_gen_tables::snap_psialpha(
    double nlm[],
    const int& job,
    const Vector3<double>& R1,
    const int& T1,
    const int& L1,
    const int& m1,
    const int& N1,
    const Vector3<double>& R2,
    const int& T2,
    const int& L2,
    const int& m2,
    const int& N2,
    const Vector3<double>& R0, // The projector.
    const int& T0,
    const int& A0,  //gedm is related to specific atom
    IntArray* inl_index,
    double** gedm    //Coefficient Matrix (non-diagonal)
    ) const
{
	//TITLE ("ORB_gen_tables","snap_psialpha")
	timer::tick("ORB_gen_tables", "snap_psialpha");

    const int ln_per_atom = ORB.Alpha[0].getTotal_nchi();
    assert(ln_per_atom > 0); 
	
	bool *calproj = new bool[ln_per_atom];
	int *rmesh1 = new int[ln_per_atom];
	int *rmesh2 = new int[ln_per_atom];

	//rcut of orbtials and projectors
	const double Rcut1 = ORB.Phi[T1].getRcut();
	const double Rcut2 = ORB.Phi[T2].getRcut();

	//in our calculation, we always put orbital phi at the left side of <phi|alpha>
	const Vector3<double> dRa = (R0 - R1) * this->lat0;
	const Vector3<double> dRb = (R0 - R2) * this->lat0;

	double distance10 = dRa.norm();
	double distance20 = dRb.norm();

	// mohan add 2011-03-10
	// because the table length is different accordint to each length
	// of projector, so sometimes some shorter projectors need not be
	// calculated.
	bool all_out = true;
	for (int ip = 0; ip < ln_per_atom; ip++)
	{
		const double Rcut0 = ORB.Alpha[0].getRcut();
		if (distance10 > (Rcut1 + Rcut0) || distance20 > (Rcut2 + Rcut0))
		{
			calproj[ip] = false;
		}
		else
		{
			all_out = false;
			calproj[ip] = true;
			//length of table for interpolation
			rmesh1[ip] = talpha.get_rmesh(Rcut1, Rcut0);
			rmesh2[ip] = talpha.get_rmesh(Rcut2, Rcut0);
		}
	}

	if (all_out)
	{
		delete[] calproj;
		delete[] rmesh1;
		delete[] rmesh2;
		timer::tick("ORB_gen_tables", "snap_psialpha");
		return;
	}

	//FOR INTERPOLATION
	double *curr; //current pointer

	double psa = distance10 / talpha.dr;
	int iqa = static_cast<int>(psa);
	double x0a = psa - static_cast<double>(iqa);
	double x1a = 1.0 - x0a;
	double x2a = 2.0 - x0a;
	double x3a = 3.0 - x0a;
	double x123a = x1a * x2a * x3a / 6.0;
	double x120a = x1a * x2a * x0a / 6.0;
	double x032a = x0a * x3a * x2a / 2.0;
	double x031a = x0a * x3a * x1a / 2.0;

	double psb = distance20 / talpha.dr;
	int iqb = (int)psb;
	double x0b = psb - (double)iqb;
	double x1b = 1.0 - x0b;
	double x2b = 2.0 - x0b;
	double x3b = 3.0 - x0b;

	double x123b = x1b * x2b * x3b / 6.0;
	double x120b = x1b * x2b * x0b / 6.0;
	double x032b = x0b * x3b * x2b / 2.0;
	double x031b = x0b * x3b * x1b / 2.0;

	//UNIT VECTOR

	//double unit_vec_dRa[3];
	//unit_vec_dRa[0] = dRa.x;
	//unit_vec_dRa[1] = dRa.y;
	//unit_vec_dRa[2] = dRa.z;

	double unit_vec_dRb[3];
	unit_vec_dRb[0] = dRb.x;
	unit_vec_dRb[1] = dRb.y;
	unit_vec_dRb[2] = dRb.z;

	//special case for R = 0;
	const double tiny1 = 1e-12;
	const double tiny2 = 1e-10;

	if (distance10 < tiny1)
	{
		distance10 += tiny1;
	}
	if (distance20 < tiny1)
	{
		distance20 += tiny1;
	}

	// Find three dimension of 'Table_DSR' '
    const int Tpair1 = T1;
    const int Tpair2 = T2;
	const int T1_2Lplus1 = talpha.DS_2Lplus1[T1];
    const int T2_2Lplus1 = talpha.DS_2Lplus1[T2];

	//gaunt index
	const int gindex1 = L1 * L1 + m1;
	const int gindex2 = L2 * L2 + m2;

	// Peize Lin change rlya, rlyb, grlyb 2016-08-26
	vector<double> rlya;
	vector<double> rlyb;
	vector<vector<double>> grlyb;

	Ylm::rl_sph_harm(T1_2Lplus1 - 1, dRa.x, dRa.y, dRa.z, rlya);
	if (job == 0)
	{
		Ylm::rl_sph_harm(T2_2Lplus1 - 1, dRb.x, dRb.y, dRb.z, rlyb);
	}
	else
	{
		Ylm::grad_rl_sph_harm(T2_2Lplus1 - 1, dRb.x, dRb.y, dRb.z, rlyb, grlyb);
	}
	//////////////////////////////////////////////////////////////////////////
	/// Formula :                         T1       T0          T0        T2
	/// \f[
	///	\sum_{ L0 }sum_{ m0 }
	/// 			D_{L0,L0} <\psi1_{L1,N1}|\alpha_{L0,m0}><\alpha _{L0,m0}|\psi2_{L2,N2}>
	///\f]
	//////////////////////////////////////////////////////////////////////////

    int ip = -1;
    int nb = 0; //for L0, N0

    for (int L0 = 0; L0 <= ORB.Alpha[0].getLmax();++L0)
    {
        for (int N0 = 0;N0 < ORB.Alpha[0].getNchi(L0);++N0)
        {
            if (!calproj[nb])
            {
                continue;
            }
            ++nb;
            
            // <psi1 | Beta>
            const int Opair1 = talpha.DS_Opair(Tpair1, L1, L0, N1, N0);
            // <psi2 | Beta>
            const int Opair2 = talpha.DS_Opair(Tpair2, L2, L0, N2, N0);
            const int inl = inl_index[T0](A0, L0, N0);
            for (int m01 = 0;m01 < 2 * L0 + 1;++m01)
            {
                for (int m02 = 0; m02 < 2 * L0 + 1; ++m02)
                {
                    ++ip;   //radial*angular
                    int gindex01 = L0 * L0 + m01;
                    int gindex02 = L0 * L0 + m02;
                    

                    //loop of {lmn}
                    double term_a = 0.0;
                    double term_b = 0.0;
                    double term_c[3] = {0, 0, 0};

                    //=============
                    // FIRST PART
                    //=============
                    for (int L = 0; L < T1_2Lplus1; L++)
                    {
                        //triangle rule for gaunt coefficients
                        int AL = L1 + L0;
                        int SL = abs(L1 - L0);
                        if ((L > AL) || (L < SL) || ((L - SL) % 2 == 1))
                        {
                            continue;
                        }

                        //prefac = (i)^{lphi - lbeta - l}
                        //R0-R1 ==> <phi|beta>
                        double i_exp = pow(-1.0, (L1 - L0 - L) / 2);
                        double rl1 = pow(distance10, L);
                        double Interp_Vnla = 0.0;
                        if (distance10 > tiny2)
                        {
                            curr = talpha.Table_DSR[0][Tpair1][Opair1][L];
                            if (iqa >= rmesh1[nb] - 4)
                            {
                                Interp_Vnla = 0.0;
                            }
                            else
                            {
                                Interp_Vnla = i_exp * (x123a * curr[iqa] 
                                + x120a * curr[iqa + 3] 
                                + x032a * curr[iqa + 1] 
                                - x031a * curr[iqa + 2]);
                            }
                            Interp_Vnla /= rl1;
                        }
                        else
                        {
                            Interp_Vnla = i_exp * talpha.Table_DSR[0][Tpair1][Opair1][L][0];
                        }

                        /////////////////////////////////////
                        ///  Overlap value = S_from_table * G * Ylm
                        ////////////////////////////////////
                        for (int m = 0; m < 2 * L + 1; m++)
                        {
                            int gindexa = L * L + m;
                            //double tmpGaunt = this->MGT.Get_Gaunt_SH(L1, m1, L0, m0, L, m);
                            double tmpGaunt = this->MGT.Gaunt_Coefficients(gindex1, gindex01, gindexa);
                            term_a += tmpGaunt * Interp_Vnla * rlya[MGT.get_lm_index(L, m)];
                        }
                    } //end L

                    //=============
                    // SECOND PART
                    //=============
                    for (int L = 0; L < T2_2Lplus1; L++)
                    {
                        //triangle rule for gaunt coefficients
                        int AL = L2 + L0;
                        int SL = abs(L2 - L0);
                        if ((L > AL) || (L < SL) || ((L - SL) % 2 == 1))
                        {
                            continue;
                        }

                        double Interp_Vnlb = 0.0;
                        double Interp_Vnlc = 0.0;

                        //prefac
                        double i_exp = pow(-1.0, (L2 - L0 - L) / 2);
                        double rl2 = pow(distance20, L);

                        if (distance20 > tiny2)
                        {
                            curr = talpha.Table_DSR[0][Tpair2][Opair2][L];

                            if (iqb >= rmesh2[nb] - 4)
                            {
                                Interp_Vnlb = 0.0;
                            }
                            else
                            {
                                Interp_Vnlb = i_exp * (x123b * curr[iqb] 
                                + x120b * curr[iqb + 3] 
                                + x032b * curr[iqb + 1] 
                                - curr[iqb + 2] * x031b);
                            }

                            Interp_Vnlb /= rl2;
                        }
                        else
                        {
                            Interp_Vnlb = i_exp * talpha.Table_DSR[0][Tpair2][Opair2][L][0];
                        }// end if(distance20)

                        if (job == 1) // 1 means calculate the derivative part.
                        {
                            if (distance20 > tiny2)
                            {
                                curr = talpha.Table_DSR[1][Tpair2][Opair2][L];

                                if (iqb >= rmesh2[nb] - 4)
                                {
                                    Interp_Vnlc = 0.0;
                                }
                                else
                                {
                                    Interp_Vnlc = i_exp * (x123b * curr[iqb] 
                                    + x120b * curr[iqb + 3] 
                                    + x032b * curr[iqb + 1] 
                                    - curr[iqb + 2] * x031b);
                                }
                                Interp_Vnlc = Interp_Vnlc / pow(distance20, L) - Interp_Vnlb * L / distance20;
                            }
                            else
                            {
                                Interp_Vnlc = 0.0;
                            }
                        } // end job==1

                        // sum up the second part.
                        for (int m = 0; m < 2 * L + 1; m++)
                        {
                            int gindexb = L * L + m;
                            //double tmpGaunt = this->MGT.Get_Gaunt_SH(L0, m0, L2, m2, L, m);
                            double tmpGaunt = this->MGT.Gaunt_Coefficients(gindex02, gindex2, gindexb);
                            const int lm = MGT.get_lm_index(L, m);

                            switch (job)
                            {
                                case 0: // calculate the overlap part.
                                {
                                    term_b += tmpGaunt * Interp_Vnlb * rlyb[lm];
                                    break;
                                }
                                case 1: // calculate the derivative part.
                                {
                                    double tt1 = tmpGaunt * Interp_Vnlc * rlyb[lm] / distance20;
                                    double tt2 = tmpGaunt * Interp_Vnlb;

                                    for (int ir = 0; ir < 3; ir++)
                                    {
                                        term_c[ir] += tt1 * unit_vec_dRb[ir] + tt2 * grlyb[lm][ir];
                                    }

                                    break;
                                }
                                default:
                                    break;
                            }
                        } // end m of SECOND PART
                    } // end L of SECOND PART

                    //===============================================
                    // THIRD PART: SUM THE VALUE FROM ALL PROJECTS.
                    //===============================================
                    const int nm = 2 * L0 + 1;
                    switch (job)
                    {
                        case 0: //calculate the overlap part.
                        {
                            nlm[0] += term_a * term_b * gedm[inl][m01*nm+m02]; 
                            break;
                        }
                        case 1: //calculate the derivative part.
                        {
                            for (int jr = 0; jr < 3; jr++)
                            {
                                nlm[jr] += term_c[jr] * term_a * gedm[inl][m01*nm+m02];
                            }
                            break;
                        }
                        default:
                            break;
                    }
                } //end m02
            }// end m01
        }//end N0
	}// end L0

	delete[] calproj;
	delete[] rmesh1;
	delete[] rmesh2;

	timer::tick("ORB_gen_tables", "snap_psialpha");
	return;
}
#endif
=======
	//	ModuleBase::timer::tick ("ORB_gen_tables", "snap_psipsi");
	return;
}

double ORB_gen_tables::get_distance(const ModuleBase::Vector3<double> &R1, const ModuleBase::Vector3<double> &R2) const
{
	assert(this->lat0 > 0.0);
	ModuleBase::Vector3<double> dR = R1 - R2;
	return dR.norm() * this->lat0;
}
>>>>>>> bf6ded3f
<|MERGE_RESOLUTION|>--- conflicted
+++ resolved
@@ -3,43 +3,27 @@
 #include "../module_base/ylm.h"
 #include "../module_base/math_polyint.h"
 
-<<<<<<< HEAD
-///here is a member of ORB_gen_tables class
-ORB_gen_tables UOT;
-=======
 namespace GlobalC
 {
 ///here is a member of ORB_gen_tables class
 ORB_gen_tables UOT;
 }
->>>>>>> bf6ded3f
 
 ORB_gen_tables::ORB_gen_tables() {}
 ORB_gen_tables::~ORB_gen_tables() {}
 
 /// call in hamilt_linear::init_before_ions.
 void ORB_gen_tables::gen_tables(
-<<<<<<< HEAD
-	ofstream &ofs_in,
-=======
 	std::ofstream &ofs_in,
->>>>>>> bf6ded3f
 	const int &job0,
 	LCAO_Orbitals &orb,
 	const int &Lmax_exx,
 	const int &out_descriptor)
 {
-<<<<<<< HEAD
-	TITLE("ORB_gen_tables", "gen_tables");
-	timer::tick("ORB_gen_tables", "gen_tables");
-
-	ofs_in << "\n SETUP THE TWO-CENTER INTEGRATION TABLES" << endl;
-=======
 	ModuleBase::TITLE("ORB_gen_tables", "gen_tables");
 	ModuleBase::timer::tick("ORB_gen_tables", "gen_tables");
 
 	ofs_in << "\n SETUP THE TWO-CENTER INTEGRATION TABLES" << std::endl;
->>>>>>> bf6ded3f
 
 	//////////////////////////////
 	/// (1) MOT: make overlap table.
@@ -93,34 +77,22 @@
 	/// (2) init Ylm Coef
 	//////////////////////////////
 	//liaochen add 2010/4/29
-<<<<<<< HEAD
-	Ylm::set_coefficients();
-=======
 	ModuleBase::Ylm::set_coefficients();
->>>>>>> bf6ded3f
 
 	// PLEASE add explanations for all options of 'orb_num' and 'mode'
 	// mohan add 2021-04-03
 	// Peize Lin update 2016-01-26
-<<<<<<< HEAD
-	int orb_num = 2; //
-=======
 #ifdef __ORBITAL
 	int orb_num = 4;
 #else
 	int orb_num = 2; //
 #endif
->>>>>>> bf6ded3f
 	int mode = 1;	 // 1: <phi|phi> and <phi|beta>
 	int Lmax_used = 0;
 	int Lmax = 0;
 
-<<<<<<< HEAD
-	MOT.init_Table_Spherical_Bessel(orb_num, mode, Lmax_used, Lmax, Lmax_exx);
-=======
 
 	MOT.init_Table_Spherical_Bessel(orb_num, mode, Lmax_used, Lmax, Lmax_exx, orb);
->>>>>>> bf6ded3f
 
 	//calculate S(R) for interpolation
 	MOT.init_Table(job0, orb);
@@ -138,72 +110,41 @@
 	/////////////////////////////
 
 	const int lmax = (Lmax_used - 1) / 2;
-<<<<<<< HEAD
-	//MGT.init_Ylm_Gaunt(orb.get_lmax()+1, 0.0,PI,0.0,TWO_PI);
-=======
 	//MGT.init_Ylm_Gaunt(orb.get_lmax()+1, 0.0,PI,0.0,ModuleBase::TWO_PI);
->>>>>>> bf6ded3f
 	MGT.init_Gaunt_CH(lmax);
 	//MGT.init_Gaunt(orb.get_lmax()+1);
 	MGT.init_Gaunt(lmax);
 
-<<<<<<< HEAD
-	timer::tick("ORB_gen_tables", "gen_tables");
-=======
 	ModuleBase::timer::tick("ORB_gen_tables", "gen_tables");
->>>>>>> bf6ded3f
 	return;
 }
 
 void ORB_gen_tables::snap_psibeta(
 	double nlm[],
 	const int &job,
-<<<<<<< HEAD
-	const Vector3<double> &R1,
-=======
 	const ModuleBase::Vector3<double> &R1,
->>>>>>> bf6ded3f
 	const int &T1,
 	const int &L1,
 	const int &m1,
 	const int &N1,
-<<<<<<< HEAD
-	const Vector3<double> &R2,
-=======
 	const ModuleBase::Vector3<double> &R2,
->>>>>>> bf6ded3f
 	const int &T2,
 	const int &L2,
 	const int &m2,
 	const int &N2,
-<<<<<<< HEAD
-	const Vector3<double> &R0, // The projector.
-	const int &T0,
-	const matrix &dion, // mohan add 2021-04-25
-	const int &nspin,
-	const ComplexArray &d_so, // mohan add 2021-05-07
-=======
 	const ModuleBase::Vector3<double> &R0, // The projector.
 	const int &T0,
 	const ModuleBase::matrix &dion, // mohan add 2021-04-25
 	const int &nspin,
 	const ModuleBase::ComplexArray &d_so, // mohan add 2021-05-07
->>>>>>> bf6ded3f
 	const int &count_soc, // mohan add 2021-05-07
 	int* index1_soc, // mohan add 2021-05-07
 	int* index2_soc, // mohan add 2021-05-07
 	const int &nproj_in, // mohan add 2021-05-07
-<<<<<<< HEAD
-	complex<double> *nlm1,
-	const int is) const
-{
-	//TITLE ("ORB_gen_tables","snap_psibeta");
-=======
 	std::complex<double> *nlm1,
 	const int is) const
 {
 	//ModuleBase::TITLE ("ORB_gen_tables","snap_psibeta");
->>>>>>> bf6ded3f
 
 	//optimized by zhengdy-soc
 	if (nspin == 4 && count_soc == 0)
@@ -211,11 +152,7 @@
 		return;
 	}
 
-<<<<<<< HEAD
-	timer::tick("ORB_gen_tables", "snap_psibeta");
-=======
 	ModuleBase::timer::tick("ORB_gen_tables", "snap_psibeta");
->>>>>>> bf6ded3f
 
 	bool has_so = 0;
 	if (count_soc > 0)
@@ -223,11 +160,7 @@
 		has_so = 1;
 	}
 
-<<<<<<< HEAD
-	const int nproj = ORB.nproj[T0];
-=======
 	const int nproj = GlobalC::ORB.nproj[T0];
->>>>>>> bf6ded3f
 	assert(nproj>0); // mohan add 2021-04-25
 	
 	bool *calproj = new bool[nproj];
@@ -235,15 +168,6 @@
 	int *rmesh2 = new int[nproj];
 
 	//rcut of orbtials and projectors
-<<<<<<< HEAD
-	const double Rcut1 = ORB.Phi[T1].getRcut();
-	const double Rcut2 = ORB.Phi[T2].getRcut();
-
-	//in our calculation, we always put orbital phi at the left side of <phi|beta>
-	//because <phi|beta> = <beta|phi>
-	const Vector3<double> dRa = (R0 - R1) * this->lat0;
-	const Vector3<double> dRb = (R0 - R2) * this->lat0;
-=======
 	const double Rcut1 = GlobalC::ORB.Phi[T1].getRcut();
 	const double Rcut2 = GlobalC::ORB.Phi[T2].getRcut();
 
@@ -251,7 +175,6 @@
 	//because <phi|beta> = <beta|phi>
 	const ModuleBase::Vector3<double> dRa = (R0 - R1) * this->lat0;
 	const ModuleBase::Vector3<double> dRb = (R0 - R2) * this->lat0;
->>>>>>> bf6ded3f
 
 	double distance10 = dRa.norm();
 	double distance20 = dRb.norm();
@@ -263,11 +186,7 @@
 	bool all_out = true;
 	for (int ip = 0; ip < nproj; ip++)
 	{
-<<<<<<< HEAD
-		const double Rcut0 = ORB.Beta[T0].Proj[ip].getRcut();
-=======
 		const double Rcut0 = GlobalC::ORB.Beta[T0].Proj[ip].getRcut();
->>>>>>> bf6ded3f
 		if (distance10 > (Rcut1 + Rcut0) || distance20 > (Rcut2 + Rcut0))
 		{
 			calproj[ip] = false;
@@ -287,11 +206,7 @@
 		delete[] calproj;
 		delete[] rmesh1;
 		delete[] rmesh2;
-<<<<<<< HEAD
-		timer::tick("ORB_gen_tables", "snap_psibeta");
-=======
 		ModuleBase::timer::tick("ORB_gen_tables", "snap_psibeta");
->>>>>>> bf6ded3f
 		return;
 	}
 
@@ -360,20 +275,6 @@
 	const int gindex2 = L2 * L2 + m2;
 
 	// Peize Lin change rlya, rlyb, grlyb 2016-08-26
-<<<<<<< HEAD
-	vector<double> rlya;
-	vector<double> rlyb;
-	vector<vector<double>> grlyb;
-
-	Ylm::rl_sph_harm(T1_2Lplus1 - 1, dRa.x, dRa.y, dRa.z, rlya);
-	if (job == 0)
-	{
-		Ylm::rl_sph_harm(T2_2Lplus1 - 1, dRb.x, dRb.y, dRb.z, rlyb);
-	}
-	else
-	{
-		Ylm::grad_rl_sph_harm(T2_2Lplus1 - 1, dRb.x, dRb.y, dRb.z, rlyb, grlyb);
-=======
 	std::vector<double> rlya;
 	std::vector<double> rlyb;
 	std::vector<std::vector<double>> grlyb;
@@ -386,7 +287,6 @@
 	else
 	{
 		ModuleBase::Ylm::grad_rl_sph_harm(T2_2Lplus1 - 1, dRb.x, dRb.y, dRb.z, rlyb, grlyb);
->>>>>>> bf6ded3f
 	}
 	//////////////////////////////////////////////////////////////////////////
 	/// Formula :                         T1       T0          T0        T2
@@ -401,21 +301,12 @@
 	int nprojections = 1;
 	if (has_so)
 	{
-<<<<<<< HEAD
-//		nprojections = ORB.Beta[T0].get_nproj_soc();
-		nprojections = nproj_in; // mohan add 2021-05-07 
-	}
-
-	vector<complex<double>> term_a_nc(nprojections, {0, 0}); // Peize Lin change ptr to vector at 2020.01.31
-	vector<complex<double>> term_b_nc(nprojections, {0, 0}); // Peize Lin change ptr to vector at 2020.01.31
-=======
 //		nprojections = GlobalC::ORB.Beta[T0].get_nproj_soc();
 		nprojections = nproj_in; // mohan add 2021-05-07 
 	}
 
 	std::vector<std::complex<double>> term_a_nc(nprojections, {0, 0}); // Peize Lin change ptr to std::vector at 2020.01.31
 	std::vector<std::complex<double>> term_b_nc(nprojections, {0, 0}); // Peize Lin change ptr to std::vector at 2020.01.31
->>>>>>> bf6ded3f
 	int ip = -1;
 
 	for (int nb = 0; nb < nproj; nb++)
@@ -425,13 +316,8 @@
 			continue;
 		}
 
-<<<<<<< HEAD
-		//const int L0 = ORB.Beta[T0].getL_Beta(nb); // mohan delete the variable 2021-05-07
-		const int L0 = ORB.Beta[T0].Proj[nb].getL(); // mohan add 2021-05-07
-=======
 		//const int L0 = GlobalC::ORB.Beta[T0].getL_Beta(nb); // mohan delete the variable 2021-05-07
 		const int L0 = GlobalC::ORB.Beta[T0].Proj[nb].getL(); // mohan add 2021-05-07
->>>>>>> bf6ded3f
 		//const int next_ip = 2* L0 +1;
 
 		//////////////////////////////////////////////////////
@@ -664,11 +550,7 @@
 					}
 					else
 					{
-<<<<<<< HEAD
-						WARNING_QUIT("ORB_gen_tables::snap_psibeta", "Conflict! Didn't count non-local part");
-=======
 						ModuleBase::WARNING_QUIT("ORB_gen_tables::snap_psibeta", "Conflict! Didn't count non-local part");
->>>>>>> bf6ded3f
 					}
 				}
 				break;
@@ -685,11 +567,7 @@
 	delete[] rmesh1;
 	delete[] rmesh2;
 
-<<<<<<< HEAD
-	timer::tick("ORB_gen_tables", "snap_psibeta");
-=======
 	ModuleBase::timer::tick("ORB_gen_tables", "snap_psibeta");
->>>>>>> bf6ded3f
 	return;
 }
 
@@ -697,34 +575,17 @@
 	double olm[],
 	const int &job,	   //0, 1
 	const char &dtype, // derivative type: S or T
-<<<<<<< HEAD
-	const Vector3<double> &R1,
-=======
 	const ModuleBase::Vector3<double> &R1,
->>>>>>> bf6ded3f
 	const int &T1,
 	const int &L1,
 	const int &m1,
 	const int &N1,
-<<<<<<< HEAD
-	const Vector3<double> &R2,
-=======
 	const ModuleBase::Vector3<double> &R2,
->>>>>>> bf6ded3f
 	const int &T2,
 	const int &L2,
 	const int &m2,
 	const int &N2,
 	const int &nspin,
-<<<<<<< HEAD
-	complex<double> *olm1) const
-{
-	//TITLE("ORB_gen_tables","snap_psipsi");
-	//timer::tick ("ORB_gen_tables", "snap_psipsi");
-	if (job != 0 && job != 1)
-	{
-		WARNING_QUIT("ORB_gen_tables::snap_psipsi", "job must be equal to 0 or 1!");
-=======
 	std::complex<double> *olm1) const
 {
 	//ModuleBase::TITLE("ORB_gen_tables","snap_psipsi");
@@ -732,7 +593,6 @@
 	if (job != 0 && job != 1)
 	{
 		ModuleBase::WARNING_QUIT("ORB_gen_tables::snap_psipsi", "job must be equal to 0 or 1!");
->>>>>>> bf6ded3f
 	}
 
 	Numerical_Orbital::set_position(R1, R2);
@@ -742,18 +602,6 @@
 	/// judge if there exist overlap
 	double distance = Numerical_Orbital::get_distance() * this->lat0;
 
-<<<<<<< HEAD
-	const double Rcut1 = ORB.Phi[T1].getRcut();
-	const double Rcut2 = (dtype == 'D' ? ORB.Alpha[0].getRcut() : ORB.Phi[T2].getRcut());	//caoyu modified 2021-05-08
-
-	if (job == 0)
-	{
-		ZEROS(olm, 1);
-	}
-	else if (job == 1)
-	{
-		ZEROS(olm, 3);
-=======
 	const double Rcut1 = GlobalC::ORB.Phi[T1].getRcut();
 	const double Rcut2 = (dtype == 'D' ? GlobalC::ORB.Alpha[0].getRcut() : GlobalC::ORB.Phi[T2].getRcut());	//caoyu modified 2021-05-08
 
@@ -764,7 +612,6 @@
 	else if (job == 1)
 	{
 		ModuleBase::GlobalFunc::ZEROS(olm, 3);
->>>>>>> bf6ded3f
 	}
 
 	if (distance > (Rcut1 + Rcut2))
@@ -813,13 +660,8 @@
 	const int gindex2 = L2 * L2 + m2;
 
 	// Peize Lin change rly, grly 2016-08-26
-<<<<<<< HEAD
-	vector<double> rly;
-	vector<vector<double>> grly;
-=======
 	std::vector<double> rly;
 	std::vector<std::vector<double>> grly;
->>>>>>> bf6ded3f
 
 	//	double *ylm = new double[nlm];
 	//	dR = R1 - R2;
@@ -840,20 +682,12 @@
 	{
 		//		Ylm::rlylm(dim3, arr_dR[0], arr_dR[1], arr_dR[2], rly);
 		//		Ylm::sph_harm (dim3-1, xdr, ydr, zdr, rly);
-<<<<<<< HEAD
-		Ylm::rl_sph_harm(dim3 - 1, arr_dR[0], arr_dR[1], arr_dR[2], rly);
-=======
 		ModuleBase::Ylm::rl_sph_harm(dim3 - 1, arr_dR[0], arr_dR[1], arr_dR[2], rly);
->>>>>>> bf6ded3f
 	}
 	else
 	{
 		//		Ylm::rlylm(dim3, arr_dR[0], arr_dR[1], arr_dR[2], rly, grly);
-<<<<<<< HEAD
-		Ylm::grad_rl_sph_harm(dim3 - 1, arr_dR[0], arr_dR[1], arr_dR[2], rly, grly);
-=======
 		ModuleBase::Ylm::grad_rl_sph_harm(dim3 - 1, arr_dR[0], arr_dR[1], arr_dR[2], rly, grly);
->>>>>>> bf6ded3f
 	}
 
 	switch (dtype)
@@ -881,11 +715,7 @@
 
 			if (distance > tiny2)
 			{
-<<<<<<< HEAD
-				Interp_Slm = i_exp * PolyInt::Polynomial_Interpolation(
-=======
 				Interp_Slm = i_exp * ModuleBase::PolyInt::Polynomial_Interpolation(
->>>>>>> bf6ded3f
 					MOT.Table_SR[0][dim1][dim2][L], rmesh, MOT.dr, distance);
 				Interp_Slm /= rl;
 			}
@@ -898,11 +728,7 @@
 			{
 				if (distance > tiny2)
 				{
-<<<<<<< HEAD
-					Interp_dSlm = i_exp * PolyInt::Polynomial_Interpolation(
-=======
 					Interp_dSlm = i_exp * ModuleBase::PolyInt::Polynomial_Interpolation(
->>>>>>> bf6ded3f
 						MOT.Table_SR[1][dim1][dim2][L], rmesh, MOT.dr, distance);
 					Interp_dSlm = Interp_dSlm / pow(distance, L) - Interp_Slm * L / distance;
 				}
@@ -942,27 +768,16 @@
 					}
 					else
 					{
-<<<<<<< HEAD
-						WARNING_QUIT("ORB_gen_tables::snap_psipsi", "something wrong!");
-=======
 						ModuleBase::WARNING_QUIT("ORB_gen_tables::snap_psipsi", "something wrong!");
->>>>>>> bf6ded3f
 					}
 
 					/*
 						if( abs ( tmpOlm0 * rly[ MGT.get_lm_index(L, m) ] ) > 1.0e-3 )
 						{
-<<<<<<< HEAD
-						cout << " L=" << L << " m=" << m << " tmpOlm0=" << tmpOlm0
-						<< " rly=" << rly[ MGT.get_lm_index(L, m) ]
-						<< " r=" << olm[0]
-						<< endl;
-=======
 						std::cout << " L=" << L << " m=" << m << " tmpOlm0=" << tmpOlm0
 						<< " rly=" << rly[ MGT.get_lm_index(L, m) ]
 						<< " r=" << olm[0]
 						<< std::endl;
->>>>>>> bf6ded3f
 						}
 						*/
 					break;
@@ -1001,11 +816,7 @@
 			double rl = pow(distance, L);
 			if (distance > tiny2)
 			{
-<<<<<<< HEAD
-				Interp_Tlm = i_exp * PolyInt::Polynomial_Interpolation(
-=======
 				Interp_Tlm = i_exp * ModuleBase::PolyInt::Polynomial_Interpolation(
->>>>>>> bf6ded3f
 					MOT.Table_TR[0][dim1][dim2][L], rmesh, MOT.dr, distance);
 				Interp_Tlm /= rl;
 			}
@@ -1016,11 +827,7 @@
 			{
 				if (distance > tiny2)
 				{
-<<<<<<< HEAD
-					Interp_dTlm = i_exp * PolyInt::Polynomial_Interpolation(
-=======
 					Interp_dTlm = i_exp * ModuleBase::PolyInt::Polynomial_Interpolation(
->>>>>>> bf6ded3f
 						MOT.Table_TR[1][dim1][dim2][L], rmesh, MOT.dr, distance);
 					Interp_dTlm = Interp_dTlm / rl - Interp_Tlm * L / distance;
 				}
@@ -1057,11 +864,7 @@
 					}
 					else
 					{
-<<<<<<< HEAD
-						WARNING_QUIT("ORB_gen_tables::snap_psipsi", "something wrong in T.");
-=======
 						ModuleBase::WARNING_QUIT("ORB_gen_tables::snap_psipsi", "something wrong in T.");
->>>>>>> bf6ded3f
 					}
 					break;
 				}
@@ -1102,11 +905,7 @@
 
 			if (distance > tiny2)
 			{
-<<<<<<< HEAD
-				Interp_Slm = i_exp * PolyInt::Polynomial_Interpolation(
-=======
 				Interp_Slm = i_exp * ModuleBase::PolyInt::Polynomial_Interpolation(
->>>>>>> bf6ded3f
 					talpha.Table_DSR[0][dim1][dim2][L], rmesh, MOT.dr, distance);
 				Interp_Slm /= rl;
 			}
@@ -1119,11 +918,7 @@
 			{
 				if (distance > tiny2)
 				{
-<<<<<<< HEAD
-					Interp_dSlm = i_exp * PolyInt::Polynomial_Interpolation(
-=======
 					Interp_dSlm = i_exp * ModuleBase::PolyInt::Polynomial_Interpolation(
->>>>>>> bf6ded3f
 						talpha.Table_DSR[1][dim1][dim2][L], rmesh, MOT.dr, distance);
 					Interp_dSlm = Interp_dSlm / pow(distance, L) - Interp_Slm * L / distance;
 				}
@@ -1157,11 +952,7 @@
 					}
 					else
 					{
-<<<<<<< HEAD
-						WARNING_QUIT("ORB_gen_tables::snap_psialpha", "deepks with NSPIN>1 has not implemented yet!");
-=======
 						ModuleBase::WARNING_QUIT("ORB_gen_tables::snap_psialpha", "deepks with GlobalV::NSPIN>1 has not implemented yet!");
->>>>>>> bf6ded3f
 					}
 					break;
 				}
@@ -1180,44 +971,43 @@
 			} //m
 		}
 	}
-<<<<<<< HEAD
-	//	timer::tick ("ORB_gen_tables", "snap_psipsi");
+	//	ModuleBase::timer::tick ("ORB_gen_tables", "snap_psipsi");
 	return;
 }
 
-double ORB_gen_tables::get_distance(const Vector3<double> &R1, const Vector3<double> &R2) const
+double ORB_gen_tables::get_distance(const ModuleBase::Vector3<double> &R1, const ModuleBase::Vector3<double> &R2) const
 {
 	assert(this->lat0 > 0.0);
-	Vector3<double> dR = R1 - R2;
+	ModuleBase::Vector3<double> dR = R1 - R2;
 	return dR.norm() * this->lat0;
 }
 
-
 #ifdef __DEEPKS
+//caoyu add 2021-08-30
 void ORB_gen_tables::snap_psialpha(
     double nlm[],
     const int& job,
-    const Vector3<double>& R1,
+    const ModuleBase::Vector3<double>& R1,
     const int& T1,
     const int& L1,
     const int& m1,
     const int& N1,
-    const Vector3<double>& R2,
+    const ModuleBase::Vector3<double>& R2,
     const int& T2,
     const int& L2,
     const int& m2,
     const int& N2,
-    const Vector3<double>& R0, // The projector.
+    const ModuleBase::Vector3<double>& R0, // The projector.
     const int& T0,
     const int& A0,  //gedm is related to specific atom
-    IntArray* inl_index,
+    ModuleBase::IntArray* inl_index,
     double** gedm    //Coefficient Matrix (non-diagonal)
     ) const
 {
 	//TITLE ("ORB_gen_tables","snap_psialpha")
-	timer::tick("ORB_gen_tables", "snap_psialpha");
-
-    const int ln_per_atom = ORB.Alpha[0].getTotal_nchi();
+	ModuleBase::timer::tick("ORB_gen_tables", "snap_psialpha");
+
+    const int ln_per_atom = GlobalC::ORB.Alpha[0].getTotal_nchi();
     assert(ln_per_atom > 0); 
 	
 	bool *calproj = new bool[ln_per_atom];
@@ -1225,12 +1015,12 @@
 	int *rmesh2 = new int[ln_per_atom];
 
 	//rcut of orbtials and projectors
-	const double Rcut1 = ORB.Phi[T1].getRcut();
-	const double Rcut2 = ORB.Phi[T2].getRcut();
+	const double Rcut1 = GlobalC::ORB.Phi[T1].getRcut();
+	const double Rcut2 = GlobalC::ORB.Phi[T2].getRcut();
 
 	//in our calculation, we always put orbital phi at the left side of <phi|alpha>
-	const Vector3<double> dRa = (R0 - R1) * this->lat0;
-	const Vector3<double> dRb = (R0 - R2) * this->lat0;
+	const ModuleBase::Vector3<double> dRa = (R0 - R1) * this->lat0;
+	const ModuleBase::Vector3<double> dRb = (R0 - R2) * this->lat0;
 
 	double distance10 = dRa.norm();
 	double distance20 = dRb.norm();
@@ -1242,7 +1032,7 @@
 	bool all_out = true;
 	for (int ip = 0; ip < ln_per_atom; ip++)
 	{
-		const double Rcut0 = ORB.Alpha[0].getRcut();
+		const double Rcut0 = GlobalC::ORB.Alpha[0].getRcut();
 		if (distance10 > (Rcut1 + Rcut0) || distance20 > (Rcut2 + Rcut0))
 		{
 			calproj[ip] = false;
@@ -1262,7 +1052,7 @@
 		delete[] calproj;
 		delete[] rmesh1;
 		delete[] rmesh2;
-		timer::tick("ORB_gen_tables", "snap_psialpha");
+		ModuleBase::timer::tick("ORB_gen_tables", "snap_psialpha");
 		return;
 	}
 
@@ -1332,14 +1122,14 @@
 	vector<double> rlyb;
 	vector<vector<double>> grlyb;
 
-	Ylm::rl_sph_harm(T1_2Lplus1 - 1, dRa.x, dRa.y, dRa.z, rlya);
+	ModuleBase::Ylm::rl_sph_harm(T1_2Lplus1 - 1, dRa.x, dRa.y, dRa.z, rlya);
 	if (job == 0)
 	{
-		Ylm::rl_sph_harm(T2_2Lplus1 - 1, dRb.x, dRb.y, dRb.z, rlyb);
+		ModuleBase::Ylm::rl_sph_harm(T2_2Lplus1 - 1, dRb.x, dRb.y, dRb.z, rlyb);
 	}
 	else
 	{
-		Ylm::grad_rl_sph_harm(T2_2Lplus1 - 1, dRb.x, dRb.y, dRb.z, rlyb, grlyb);
+		ModuleBase::Ylm::grad_rl_sph_harm(T2_2Lplus1 - 1, dRb.x, dRb.y, dRb.z, rlyb, grlyb);
 	}
 	//////////////////////////////////////////////////////////////////////////
 	/// Formula :                         T1       T0          T0        T2
@@ -1352,9 +1142,9 @@
     int ip = -1;
     int nb = 0; //for L0, N0
 
-    for (int L0 = 0; L0 <= ORB.Alpha[0].getLmax();++L0)
+    for (int L0 = 0; L0 <= GlobalC::ORB.Alpha[0].getLmax();++L0)
     {
-        for (int N0 = 0;N0 < ORB.Alpha[0].getNchi(L0);++N0)
+        for (int N0 = 0;N0 < GlobalC::ORB.Alpha[0].getNchi(L0);++N0)
         {
             if (!calproj[nb])
             {
@@ -1564,19 +1354,7 @@
 	delete[] rmesh1;
 	delete[] rmesh2;
 
-	timer::tick("ORB_gen_tables", "snap_psialpha");
+	ModuleBase::timer::tick("ORB_gen_tables", "snap_psialpha");
 	return;
 }
-#endif
-=======
-	//	ModuleBase::timer::tick ("ORB_gen_tables", "snap_psipsi");
-	return;
-}
-
-double ORB_gen_tables::get_distance(const ModuleBase::Vector3<double> &R1, const ModuleBase::Vector3<double> &R2) const
-{
-	assert(this->lat0 > 0.0);
-	ModuleBase::Vector3<double> dR = R1 - R2;
-	return dR.norm() * this->lat0;
-}
->>>>>>> bf6ded3f
+#endif