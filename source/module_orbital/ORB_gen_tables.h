#ifndef ORB_GEN_TABLES_H
#define ORB_GEN_TABLES_H

#include "ORB_gaunt_table.h"
#include "ORB_table_beta.h"
#include "ORB_table_phi.h"
#include "ORB_table_alpha.h"		//caoyu add 2020-3-18
#include "ORB_read.h"
#include "../module_base/vector3.h"
#include "../module_base/matrix.h"
#include "../module_cell/setup_nonlocal.h"

/// used to be 'Use_Overlap_Table',
/// now the name is 'ORB_gen_tables'
class ORB_gen_tables
{
	public:

	friend class ORB_control;
	
	ORB_gen_tables();
	~ORB_gen_tables();

	void gen_tables( 
		std::ofstream &ofs_in, // mohan add 2021-05-07
		const int &job0, 
		LCAO_Orbitals &orb,
		const int &Lmax_exx,
		const int& out_descriptor,///<[in] whether to generate descriptors
		const int &nprojmax, 
		const int* nproj,
		const Numerical_Nonlocal* beta_
	);
	void set_unit(const double& v) { lat0 = v; }
	
	void snap_psipsi(
		const LCAO_Orbitals &orb,
		double olm[],
		const int &job, ///<[in]0 for matrix element of either S or T, 1 for its derivatives
	    const char &dtype, ///<[in] derivative type, 'S' for overlap, 'T' for kinetic energy, 'D' for descriptor in deepks
		const ModuleBase::Vector3<double> &R1,
    	const int &I1,
    	const int &l1,
    	const int &m1,
    	const int &n1,
    	const ModuleBase::Vector3<double> &R2,
    	const int &I2,
    	const int &l2,
    	const int &m2,
		const int &n2,
		const int &nspin,
		std::complex<double> *olm1=NULL)const;
		

	void snap_psibeta(
		const LCAO_Orbitals &orb,
		const InfoNonlocal& infoNL_,
		double nlm[],
		const int& job/**<[in]	job = 0 for vnl matrix elements, job = 1 for its derivatives*/,
		const ModuleBase::Vector3<double> &R1,
		const int &I1,
		const int &l1,
		const int &m1,
		const int &n1,
		const ModuleBase::Vector3<double> &R2,
		const int &I2,
		const int &l2,
		const int &m2,
		const int &n2,
		const ModuleBase::Vector3<double> &Rnl,
		const int &type,
		const ModuleBase::matrix &dion, // mohan add 2021-04-25
		const int &nspin, // mohan add 2021-05-07
		const ModuleBase::ComplexArray &d_so, // mohan add 2021-04-25
		const int &count_soc, // mohan add 2021-05-07
		const int* index1_soc, // mohan add 2021-05-07
		const int* index2_soc, // mohan add 2021-05-07
		const int &nproj_in, // mohan add 2021-05-07
		std::complex<double> *nlm1=NULL,
		const int is=0)const;
<<<<<<< HEAD

	void snap_psibeta_half(
		const LCAO_Orbitals &orb,
		const InfoNonlocal &infoNL_,
		std::vector<std::vector<double>> &nlm,
		const ModuleBase::Vector3<double> &R1,
		const int &T1,
		const int &L1,
		const int &m1,
		const int &N1,
		const ModuleBase::Vector3<double> &R0, // The projector.
		const int &T0,
		const bool &calc_deri)const; // mohan add 2021-04-25);
	/// set as public because in hamilt_linear, 
=======
#ifdef __DEEPKS
    void snap_psialpha(
        double nlm[],
        const int& job,
        const ModuleBase::Vector3<double>& R1,
        const int& T1,
        const int& L1,
        const int& m1,
        const int& N1,
        const ModuleBase::Vector3<double>& R2,
        const int& T2,
        const int& L2,
        const int& m2,
        const int& N2,
        const ModuleBase::Vector3<double>& R0, // The projector.
        const int& T0,
        const int& A0,  //gedm is related to specific atom
        ModuleBase::IntArray* inl_index,
        double** gedm    //Coefficient Matrix (non-diagonal)
        ) const;
#endif
    /// set as public because in hamilt_linear, 
>>>>>>> fd26f51b
	/// we need to destroy the tables: SR,TR,NR
	/// after ionic optimization is done.
	ORB_table_phi MOT;
	ORB_table_beta tbeta;

	/// if we want to add table for descriptors,
	/// we should consider here -- mohan 2021-02-09
	ORB_table_alpha talpha;		//caoyu add 2021-03-17

	private:

	ORB_gaunt_table MGT;

	double get_distance(const ModuleBase::Vector3<double> &R1, const ModuleBase::Vector3<double> &R2)const;

	double lat0;

};

/// PLEASE try to get rid of GlobalC::UOT, which is a global variable
/// mohan add 2021-03-30
namespace GlobalC
{
extern ORB_gen_tables UOT;
}

#endif<|MERGE_RESOLUTION|>--- conflicted
+++ resolved
@@ -17,22 +17,22 @@
 	public:
 
 	friend class ORB_control;
-	
+
 	ORB_gen_tables();
 	~ORB_gen_tables();
 
-	void gen_tables( 
+	void gen_tables(
 		std::ofstream &ofs_in, // mohan add 2021-05-07
-		const int &job0, 
+		const int &job0,
 		LCAO_Orbitals &orb,
 		const int &Lmax_exx,
 		const int& out_descriptor,///<[in] whether to generate descriptors
-		const int &nprojmax, 
+		const int &nprojmax,
 		const int* nproj,
 		const Numerical_Nonlocal* beta_
 	);
 	void set_unit(const double& v) { lat0 = v; }
-	
+
 	void snap_psipsi(
 		const LCAO_Orbitals &orb,
 		double olm[],
@@ -50,7 +50,7 @@
 		const int &n2,
 		const int &nspin,
 		std::complex<double> *olm1=NULL)const;
-		
+
 
 	void snap_psibeta(
 		const LCAO_Orbitals &orb,
@@ -78,7 +78,6 @@
 		const int &nproj_in, // mohan add 2021-05-07
 		std::complex<double> *nlm1=NULL,
 		const int is=0)const;
-<<<<<<< HEAD
 
 	void snap_psibeta_half(
 		const LCAO_Orbitals &orb,
@@ -92,8 +91,7 @@
 		const ModuleBase::Vector3<double> &R0, // The projector.
 		const int &T0,
 		const bool &calc_deri)const; // mohan add 2021-04-25);
-	/// set as public because in hamilt_linear, 
-=======
+	/// set as public because in hamilt_linear,
 #ifdef __DEEPKS
     void snap_psialpha(
         double nlm[],
@@ -115,8 +113,7 @@
         double** gedm    //Coefficient Matrix (non-diagonal)
         ) const;
 #endif
-    /// set as public because in hamilt_linear, 
->>>>>>> fd26f51b
+    /// set as public because in hamilt_linear,
 	/// we need to destroy the tables: SR,TR,NR
 	/// after ionic optimization is done.
 	ORB_table_phi MOT;
