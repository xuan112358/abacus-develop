--- conflicted
+++ resolved
@@ -20,11 +20,6 @@
     // default value of nb is 1,
     // but can change to larger value from input.
     nb = 1;
-<<<<<<< HEAD
-=======
-    MatrixInfo.row_set = nullptr;
-    MatrixInfo.col_set = nullptr;
->>>>>>> 815614a6
 
     // in multi-k, 2D-block-division variables for FT (R<->k)
     nnr = 1;
@@ -37,7 +32,6 @@
     delete[] trace_loc_row;
     delete[] trace_loc_col;
     delete[] loc_sizes;
-<<<<<<< HEAD
     
     if (alloc_Z_LOC)//xiaohui add 2014-12-22
 	{
@@ -48,20 +42,6 @@
 		delete[] Z_LOC;
 	}
     
-=======
-
-    if (alloc_Z_LOC) // xiaohui add 2014-12-22
-    {
-        for (int is = 0; is < this->nspin; is++)
-        {
-            delete[] Z_LOC[is];
-        }
-        delete[] Z_LOC;
-    }
-    delete[] MatrixInfo.row_set;
-    delete[] MatrixInfo.col_set;
-
->>>>>>> 815614a6
     delete[] nlocdim;
     delete[] nlocstart;
 }
@@ -303,7 +283,6 @@
     pv->nloc = nlocal * nlocal;
     this->set_parameters(ofs_running, ofs_warning);
     pv->MatrixInfo.row_b = 1;
-<<<<<<< HEAD
 	pv->MatrixInfo.row_num = nlocal;
 	pv->MatrixInfo.row_set.resize(nlocal);
 	for(int i=0; i<nlocal; i++)
@@ -320,26 +299,6 @@
 		pv->MatrixInfo.col_set[i]=i;
 	}
 	pv->MatrixInfo.col_pos=0;
-=======
-    pv->MatrixInfo.row_num = nlocal;
-    delete[] pv->MatrixInfo.row_set;
-    pv->MatrixInfo.row_set = new int[nlocal];
-    for (int i = 0; i < nlocal; i++)
-    {
-        pv->MatrixInfo.row_set[i] = i;
-    }
-    pv->MatrixInfo.row_pos = 0;
-
-    pv->MatrixInfo.col_b = 1;
-    pv->MatrixInfo.col_num = nlocal;
-    delete[] pv->MatrixInfo.col_set;
-    pv->MatrixInfo.col_set = new int[nlocal];
-    for (int i = 0; i < nlocal; i++)
-    {
-        pv->MatrixInfo.col_set[i] = i;
-    }
-    pv->MatrixInfo.col_pos = 0;
->>>>>>> 815614a6
 #endif
 
     assert(pv->nloc > 0);
