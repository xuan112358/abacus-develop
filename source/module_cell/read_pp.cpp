#include "read_pp.h"
#include <iostream>
#include <fstream>
#include <math.h>
#include <string>
#include <sstream>
#include <cstring> // Peize Lin fix bug about strcpy 2016-08-02


using namespace std;

Pseudopot_upf::Pseudopot_upf()
{
	this->els = new std::string[1];
	this->lchi = new int[1];
	this->oc = new double[1];

	this->r = new double[1];
	this->rab = new double[1];
	this->vloc = new double[1];

	this->kkbeta = new int[1];
	this->lll = new int[1];

	this->rho_at = new double[1];
	this->rho_atc = new double[1];

	this->nn = new int[1];//zhengdy-soc
	this->jchi = new double[1];
	this->jjj = new double[1];

	functional_error = 0;//xiaohui add 2015-03-24
}

Pseudopot_upf::~Pseudopot_upf()
{
	delete [] els; 
	delete [] lchi;
	delete [] oc;

	delete [] r;    //mesh_1
	delete [] rab;  //mesh_2
	delete [] vloc;  //local_1

	delete [] kkbeta; // nl_1
	delete [] lll; // nl_2

	delete [] rho_at;// psrhoatom_1
	delete [] rho_atc;

	delete [] nn;
	delete [] jjj;
	delete [] jchi;
}

int Pseudopot_upf::init_pseudo_reader(const std::string &fn)
{
    TITLE("Pseudopot_upf","init");
    // First check if this pseudo-potential has spin-orbit information
    std::ifstream ifs(fn.c_str(), ios::in);

	// can't find the file.
	if (!ifs)
    {
        return 1;
    }

    if(GlobalV::global_pseudo_type=="auto") //zws
	{
		set_pseudo_type(fn);
	}

	// read in the .UPF type of pseudopotentials
	if(GlobalV::global_pseudo_type=="upf")
	{
		int info = read_pseudo_upf(ifs);
		return info;
	}
	// read in the .vwr type of pseudopotentials
	else if(GlobalV::global_pseudo_type=="vwr")
	{
		int info = read_pseudo_vwr(ifs);
		return info;
	}
	else if(GlobalV::global_pseudo_type=="upf201")
	{
		int info = read_pseudo_upf201(ifs);
		return info;
	}

	return 0;
}


//----------------------------------------------------------
// setting the type of the pseudopotential file
//----------------------------------------------------------
int Pseudopot_upf::set_pseudo_type(const std::string &fn) //zws add
{
    std::ifstream pptype_ifs(fn.c_str(), ios::in);
    std::string dummy;
	std::string strversion;

	if (pptype_ifs.good())
	{
		getline(pptype_ifs,dummy);

		std::stringstream wdsstream(dummy);
		getline(wdsstream,strversion,'"');
		getline(wdsstream,strversion,'"');

		if ( trim(strversion) == "2.0.1" )
		{
			GlobalV::global_pseudo_type = "upf201";
		}
		else
		{
			GlobalV::global_pseudo_type = "upf";
		}
	}
	return 0;
}

std::string& Pseudopot_upf::trim(std::string &in_str)
{
    static const std::string deltri = " \t" ; // delete tab or space
    std::string::size_type position = in_str.find_first_of(deltri, 0);
    if (position == std::string::npos)
	{
        return in_str;
	}
    return trim(in_str.erase(position, 1) );
}

std::string Pseudopot_upf::trimend(std::string &in_str)
{
    const std::string &deltri =" \t" ;
    std::string::size_type position = in_str.find_last_not_of(deltri)+1;
    std::string tmpstr=in_str.erase(position);
    return tmpstr.erase(0,tmpstr.find_first_not_of(deltri));
} //zws


int Pseudopot_upf::average_p(const double& lambda)
{
	int error = 0;
	double lambda_ = lambda;
	if(!GlobalV::LSPINORB) lambda_ = 0.0;
	if(!this->has_so && GlobalV::LSPINORB) 
	{
		error++; 
		std::cout<<"warning_quit! no soc upf used for lspinorb calculation, error!"<<std::endl; 
		return error;
	}
	//WARNING_QUIT("average_p", "no soc upf used for lspinorb calculation, error!");

	if(!this->has_so || (GlobalV::LSPINORB && abs(lambda_ - 1.0) < 1.0e-8) )
	{
		return error; 
	}

	//if(abs(lambda_)<1.0e-8)
	if(!GlobalV::LSPINORB)
	{
		int new_nbeta = 0; //calculate the new nbeta
		for(int nb=0; nb< this->nbeta; nb++)
		{
			new_nbeta++;
			if(this->lll[nb] != 0 && abs(this->jjj[nb] - this->lll[nb] - 0.5) < 1e-6) //two J = l +- 0.5 average to one
			{
				new_nbeta--;
			}
		}

		this->nbeta = new_nbeta;
		matrix dion_new;
		dion_new.create(this->nbeta, this->nbeta);

		int old_nbeta=-1;
		for(int nb=0; nb<this->nbeta; nb++)
		{
			old_nbeta++;
			int l = this->lll[old_nbeta];
			int ind=0, ind1=0;
			if(l != 0)
			{
				if(abs(this->jjj[old_nbeta] - this->lll[old_nbeta] + 0.5) < 1e-6)
				{
					if(abs(this->jjj[old_nbeta+1]-this->lll[old_nbeta+1]-0.5)>1e-6) 
					{
						error = 1;
						cout<<"warning_quit! error beta function 1 !" <<endl;
						return error;
					}
					ind = old_nbeta +1;
					ind1 = old_nbeta;
				}
				else
				{
					if(abs(this->jjj[old_nbeta+1]-this->lll[old_nbeta+1]+0.5)>1e-6)
					{
						error = 1;
						cout<<"warning_quit! error beta function 2 !" <<endl;
						return error;
					}
					ind = old_nbeta;
					ind1 = old_nbeta +1;
				}
				double vion1 = ((l+1.0) * this->dion(ind,ind) + l * this->dion(ind1,ind1)) / (2.0*l+1.0);
				//average beta (betar)
				for(int ir = 0; ir<this->mesh;ir++)
				{
					this->beta(nb, ir) = 1.0 / (2.0 * l + 1.0) * 
							( (l + 1.0) * sqrt(this->dion(ind,ind) / vion1) *
							this->beta(ind, ir) + 
							l * sqrt(this->dion(ind1,ind1) / vion1) *
							this->beta(ind1, ir) ) ;
				}
				//average the dion matrix
				this->dion(nb, nb) = vion1;
				old_nbeta++;	
			}
			else
			{
				for(int ir = 0; ir<this->mesh;ir++)
					this->beta(nb, ir) = this->beta(old_nbeta, ir);
				this->dion(nb, nb) = this->dion(old_nbeta, old_nbeta);
			}
			this->lll[nb] = this->lll[old_nbeta]; //reset the lll index, ignore jjj index
		}

		//store the old dion and then recreate dion 
		for(int i=0;i<this->nbeta; i++)
		{
			for(int j=0;j<this->nbeta;j++)
			{
				dion_new(i,j) = this->dion(i,j);
			}
		}

		this->dion = dion_new;
	//	this->dion.create(this->nbeta, this->nbeta);
	//	for(int i=0;i<this->nbeta; i++)
	//		for(int j=0;j<this->nbeta;j++)
	//			this->dion(i,j) = dion_new(i,j);
		
		int new_nwfc = 0;
		for(int nb=0; nb<this->nwfc; nb++)
		{
			new_nwfc++;
			if(this->lchi[nb] != 0 && abs(this->jchi[nb] - this->lchi[nb] - 0.5)<1e-6)
			{
				new_nwfc--;
			}
		}

		this->nwfc = new_nwfc;
		int old_nwfc=0;
		for(int nb=0; nb<this->nwfc; nb++)
		{
			old_nwfc++;
			int l = this->lchi[old_nwfc];
			int ind=0, ind1=0;
			if(l!=0)
			{
				if(abs(this->jchi[old_nwfc] - this->lchi[old_nwfc] + 0.5) < 1e-6)
				{
					if(abs(this->jchi[old_nwfc+1]-this->lchi[old_nwfc+1]-0.5)>1e-6) 
					{error++; cout<<"warning_quit! error chi function 1 !"<<endl; return error;}
	//					WARNING_QUIT("average_p", "error chi function 1 !");
					ind = old_nwfc +1;
					ind1 = old_nwfc;
				}
				else
				{
					if(abs(this->jchi[old_nwfc+1]-this->lchi[old_nwfc+1]+0.5)>1e-6)
					{error++; cout<<"warning_quit! error chi function 2 !"<<endl; return error;}
	//					WARNING_QUIT("average_p", "error chi function 2 !");
					ind = old_nwfc;
					ind1 = old_nwfc +1;
				}
				//average chi
				for(int ir = 0; ir<this->mesh;ir++)
				{
					this->chi(nb, ir) = 1.0 / (2.0 * l + 1.0) *
						( (l+1.0)*this->chi(ind,ir) + (l*this->chi(ind1,ir)) );
				}
				old_nwfc++;
			}
			else{
				for(int ir = 0; ir<this->mesh;ir++)
					this->chi(nb, ir) = this->chi(old_nwfc, ir);
			}
			this->lchi[nb] = this->lchi[old_nwfc]; //reset lchi index
		}
		this->has_so = 0;	
		return error;
	}
	else//lambda_ != 0, modulate the soc effect in pseudopotential
	{
		for(int nb=0; nb<this->nbeta; nb++)
		{
			int l = this->lll[nb];
			int ind=0, ind1=0;
			if(l != 0)
			{
<<<<<<< HEAD
				if(abs(this->jjj[nb] - this->lll[nb] + 0.5) < 1e-6)
				{
					if(abs(this->jjj[nb+1]-this->lll[nb+1]-0.5)>1e-6) 
					{
						error = 1;
						cout<<"warning_quit! error beta function 1 !" <<endl;
						return error;
					}
					ind = nb +1;
					ind1 = nb;
				}
				else
				{
					if(abs(this->jjj[nb+1]-this->lll[nb+1]+0.5)>1e-6)
					{
						error = 1;
						cout<<"warning_quit! error beta function 2 !" <<endl;
						return error;
					}
					ind = nb;
					ind1 = nb +1;
				}
				double vion1 = ((l+1.0) * this->dion(ind,ind) + l * this->dion(ind1,ind1)) / (2.0*l+1.0);
				if(abs(vion1)<1.0e-10) vion1 = 1.0e-10;
				//average beta (betar)
				const double sqrtDplus = sqrt(this->dion(ind,ind) / vion1);
				const double sqrtDminus = sqrt(this->dion(ind1,ind1) / vion1);
				this->dion(ind, ind) = vion1;
				this->dion(ind1, ind1) = vion1;
				for(int ir = 0; ir<this->mesh;ir++)
				{
					double avera = 1.0 / (2.0 * l + 1.0) * 
							( (l + 1.0) * sqrtDplus *
							this->beta(ind, ir) + 
							l * sqrtDminus *
							this->beta(ind1, ir) ) ;
					double delta = 1.0 / (2.0 * l + 1.0) * 
							( sqrtDplus *
							this->beta(ind, ir) - 
							sqrtDminus *
							this->beta(ind1, ir) ) ;
					this->beta(ind, ir) = (avera + l * delta * lambda_) ;
					this->beta(ind1, ir) = (avera - (l + 1) * delta * lambda_); 
				}
				nb++;
			}
		}

		for(int nb=0; nb<this->nwfc; nb++)
		{
			int l = this->lchi[nb];
			int ind=0, ind1=0;
			if(l!=0)
=======
				if(abs(this->jchi[old_nwfc+1]-this->lchi[old_nwfc+1]-0.5)>1e-6) 
				{error++; std::cout<<"warning_quit! error chi function 1 !"<<std::endl; return error;}
//					WARNING_QUIT("average_p", "error chi function 1 !");
				ind = old_nwfc +1;
				ind1 = old_nwfc;
			}
			else
			{
				if(abs(this->jchi[old_nwfc+1]-this->lchi[old_nwfc+1]+0.5)>1e-6)
				{error++; std::cout<<"warning_quit! error chi function 2 !"<<std::endl; return error;}
//					WARNING_QUIT("average_p", "error chi function 2 !");
				ind = old_nwfc;
				ind1 = old_nwfc +1;
			}
			//average chi
			for(int ir = 0; ir<this->mesh;ir++)
>>>>>>> 8a8b3175
			{
				if(abs(this->jchi[nb] - this->lchi[nb] + 0.5) < 1e-6)
				{
					if(abs(this->jchi[nb+1]-this->lchi[nb+1]-0.5)>1e-6) 
					{error++; cout<<"warning_quit! error chi function 1 !"<<endl; return error;}
					ind = nb +1;
					ind1 = nb;
				}
				else
				{
					if(abs(this->jchi[nb+1]-this->lchi[nb+1]+0.5)>1e-6)
					{error++; cout<<"warning_quit! error chi function 2 !"<<endl; return error;}
					ind = nb;
					ind1 = nb +1;
				}
				//average chi
				for(int ir = 0; ir<this->mesh;ir++)
				{
					double avera = 0.5 * 
						( this->chi(ind,ir) + this->chi(ind1,ir) );
					double delta = 0.5 * 
						( this->chi(ind,ir) - this->chi(ind1,ir) );
					this->chi(ind, ir) = avera + delta * lambda_ ; 
					this->chi(ind1, ir) = avera - delta * lambda_ ; 
				}
				nb++;
			}
		}
		return error;
	}
}

// Peize Lin add for bsse 2021.04.07
void Pseudopot_upf::set_empty_element(void)
{
	this->zp = 0;
	for(int ir=0; ir<mesh; ++ir)
	{
		this->vloc[ir] = 0;
	}
	for(int i=0; i<nbeta; ++i)
	{
		for(int j=0; j<nbeta; ++j)
		{
			this->dion(i,j) = 0;
		}
	}
	for(int ir=0; ir<mesh; ++ir)
	{
		this->rho_at[ir] = 0;
	}
	return;
}<|MERGE_RESOLUTION|>--- conflicted
+++ resolved
@@ -304,7 +304,6 @@
 			int ind=0, ind1=0;
 			if(l != 0)
 			{
-<<<<<<< HEAD
 				if(abs(this->jjj[nb] - this->lll[nb] + 0.5) < 1e-6)
 				{
 					if(abs(this->jjj[nb+1]-this->lll[nb+1]-0.5)>1e-6) 
@@ -358,24 +357,6 @@
 			int l = this->lchi[nb];
 			int ind=0, ind1=0;
 			if(l!=0)
-=======
-				if(abs(this->jchi[old_nwfc+1]-this->lchi[old_nwfc+1]-0.5)>1e-6) 
-				{error++; std::cout<<"warning_quit! error chi function 1 !"<<std::endl; return error;}
-//					WARNING_QUIT("average_p", "error chi function 1 !");
-				ind = old_nwfc +1;
-				ind1 = old_nwfc;
-			}
-			else
-			{
-				if(abs(this->jchi[old_nwfc+1]-this->lchi[old_nwfc+1]+0.5)>1e-6)
-				{error++; std::cout<<"warning_quit! error chi function 2 !"<<std::endl; return error;}
-//					WARNING_QUIT("average_p", "error chi function 2 !");
-				ind = old_nwfc;
-				ind1 = old_nwfc +1;
-			}
-			//average chi
-			for(int ir = 0; ir<this->mesh;ir++)
->>>>>>> 8a8b3175
 			{
 				if(abs(this->jchi[nb] - this->lchi[nb] + 0.5) < 1e-6)
 				{
