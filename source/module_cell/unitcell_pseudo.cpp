#include "unitcell_pseudo.h"

#ifdef __LCAO
#include "../module_orbital/ORB_read.h" // to use 'ORB' -- mohan 2021-01-30
#endif
//#include "../src_pw/global.h"
#include <cstring>		// Peize Lin fix bug about strcmp 2016-08-02

UnitCell_pseudo::UnitCell_pseudo()
{
	if(GlobalV::test_pseudo_cell) TITLE("unitcell_pseudo","Constructor");
	set_atom_flag = false;
}

UnitCell_pseudo::~UnitCell_pseudo()
{
	if(set_atom_flag)
	{
		delete[] atoms;
	}
}

//==============================================================
//Calculate various lattice related quantities for given latvec
//==============================================================
void UnitCell_pseudo::setup_cell(
		const string &s_pseudopot_dir,
		output &outp,  
		const string &fn,
		ofstream &log)
{
	TITLE("UnitCell_pseudo","setup_cell");	
	// (1) init mag
	assert(ntype>0);
#ifndef __CMD
	delete[] magnet.start_magnetization;
	magnet.start_magnetization = new double[this->ntype];
#endif

	// (2) init *Atom class array.
	this->atoms = new Atom[this->ntype]; // atom species.
	this->set_atom_flag = true;


	bool ok = true;
	bool ok2 = true;

	// (3) read in atom information
	if(GlobalV::MY_RANK == 0)
	{
		// open "atom_unitcell" file.
		ifstream ifa(fn.c_str(), ios::in);
		if (!ifa)
		{
			GlobalV::ofs_warning << fn;
			ok = false;
		}

		if(ok)
		{

			GlobalV::ofs_running << "\n\n\n\n";
			GlobalV::ofs_running << " >>>>>>>>>>>>>>>>>>>>>>>>>>>>>>>>>>>>>>>>>>>>>>>>>>>>>>>>>>>>>>>>>>>>>>" << endl;
			GlobalV::ofs_running << " |                                                                    |" << endl;
			GlobalV::ofs_running << " | Reading atom information in unitcell:                              |" << endl;
			GlobalV::ofs_running << " | From the input file and the structure file we know the number of   |" << endl;
			GlobalV::ofs_running << " | different elments in this unitcell, then we list the detail        |" << endl;
			GlobalV::ofs_running << " | information for each element, especially the zeta and polar atomic |" << endl;
			GlobalV::ofs_running << " | orbital number for each element. The total atom number is counted. |" << endl;
			GlobalV::ofs_running << " | We calculate the nearest atom distance for each atom and show the  |" << endl;
			GlobalV::ofs_running << " | Cartesian and Direct coordinates for each atom. We list the file   |" << endl;
			GlobalV::ofs_running << " | address for atomic orbitals. The volume and the lattice vectors    |" << endl;
			GlobalV::ofs_running << " | in real and reciprocal space is also shown.                        |" << endl;
			GlobalV::ofs_running << " |                                                                    |" << endl;
			GlobalV::ofs_running << " <<<<<<<<<<<<<<<<<<<<<<<<<<<<<<<<<<<<<<<<<<<<<<<<<<<<<<<<<<<<<<<<<<<<<<" << endl;
			GlobalV::ofs_running << "\n\n\n\n";

			GlobalV::ofs_running << " READING UNITCELL INFORMATION" << endl;
			//========================
			// call read_atom_species
			//========================
			this->read_atom_species(ifa, GlobalV::ofs_running);

			//==========================
			// call read_atom_positions
			//==========================
			ok2 = this->read_atom_positions(ifa, GlobalV::ofs_running, GlobalV::ofs_warning);

			if(ok2)
			{
				for(int i=0;i<this->ntype;i++)
				{
					Global_File::make_dir_atom( this->atoms[i].label );
				}
			}
		}
	}
#ifdef __MPI
	Parallel_Common::bcast_bool(ok);
	Parallel_Common::bcast_bool(ok2);
	if(GlobalV::NSPIN==4) 
	{
		Parallel_Common::bcast_bool(GlobalV::DOMAG);
		Parallel_Common::bcast_bool(GlobalV::DOMAG_Z);
	}
#endif
	if(!ok)
	{
		WARNING_QUIT("UnitCell_pseudo::setup_cell","Can not find the file containing atom positions.!");
	}
	if(!ok2)
	{
		WARNING_QUIT("UnitCell_pseudo::setup_cell","Something wrong during read_atom_positions.");
	}

#ifdef __MPI
	this->bcast_unitcell_pseudo();

	// mohan add 2010-09-29
	#ifdef __LCAO
	GlobalC::ORB.bcast_files(ntype, GlobalV::MY_RANK);
	#endif
#endif
	
	//========================================================
	// Calculate unit cell volume
	// the reason to calculate volume here is 
	// Firstly, latvec must be read in.
	//========================================================
	assert(lat0 > 0.0);
	this->omega = abs( latvec.Det() ) * this->lat0 * lat0 * lat0 ;
	if(this->omega<=0)
	{
		WARNING_QUIT("setup_cell","omega <= 0 .");
	}
	else
	{
		GlobalV::ofs_running << endl;
		OUT(GlobalV::ofs_running,"Volume (Bohr^3)", this->omega);
		OUT(GlobalV::ofs_running,"Volume (A^3)", this->omega * pow(BOHR_TO_A, 3));
	}
		
	//==========================================================
	// Calculate recip. lattice vectors and dot products
	// latvec have the unit of lat0, but G has the unit 2Pi/lat0
	//==========================================================
	this->GT = latvec.Inverse();
	this->G  = GT.Transpose();
	this->GGT = G * GT;
	this->invGGT = GGT.Inverse();

    //LiuXh add 20180515
    this->GT0 = latvec.Inverse();
    this->G0  = GT.Transpose();
    this->GGT0 = G * GT;
    this->invGGT0 = GGT.Inverse();

	GlobalV::ofs_running << endl;
	outp.printM3(GlobalV::ofs_running,"Lattice vectors: (Cartesian coordinate: in unit of a_0)",latvec); 
	outp.printM3(GlobalV::ofs_running,"Reciprocal vectors: (Cartesian coordinate: in unit of 2 pi/a_0)",G);
//	OUT(GlobalV::ofs_running,"lattice center x",latcenter.x);
//	OUT(GlobalV::ofs_running,"lattice center y",latcenter.y);
//	OUT(GlobalV::ofs_running,"lattice center z",latcenter.z);

	// read in non-local pseudopotential and ouput the projectors.

	GlobalV::ofs_running << "\n\n\n\n";
	GlobalV::ofs_running << " >>>>>>>>>>>>>>>>>>>>>>>>>>>>>>>>>>>>>>>>>>>>>>>>>>>>>>>>>>>>>>>>>>>>>>" << endl;
	GlobalV::ofs_running << " |                                                                    |" << endl;
	GlobalV::ofs_running << " | Reading pseudopotentials files:                                    |" << endl;
	GlobalV::ofs_running << " | The pseudopotential file is in UPF format. The 'NC' indicates that |" << endl;
	GlobalV::ofs_running << " | the type of pseudopotential is 'norm conserving'. Functional of    |" << endl;
	GlobalV::ofs_running << " | exchange and correlation is decided by 4 given parameters in UPF   |" << endl;
	GlobalV::ofs_running << " | file.  We also read in the 'core correction' if there exists.      |" << endl;
	GlobalV::ofs_running << " | Also we can read the valence electrons number and the maximal      |" << endl;
	GlobalV::ofs_running << " | angular momentum used in this pseudopotential. We also read in the |" << endl;
	GlobalV::ofs_running << " | trail wave function, trail atomic density and local-pseudopotential|" << endl;
	GlobalV::ofs_running << " | on logrithmic grid. The non-local pseudopotential projector is also|" << endl;
	GlobalV::ofs_running << " | read in if there is any.                                           |" << endl;
	GlobalV::ofs_running << " |                                                                    |" << endl;
	GlobalV::ofs_running << " <<<<<<<<<<<<<<<<<<<<<<<<<<<<<<<<<<<<<<<<<<<<<<<<<<<<<<<<<<<<<<<<<<<<<<" << endl;
	GlobalV::ofs_running << "\n\n\n\n";


	this->read_cell_pseudopots(s_pseudopot_dir);
	
	if(GlobalV::MY_RANK == 0) 
	{
		for(int it=0; it<this->ntype; it++)
		{
			Atom* atom = &atoms[it];
			stringstream ss;
			ss << GlobalV::global_out_dir << atom->label 
				<< "/" << atom->label
				<< ".NONLOCAL";
			ofstream ofs(ss.str().c_str());

			ofs << "<HEADER>" << endl;
			ofs << setw(10) << atom->label << "\t" << "label" << endl;
			ofs << setw(10) << atom->pp_type << "\t" << "pseudopotential type" << endl;
			ofs << setw(10) << atom->lmax << "\t" << "lmax" << endl;
			ofs << "</HEADER>" << endl;

			ofs << "\n<DIJ>" << endl;
			ofs << setw(10) << atom->nbeta << "\t" << "nummber of projectors." << endl;
			
			for(int ib=0; ib<atom->nbeta; ib++)
			{
				for(int ib2=0; ib2<atom->nbeta; ib2++)
				{
					ofs<<setw(10) << atom->lll[ib] 
						<< " " << atom->lll[ib2]
						<< " " << atom->dion(ib,ib2)<<endl;
				}
			}
			ofs << "</DIJ>" << endl;
			
			for(int i=0; i<atom->nbeta; i++)
			{
				ofs << "<PP_BETA>" << endl;
				ofs << setw(10) << i << "\t" << "the index of projectors." <<endl;
				ofs << setw(10) << atom->lll[i] << "\t" << "the angular momentum." <<endl;

				// mohan add
				// only keep the nonzero part.
				int cut_mesh = atom->mesh; 
				for(int j=atom->mesh-1; j>=0; --j)
				{
					if( abs( atom->betar(i,j) ) > 1.0e-10 )
					{
						cut_mesh = j; 
						break;
					}
				}
				if(cut_mesh %2 == 0) ++cut_mesh;

				ofs << setw(10) << cut_mesh << "\t" << "the number of mesh points." << endl;


				for(int j=0; j<cut_mesh; ++j)
				{
					ofs << setw(15) << atom->r[j]
						<< setw(15) << atom->betar(i, j)
						<< setw(15) << atom->rab[j] << endl;
				}
				ofs << "</PP_BETA>" << endl;
			}

			ofs.close();
		}
	}

#ifdef __MPI
	this->bcast_unitcell_pseudo2();
#endif	

	for(int it=0; it<ntype; it++)
	{
		for(int j=0; j<4; j++)
		{
			if(atoms[0].dft[j]!=atoms[it].dft[j])
			{
				GlobalV::ofs_warning << "\n type " << atoms[0].label << " functional is " 
				<< atoms[0].dft[0] << " " << atoms[0].dft[1] << " "
				<< atoms[0].dft[2] << " " << atoms[0].dft[3];
				
				GlobalV::ofs_warning << "\n type " << atoms[it].label << " functional is " 
				<< atoms[it].dft[0] << " " << atoms[it].dft[1] << " "
				<< atoms[it].dft[2] << " " << atoms[it].dft[3] << endl;
				
				WARNING_QUIT("setup_cell","All DFT functional must consistent.");
			}
		}
	}

	// mohan add 2010-09-06
	// because the number of element type
	// will easily be ignored, so here
	// I warn the user again for each type.
	//for(int it=0; it<ntype; it++)
	//{
	//	GlobalC::xcf.which_dft(atoms[it].dft);
	//}

	// setup the total number of PAOs
	this->cal_natomwfc();

	// setup GlobalV::NLOCAL
	this->cal_nwfc();

	// setup GlobalV::NBANDS
	//this->cal_nelec();

	this->cal_meshx();

	// setup vdwd2 parameters
	//vdwd2_para.initset(*this);		// Peize Lin add 2021.03.09

//	stringstream ss;
//	ss << GlobalV::global_out_dir << "unitcell_pp.log";
//	print_unitcell_pseudo( ss.str() );
	return;
}

<<<<<<< HEAD
void UnitCell_pseudo::setup_cell_classic(const string &fn, ofstream &log)
=======
void UnitCell_pseudo::setup_cell_classic(
	const string &fn, 
	output &outp, 
	ofstream &ofs,
	ofstream &ofs_running,
	ofstream &ofs_warning)

>>>>>>> 17e93fbf
{
	TITLE("UnitCell_pseudo","setup_cell_classic");

	// (1) init magnetization (useless for classic MD)
	assert(ntype>0);

	// (2) init *Atom class array.
	this->atoms = new Atom[this->ntype];
	this->set_atom_flag = true;

	bool ok = true;
	bool ok2 = true;

	// (3) read in atom information
	if(GlobalV::MY_RANK == 0)
	{
		ifstream ifa(fn.c_str(), ios::in);
		if (!ifa)
		{
			ofs_warning << fn;
			ok = false;
		}

		if(ok)
		{
			ofs_running << "\n\n\n\n";
			ofs_running << " >>>>>>>>>>>>>>>>>>>>>>>>>>>>>>>>>>>>>>>>>>>>>>>>>>>>>>>>>>>>>>>>>>>>>>" << endl;
			ofs_running << " |                                                                    |" << endl;
			ofs_running << " | Reading atom information in unitcell for classic MD:               |" << endl;
			ofs_running << " | From the input file and the structure file we know the number of   |" << endl;
			ofs_running << " | different elments in this unitcell, then we list the detail        |" << endl;
			ofs_running << " | information for each element. The total atom number is counted.    |" << endl;
			ofs_running << " | We calculate the nearest atom distance for each atom and show the  |" << endl;
			ofs_running << " | Cartesian and Direct coordinates for each atom.                    |" << endl;
			ofs_running << " | The volume and the lattice vectors in real space is also shown.    |" << endl;
			ofs_running << " |                                                                    |" << endl;
			ofs_running << " <<<<<<<<<<<<<<<<<<<<<<<<<<<<<<<<<<<<<<<<<<<<<<<<<<<<<<<<<<<<<<<<<<<<<<" << endl;
			ofs_running << "\n\n\n\n";

			ofs_running << " READING UNITCELL INFORMATION" << endl;
			//========================
			// call read_atom_species
			//========================
			this->read_atom_species(ifa, ofs_running);
			//==========================
			// call read_atom_positions
			//==========================
			ok2 = this->read_atom_positions(ifa, ofs_running, ofs_warning);
			cout << "read_atom_positions done." << endl;
			if(ok2)
			{
				for(int i=0;i<this->ntype;i++)
				{
					Global_File::make_dir_atom( this->atoms[i].label );
				}
			}
		}
	}
#ifdef __MPI
	Parallel_Common::bcast_bool(ok);
	Parallel_Common::bcast_bool(ok2);
#endif
	if(!ok)
	{
		WARNING_QUIT("UnitCell_pseudo::setup_cell","Can not find the file containing atom positions.!");
	}
	if(!ok2)
	{
		WARNING_QUIT("UnitCell_pseudo::setup_cell","Something wrong during read_atom_positions.");
	}

#ifdef __MPI
	this->bcast_unitcell();
#endif

	//========================================================
	// Calculate unit cell volume
	//========================================================
	assert(lat0 > 0.0);
	this->omega = abs( latvec.Det() ) * this->lat0 * lat0 * lat0 ;
	if(this->omega<=0)
	{
		WARNING_QUIT("setup_cell","omega <= 0 .");
	}
	else
	{
		ofs_running << endl;
		OUT(ofs_running,"Volume (Bohr^3)", this->omega);
		OUT(ofs_running,"Volume (A^3)", this->omega * pow(BOHR_TO_A, 3));
	}

	ofs_running << endl;
}




//===========================================
// calculate the total number of local basis
// Target : nwfc, lmax,
// 			atoms[].stapos_wf
// 			GlobalV::NBANDS
//===========================================
void UnitCell_pseudo::cal_nwfc(void)
{
	TITLE("UnitCell_pseudo","cal_nwfc");
	assert(ntype>0);
	assert(nat>0);

	//===========================
	// (1) set iw2l, iw2n, iw2m
	//===========================
	for(int it=0; it<ntype; it++)
	{
		this->atoms[it].set_index();
	}

	//===========================
	// (2) set namax and nwmax
	//===========================
	this->namax = 0;
	this->nwmax = 0;
	for(int it=0; it<ntype; it++)
	{
		this->namax = std::max( atoms[it].na, namax );
		this->nwmax = std::max( atoms[it].nw, nwmax );
	}
	assert(namax>0);
// for tests
//		OUT(GlobalV::ofs_running,"max input atom number",namax);
//		OUT(GlobalV::ofs_running,"max wave function number",nwmax);	

	//===========================
	// (3) set nwfc and stapos_wf
	//===========================
	GlobalV::NLOCAL = 0;
	for(int it=0; it<ntype; it++)
	{
		atoms[it].stapos_wf = GlobalV::NLOCAL;
		const int nlocal_it = atoms[it].nw * atoms[it].na;
		if(GlobalV::NSPIN!=4) 
		{
			GlobalV::NLOCAL += nlocal_it;
		}
		else 
		{
			GlobalV::NLOCAL += nlocal_it * 2;//zhengdy-soc
		}

// for tests
//		OUT(GlobalV::ofs_running,ss1.str(),nlocal_it);
//		OUT(GlobalV::ofs_running,"start position of local orbitals",atoms[it].stapos_wf);
	}
	
	//OUT(GlobalV::ofs_running,"NLOCAL",GlobalV::NLOCAL);
	GlobalV::ofs_running << " " << setw(40) << "NLOCAL" << " = " << GlobalV::NLOCAL <<endl;
	//========================================================
	// (4) set index for iat2it, iat2ia, itia2iat, itiaiw2iwt
	//========================================================

	this->set_iat2it();
	
	delete[] iat2ia;
	this->iat2ia = new int[nat];// bug fix 2009-3-8

	// mohan add 2010-09-26
	assert(GlobalV::NLOCAL>0);
	delete[] iwt2iat;
	delete[] iwt2iw;
	this->iwt2iat = new int[GlobalV::NLOCAL];
	this->iwt2iw = new int[GlobalV::NLOCAL];

	this->itia2iat.create(ntype, namax);
	this->itiaiw2iwt.create(ntype, namax, nwmax*GlobalV::NPOL);
	int iat=0;
	int iwt=0;
	for(int it = 0;it < ntype;it++)
	{
		for(int ia=0; ia<atoms[it].na; ia++)
		{
			this->itia2iat(it, ia) = iat;
			this->iat2ia[iat] = ia;
			for(int iw=0; iw<atoms[it].nw * GlobalV::NPOL; iw++)
			{
				this->itiaiw2iwt(it, ia, iw) = iwt;
				this->iwt2iat[iwt] = iat;
				this->iwt2iw[iwt] = iw;
				++iwt;
			}
			++iat;
		}	
	}

	//========================
	// (5) set lmax and nmax
	//========================
	this->lmax = 0;	
	this->nmax = 0;
	for(int it=0; it<ntype; it++)
	{
		lmax = std::max( lmax, atoms[it].nwl);
		for(int l=0; l<atoms[it].nwl+1; l++)
		{
			nmax = std::max( nmax, atoms[it].l_nchi[l] );
		}

		int nchi = 0;
		for(int l=0; l<atoms[it].nwl+1; l++)
		{
			nchi += atoms[it].l_nchi[l];
		}
		this->nmax_total = std::max(nmax_total, nchi);
	}

	//=======================
	// (6) set lmax_ppwf
	//=======================
	this->lmax_ppwf = 0;
	for(int it=0; it< ntype; it++)
	{
		for(int ic=0; ic<atoms[it].nchi; ic++)
		{
			if( lmax_ppwf < atoms[it].lchi[ic] )
			{
				this->lmax_ppwf = atoms[it].lchi[ic]; 
			}
		}
	}

	/*
	for(int it=0; it< ntype; it++)
	{
		cout << " label=" << it << " nbeta=" << atoms[it].nbeta << endl;
		for(int ic=0; ic<atoms[it].nbeta; ic++)
		{
			cout << " " << atoms[it].lll[ic] << endl;
		}
	}
	*/

//	OUT(GlobalV::ofs_running,"lmax between L(pseudopotential)",lmax_ppwf);

	//=====================
	// Use localized basis
	//=====================
	if(GlobalV::BASIS_TYPE=="lcao" || GlobalV::BASIS_TYPE=="lcao_in_pw") //xiaohui add 2013-09-02
	{
		AUTO_SET("NBANDS",GlobalV::NBANDS);
	}
	else // plane wave basis
	{
		//if(winput::after_iter && winput::sph_proj)
		//{
		//	if(GlobalV::NBANDS < GlobalV::NLOCAL)
		//	{
		//		WARNING_QUIT("cal_nwfc","NBANDS must > GlobalV::NLOCAL !");
		//	}
		//}
	}

	return;
}

//======================
// Target : meshx
// Demand : atoms[].msh
//======================
void UnitCell_pseudo::cal_meshx()
{
	if(GlobalV::test_pseudo_cell) TITLE("UnitCell_pseudo","cal_meshx");
	this->meshx = 0;
	for (int it = 0;it < this->ntype;it++)
	{
		const int mesh = this->atoms[it].msh;
		if (mesh > this->meshx)
		{
			this->meshx = mesh;
		}
	}
	return;
}

//=========================
// Target : natomwfc
// Demand : atoms[].nchi
// 			atoms[].lchi
// 			atoms[].oc
// 			atoms[].na
//=========================
void UnitCell_pseudo::cal_natomwfc(void)
{
	if(GlobalV::test_pseudo_cell) TITLE("UnitCell_pseudo","cal_natomwfc");

	this->natomwfc = 0;
	for (int it = 0;it < ntype;it++)
	{
		//============================
		// Use pseudo-atomic orbitals
		//============================
		int tmp=0;
		for (int l = 0;l < atoms[it].nchi;l++)
		{
			if (atoms[it].oc[l] >= 0)
			{
				if(GlobalV::NSPIN==4)
				{
					if(atoms[it].has_so)
					{
						tmp += 2 * atoms[it].lchi[l];
						if(fabs(atoms[it].jchi[l] - atoms[it].lchi[l] - 0.5)<1e-6)
						tmp += 2 ;
					}
					else
					{
						tmp += 2 * (2 * atoms[it].lchi[l] + 1);
					}
				}
				else
					tmp += 2 * atoms[it].lchi[l] + 1;
			}
		}
		natomwfc += tmp * atoms[it].na;
	}
	OUT(GlobalV::ofs_running,"initial pseudo atomic orbital number",natomwfc);
	return;
}



//LiuXh add a new function here,
//20180515
void UnitCell_pseudo::setup_cell_after_vc(
        const string &s_pseudopot_dir,
		output &outp,
        const string &fn, ofstream &log)
{
    if(GlobalV::MY_RANK == 0)
    {
        //ifstream ifa(fn.c_str(), ios::in);
        //this->read_atom_species_after_vc(ifa);
    }

    assert(lat0 > 0.0);
    this->omega = abs(latvec.Det()) * this->lat0 * lat0 * lat0;
    if(this->omega <= 0)
    {
        WARNING_QUIT("setup_cell_after_vc", "omega <= 0 .");
    }
    else
    {
        GlobalV::ofs_running << endl;
        OUT(GlobalV::ofs_running, "Volume (Bohr^3)", this->omega);
        OUT(GlobalV::ofs_running, "Volume (A^3))", this->omega * pow(BOHR_TO_A, 3));
    }

    //==========================================================
    // Calculate recip. lattice vectors and dot products
    // latvec has the unit of lat0, but G has the unit 2Pi/lat0
    //==========================================================
    this->GT = latvec.Inverse();
    this->G  = GT.Transpose();
    this->GGT = G * GT;
    this->invGGT = GGT.Inverse();

    for(int it=0; it<ntype; it++)
    {
        Atom* atom = &atoms[it];
        for(int ia =0;ia< atom->na;ia++)
        {
            atom->tau[ia] = atom->taud[ia] * latvec;
/*
#ifdef __MPI
Parallel_Common::bcast_double( atom->tau[ia].x );
Parallel_Common::bcast_double( atom->tau[ia].y );
Parallel_Common::bcast_double( atom->tau[ia].z );
Parallel_Common::bcast_double( atom->taud[ia].x );
Parallel_Common::bcast_double( atom->taud[ia].y );
Parallel_Common::bcast_double( atom->taud[ia].z );
#endif
*/
        }
    }
#ifdef __MPI
    MPI_Barrier(MPI_COMM_WORLD);
    for (int i=0;i<ntype;i++)
    {
        atoms[i].bcast_atom(); // bcast tau array
    }
#endif

    GlobalV::ofs_running << endl;
    outp.printM3(GlobalV::ofs_running,"Lattice vectors: (Cartesian coordinate: in unit of a_0)",latvec);
    outp.printM3(GlobalV::ofs_running,"Reciprocal vectors: (Cartesian coordinate: in unit of 2 pi/a_0)",G);

    return;
}<|MERGE_RESOLUTION|>--- conflicted
+++ resolved
@@ -302,9 +302,6 @@
 	return;
 }
 
-<<<<<<< HEAD
-void UnitCell_pseudo::setup_cell_classic(const string &fn, ofstream &log)
-=======
 void UnitCell_pseudo::setup_cell_classic(
 	const string &fn, 
 	output &outp, 
@@ -312,14 +309,12 @@
 	ofstream &ofs_running,
 	ofstream &ofs_warning)
 
->>>>>>> 17e93fbf
 {
 	TITLE("UnitCell_pseudo","setup_cell_classic");
 
-	// (1) init magnetization (useless for classic MD)
 	assert(ntype>0);
 
-	// (2) init *Atom class array.
+	// (1) init *Atom class array.
 	this->atoms = new Atom[this->ntype];
 	this->set_atom_flag = true;
 
