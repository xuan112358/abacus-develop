#include "esolver_ks_pw.h"
#include <iostream>
#include "../src_io/wf_io.h"

//--------------temporary----------------------------
#include "../src_pw/global.h"
#include "../module_base/global_function.h"
#include "../module_symmetry/symmetry.h"
#include "../src_pw/vdwd2.h"
#include "../src_pw/vdwd3.h"
#include "../src_pw/vdwd2_parameters.h"
#include "../src_pw/vdwd3_parameters.h"
#include "../src_pw/pw_complement.h"
#include "../src_pw/pw_basis.h"
#include "../src_pw/symmetry_rho.h"
#include "../src_io/print_info.h"
#include "../src_pw/H_Ewald_pw.h"
#include "../src_pw/electrons.h"
#include "../src_pw/occupy.h"
#include "../src_io/chi0_standard.h"
#include "../src_io/chi0_hilbert.h"
#include "../src_io/epsilon0_pwscf.h"
#include "../src_io/epsilon0_vasp.h"
//-----force-------------------
#include "../src_pw/forces.h"
//-----stress------------------
#include "../src_pw/stress_pw.h"
//---------------------------------------------------

namespace ModuleESolver
{

    ESolver_KS_PW::ESolver_KS_PW()
    {
        classname = "ESolver_KS_PW";
        basisname = "PW";
    }

    void ESolver_KS_PW::Init(Input& inp, UnitCell_pseudo& ucell)
    {
        // setup GlobalV::NBANDS 
        // Yu Liu add 2021-07-03
        GlobalC::CHR.cal_nelec();

        if (GlobalC::ucell.atoms[0].xc_func == "HSE" || GlobalC::ucell.atoms[0].xc_func == "PBE0")
        {
            XC_Functional::set_xc_type("pbe");
        }
        else
        {
            XC_Functional::set_xc_type(GlobalC::ucell.atoms[0].xc_func);
        }

        ModuleBase::GlobalFunc::DONE(GlobalV::ofs_running, "SETUP UNITCELL");

        //-----------------------------------------------------

        // symmetry analysis should be performed every time the cell is changed
        if (ModuleSymmetry::Symmetry::symm_flag)
        {
            GlobalC::symm.analy_sys(GlobalC::ucell, GlobalV::ofs_running);
            ModuleBase::GlobalFunc::DONE(GlobalV::ofs_running, "SYMMETRY");
        }

<<<<<<< HEAD
    // Setup the k points according to symmetry.
    GlobalC::kv.set( GlobalC::symm, GlobalV::global_kpoint_card, GlobalV::NSPIN, GlobalC::ucell.G, GlobalC::ucell.latvec );
    ModuleBase::GlobalFunc::DONE(GlobalV::ofs_running,"INIT K-POINTS");

    // print information
    // mohan add 2021-01-30
    Print_Info::setup_parameters(GlobalC::ucell, GlobalC::kv);

    // Initalize the plane wave basis set
    GlobalC::pw.gen_pw(GlobalV::ofs_running, GlobalC::ucell, GlobalC::kv);
    ModuleBase::GlobalFunc::DONE(GlobalV::ofs_running,"INIT PLANEWAVE");
    std::cout << " UNIFORM GRID DIM     : " << GlobalC::pw.nx <<" * " << GlobalC::pw.ny <<" * "<< GlobalC::pw.nz << std::endl;
    std::cout << " UNIFORM GRID DIM(BIG): " << GlobalC::pw.nbx <<" * " << GlobalC::pw.nby <<" * "<< GlobalC::pw.nbz << std::endl;

    // mohan add 2010-09-13
    // initialize the real-space uniform grid for FFT and parallel
    // distribution of plane waves
    GlobalC::Pgrid.init(GlobalC::pw.ncx, GlobalC::pw.ncy, GlobalC::pw.ncz, GlobalC::pw.nczp,
    GlobalC::pw.nrxx, GlobalC::pw.nbz, GlobalC::pw.bz); // mohan add 2010-07-22, update 2011-05-04
        

    // Calculate Structure factor
    GlobalC::pw.setup_structure_factor();
    // cout<<"after pgrid init nrxx = "<<GlobalC::pw.nrxx<<endl;
    
    //----------------------------------------------------------
    // 1 read in initial data:
    //   a lattice structure:atom_species,atom_positions,lattice vector
    //   b k_points
    //   c pseudopotential
    // 2 setup planeware basis, FFT,structure factor, ...
    // 3 initialize local and nonlocal pseudopotential in G_space
    // 4 initialize charge desity and warefunctios in G_space
    //----------------------------------------------------------

    //=====================================
    // init charge/potential/wave functions
    //=====================================
    GlobalC::CHR.allocate(GlobalV::NSPIN, GlobalC::pw.nrxx, GlobalC::pw.ngmc);
    GlobalC::pot.allocate(GlobalC::pw.nrxx);

    GlobalC::wf.allocate(GlobalC::kv.nks);

    // cout<<GlobalC::pw.nrxx<<endl;
    // cout<<"before ufft allocate"<<endl;
    GlobalC::UFFT.allocate();

    // cout<<"after ufft allocate"<<endl;

    //=======================
    // init pseudopotential
    //=======================
    GlobalC::ppcell.init(GlobalC::ucell.ntype);

    //=====================
    // init hamiltonian
    // only allocate in the beginning of ELEC LOOP!
    //=====================
    GlobalC::hm.hpw.allocate(GlobalC::wf.npwx, GlobalV::NPOL, GlobalC::ppcell.nkb, GlobalC::pw.nrxx);

    //=================================
    // initalize local pseudopotential
    //=================================
    GlobalC::ppcell.init_vloc(GlobalC::pw.nggm, GlobalC::ppcell.vloc);
    ModuleBase::GlobalFunc::DONE(GlobalV::ofs_running, "LOCAL POTENTIAL");

    //======================================
    // Initalize non local pseudopotential
    //======================================
    GlobalC::ppcell.init_vnl(GlobalC::ucell);
    ModuleBase::GlobalFunc::DONE(GlobalV::ofs_running, "NON-LOCAL POTENTIAL");

    //=========================================================
    // calculate the total local pseudopotential in real space
    //=========================================================
    GlobalC::pot.init_pot(0, GlobalC::pw.strucFac); //atomic_rho, v_of_rho, set_vrs

    GlobalC::pot.newd();

    ModuleBase::GlobalFunc::DONE(GlobalV::ofs_running, "INIT POTENTIAL");

    //==================================================
    // create GlobalC::ppcell.tab_at , for trial wave functions.
    //==================================================
    GlobalC::wf.init_at_1();

    //================================
    // Initial start wave functions
    //================================
    if (GlobalV::NBANDS != 0 || GlobalV::CALCULATION.substr(0,3) != "sto")
    // qianrui add temporarily. In the future, wfcinit() should be compatible with cases when NBANDS=0
    {
        GlobalC::wf.wfcinit();
    }
=======
        // Setup the k points according to symmetry.
        GlobalC::kv.set(GlobalC::symm, GlobalV::global_kpoint_card, GlobalV::NSPIN, GlobalC::ucell.G, GlobalC::ucell.latvec);
        ModuleBase::GlobalFunc::DONE(GlobalV::ofs_running, "INIT K-POINTS");

        // print information
        // mohan add 2021-01-30
        Print_Info::setup_parameters(GlobalC::ucell, GlobalC::kv);

        // Initalize the plane wave basis set
        GlobalC::pw.gen_pw(GlobalV::ofs_running, GlobalC::ucell, GlobalC::kv);
        ModuleBase::GlobalFunc::DONE(GlobalV::ofs_running, "INIT PLANEWAVE");
        std::cout << " UNIFORM GRID DIM     : " << GlobalC::pw.nx << " * " << GlobalC::pw.ny << " * " << GlobalC::pw.nz << std::endl;
        std::cout << " UNIFORM GRID DIM(BIG): " << GlobalC::pw.nbx << " * " << GlobalC::pw.nby << " * " << GlobalC::pw.nbz << std::endl;

        // mohan add 2010-09-13
        // initialize the real-space uniform grid for FFT and parallel
        // distribution of plane waves
        GlobalC::Pgrid.init(GlobalC::pw.ncx, GlobalC::pw.ncy, GlobalC::pw.ncz, GlobalC::pw.nczp,
            GlobalC::pw.nrxx, GlobalC::pw.nbz, GlobalC::pw.bz); // mohan add 2010-07-22, update 2011-05-04


            // Calculate Structure factor
        GlobalC::pw.setup_structure_factor();
        // cout<<"after pgrid init nrxx = "<<GlobalC::pw.nrxx<<endl;

        //----------------------------------------------------------
        // 1 read in initial data:
        //   a lattice structure:atom_species,atom_positions,lattice vector
        //   b k_points
        //   c pseudopotential
        // 2 setup planeware basis, FFT,structure factor, ...
        // 3 initialize local and nonlocal pseudopotential in G_space
        // 4 initialize charge desity and warefunctios in G_space
        //----------------------------------------------------------

        //=====================================
        // init charge/potential/wave functions
        //=====================================
        GlobalC::CHR.allocate(GlobalV::NSPIN, GlobalC::pw.nrxx, GlobalC::pw.ngmc);
        GlobalC::pot.allocate(GlobalC::pw.nrxx);

        GlobalC::wf.allocate(GlobalC::kv.nks);

        // cout<<GlobalC::pw.nrxx<<endl;
        // cout<<"before ufft allocate"<<endl;
        GlobalC::UFFT.allocate();

        // cout<<"after ufft allocate"<<endl;

        //=======================
        // init pseudopotential
        //=======================
        GlobalC::ppcell.init(GlobalC::ucell.ntype);

        //=====================
        // init hamiltonian
        // only allocate in the beginning of ELEC LOOP!
        //=====================
        GlobalC::hm.hpw.allocate(GlobalC::wf.npwx, GlobalV::NPOL, GlobalC::ppcell.nkb, GlobalC::pw.nrxx);

        //=================================
        // initalize local pseudopotential
        //=================================
        GlobalC::ppcell.init_vloc(GlobalC::pw.nggm, GlobalC::ppcell.vloc);
        ModuleBase::GlobalFunc::DONE(GlobalV::ofs_running, "LOCAL POTENTIAL");

        //======================================
        // Initalize non local pseudopotential
        //======================================
        GlobalC::ppcell.init_vnl(GlobalC::ucell);
        ModuleBase::GlobalFunc::DONE(GlobalV::ofs_running, "NON-LOCAL POTENTIAL");

        //=========================================================
        // calculate the total local pseudopotential in real space
        //=========================================================
        GlobalC::pot.init_pot(0, GlobalC::pw.strucFac); //atomic_rho, v_of_rho, set_vrs

        GlobalC::pot.newd();

        ModuleBase::GlobalFunc::DONE(GlobalV::ofs_running, "INIT POTENTIAL");

        //==================================================
        // create GlobalC::ppcell.tab_at , for trial wave functions.
        //==================================================
        GlobalC::wf.init_at_1();

        //================================
        // Initial start wave functions
        //================================
        if (GlobalV::NBANDS != 0 || (GlobalV::CALCULATION != "scf-sto" && GlobalV::CALCULATION != "relax-sto" && GlobalV::CALCULATION != "md-sto")) //qianrui add
        {
            GlobalC::wf.wfcinit();
        }
>>>>>>> 429e1f35

#ifdef __LCAO
#ifdef __MPI
        switch (GlobalC::exx_global.info.hybrid_type) // Peize Lin add 2019-03-09
        {
        case Exx_Global::Hybrid_Type::HF:
        case Exx_Global::Hybrid_Type::PBE0:
        case Exx_Global::Hybrid_Type::HSE:
            GlobalC::exx_lip.init(&GlobalC::kv, &GlobalC::wf, &GlobalC::pw, &GlobalC::UFFT, &GlobalC::ucell);
            break;
        case Exx_Global::Hybrid_Type::No:
            break;
        case Exx_Global::Hybrid_Type::Generate_Matrix:
        default:
            throw std::invalid_argument(ModuleBase::GlobalFunc::TO_STRING(__FILE__) + ModuleBase::GlobalFunc::TO_STRING(__LINE__));
        }
#endif
#endif

        ModuleBase::GlobalFunc::DONE(GlobalV::ofs_running, "INIT BASIS");



    }

    void ESolver_KS_PW::beforescf(int istep)
    {
        //calculate ewald energy
        H_Ewald_pw::compute_ewald(GlobalC::ucell, GlobalC::pw);
        //Symmetry_rho should be moved to Init()
        Symmetry_rho srho;
        for (int is = 0; is < GlobalV::NSPIN; is++)
        {
            srho.begin(is, GlobalC::CHR, GlobalC::pw, GlobalC::Pgrid, GlobalC::symm);
        }
    }

    void ESolver_KS_PW::eachiterinit(const int istep, const int iter)
    {
        // mohan add 2010-07-16
        if (iter == 1) GlobalC::CHR.set_new_e_iteration(true);
        else GlobalC::CHR.set_new_e_iteration(false);

        if (GlobalV::FINAL_SCF && iter == 1)
        {
            GlobalC::CHR.irstep = 0;
            GlobalC::CHR.idstep = 0;
            GlobalC::CHR.totstep = 0;
        }

        // mohan move harris functional to here, 2012-06-05
        // use 'rho(in)' and 'v_h and v_xc'(in)
        GlobalC::en.calculate_harris(1);

        //(2) save change density as previous charge,
        // prepared fox mixing.
        GlobalC::CHR.save_rho_before_sum_band();
    }

    //Temporary, it should be replaced by hsolver later.
    void ESolver_KS_PW::hamilt2density(const int istep, const int iter, const double ethr)
    {
        GlobalV::PW_DIAG_THR = ethr;
        this->c_bands(istep, iter);

<<<<<<< HEAD
    //(2) save change density as previous charge,
    // prepared fox mixing.
    if(GlobalV::MY_STOGROUP == 0)
	{
        GlobalC::CHR.save_rho_before_sum_band();
    }
}
=======
        GlobalC::en.eband = 0.0;
        GlobalC::en.demet = 0.0;
        GlobalC::en.ef = 0.0;
        GlobalC::en.ef_up = 0.0;
        GlobalC::en.ef_dw = 0.0;
>>>>>>> 429e1f35

        // calculate weights of each band.
        Occupy::calculate_weights();

        // calculate new charge density according to
        // new wave functions.
        // calculate the new eband here.
        GlobalC::CHR.sum_band();

        // add exx
#ifdef __LCAO
#ifdef __MPI
        GlobalC::en.set_exx();		// Peize Lin add 2019-03-09
#endif
#endif
    // calculate the delta_harris energy
    // according to new charge density.
    // mohan add 2009-01-23
        GlobalC::en.calculate_harris(2);
        Symmetry_rho srho;
        for (int is = 0; is < GlobalV::NSPIN; is++)
        {
            srho.begin(is, GlobalC::CHR, GlobalC::pw, GlobalC::Pgrid, GlobalC::symm);
        }

        // compute magnetization, only for LSDA(spin==2)
        GlobalC::ucell.magnet.compute_magnetization();
        // deband is calculated from "output" charge density calculated
        // in sum_band
        // need 'rho(out)' and 'vr (v_h(in) and v_xc(in))'

        GlobalC::en.deband = GlobalC::en.delta_e();
        //if (LOCAL_BASIS) xiaohui modify 2013-09-02
    }

    //Temporary:
    void ESolver_KS_PW::c_bands(const int istep, const int iter)
    {
        Electrons elec;
        elec.iter = iter;
        elec.c_bands(istep);
    }

    //Temporary, it should be rewritten with Hamilt class. 
    void ESolver_KS_PW::updatepot(const int istep, const int iter, const bool conv_elec)
    {
        if (!conv_elec)
        {
            // not converged yet, calculate new potential from mixed charge density
            GlobalC::pot.vr = GlobalC::pot.v_of_rho(GlobalC::CHR.rho, GlobalC::CHR.rho_core);
            // because <T+V(ionic)> = <eband+deband> are calculated after sum
            // band, using output charge density.
            // but E_Hartree and Exc(GlobalC::en.etxc) are calculated in v_of_rho above,
            // using the mixed charge density.
            // so delta_escf corrects for this difference at first order.
            GlobalC::en.delta_escf();
        }
        else
        {
            for (int is = 0; is < GlobalV::NSPIN; ++is)
            {
                for (int ir = 0; ir < GlobalC::pw.nrxx; ++ir)
                {
                    GlobalC::pot.vnew(is, ir) = GlobalC::pot.vr(is, ir);
                }
            }
            // the new potential V(PL)+V(H)+V(xc)
            GlobalC::pot.vr = GlobalC::pot.v_of_rho(GlobalC::CHR.rho, GlobalC::CHR.rho_core);
            //std::cout<<"Exc = "<<GlobalC::en.etxc<<std::endl;
            //( vnew used later for scf correction to the forces )
            GlobalC::pot.vnew = GlobalC::pot.vr - GlobalC::pot.vnew;
            GlobalC::en.descf = 0.0;
        }
        GlobalC::pot.set_vr_eff();
    }

    void ESolver_KS_PW::eachiterfinish(const int iter, const bool conv_elec)
    {
        //print_eigenvalue(GlobalV::ofs_running);
        GlobalC::en.calculate_etot();
        //We output it for restarting the scf.
        bool print = false;
        if (this->out_freq_elec == 0)
        {
            if (conv_elec) print = true;
        }
        else
        {
            if (iter % this->out_freq_elec == 0 || conv_elec) print = true;
        }

        if (print)
        {
            if (GlobalC::CHR.out_chg > 0)
            {
                for (int is = 0; is < GlobalV::NSPIN; is++)
                {
                    std::stringstream ssc;
                    std::stringstream ss1;
                    ssc << GlobalV::global_out_dir << "tmp" << "_SPIN" << is + 1 << "_CHG";
                    GlobalC::CHR.write_rho(GlobalC::CHR.rho_save[is], is, iter, ssc.str(), 3);//mohan add 2007-10-17
                    ss1 << GlobalV::global_out_dir << "tmp" << "_SPIN" << is + 1 << "_CHG.cube";
                    GlobalC::CHR.write_rho_cube(GlobalC::CHR.rho_save[is], is, ssc.str(), 3);
                }
            }
            //output wavefunctions
            if (GlobalC::wf.out_wfc_pw == 1 || GlobalC::wf.out_wfc_pw == 2)
            {
                std::stringstream ssw;
                ssw << GlobalV::global_out_dir << "WAVEFUNC";
                //WF_io::write_wfc( ssw.str(), GlobalC::wf.evc );
                // mohan update 2011-02-21
                //qianrui update 2020-10-17
                WF_io::write_wfc2(ssw.str(), GlobalC::wf.evc, GlobalC::pw.gcar);
                //ModuleBase::GlobalFunc::DONE(GlobalV::ofs_running,"write wave functions into file WAVEFUNC.dat");
            }

        }


    }


    void ESolver_KS_PW::afterscf(const int iter, const bool conv_elec)
    {
#ifdef __LCAO
        if (GlobalC::chi0_hilbert.epsilon)                 // pengfei 2016-11-23
        {
            std::cout << "eta = " << GlobalC::chi0_hilbert.eta << std::endl;
            std::cout << "domega = " << GlobalC::chi0_hilbert.domega << std::endl;
            std::cout << "nomega = " << GlobalC::chi0_hilbert.nomega << std::endl;
            std::cout << "dim = " << GlobalC::chi0_hilbert.dim << std::endl;
            //std::cout <<"oband = "<<GlobalC::chi0_hilbert.oband<<std::endl;
            GlobalC::chi0_hilbert.Chi();
        }
#endif

        if (GlobalC::chi0_standard.epsilon)
        {
            std::cout << "eta = " << GlobalC::chi0_standard.eta << std::endl;
            std::cout << "domega = " << GlobalC::chi0_standard.domega << std::endl;
            std::cout << "nomega = " << GlobalC::chi0_standard.nomega << std::endl;
            std::cout << "dim = " << GlobalC::chi0_standard.dim << std::endl;
            //std::cout <<"oband = "<<GlobalC::chi0_standard.oband<<std::endl;
            GlobalC::chi0_standard.Chi();
        }
        if (GlobalC::epsilon0_pwscf.epsilon)
        {
            GlobalC::epsilon0_pwscf.Cal_epsilon0();
        }
        if (GlobalC::epsilon0_vasp.epsilon)
        {
            GlobalC::epsilon0_vasp.cal_epsilon0();
        }

        for (int is = 0; is < GlobalV::NSPIN; is++)
        {
            std::stringstream ssc;
            std::stringstream ss1;
            ssc << GlobalV::global_out_dir << "SPIN" << is + 1 << "_CHG";
            ss1 << GlobalV::global_out_dir << "SPIN" << is + 1 << "_CHG.cube";
            GlobalC::CHR.write_rho(GlobalC::CHR.rho_save[is], is, 0, ssc.str());//mohan add 2007-10-17
            GlobalC::CHR.write_rho_cube(GlobalC::CHR.rho_save[is], is, ss1.str(), 3);
        }
        if (conv_elec)
        {
            //GlobalV::ofs_running << " convergence is achieved" << std::endl;			
            //GlobalV::ofs_running << " !FINAL_ETOT_IS " << GlobalC::en.etot * ModuleBase::Ry_to_eV << " eV" << std::endl; 
            GlobalV::ofs_running << "\n charge density convergence is achieved" << std::endl;
            GlobalV::ofs_running << " final etot is " << GlobalC::en.etot * ModuleBase::Ry_to_eV << " eV" << std::endl;
        }
        else
        {
            GlobalV::ofs_running << " convergence has NOT been achieved!" << std::endl;
        }

        if (GlobalV::OUT_LEVEL != "m")
        {
            this->print_eigenvalue(GlobalV::ofs_running);
        }
    }

    void ESolver_KS_PW::print_eigenvalue(std::ofstream& ofs)
    {
        bool wrong = false;
        for (int ik = 0; ik < GlobalC::kv.nks; ++ik)
        {
            for (int ib = 0; ib < GlobalV::NBANDS; ++ib)
            {
                if (abs(GlobalC::wf.ekb[ik][ib]) > 1.0e10)
                {
                    GlobalV::ofs_warning << " ik=" << ik + 1 << " ib=" << ib + 1 << " " << GlobalC::wf.ekb[ik][ib] << " Ry" << std::endl;
                    wrong = true;
                }
            }
        }
        if (wrong)
        {
            ModuleBase::WARNING_QUIT("Threshold_Elec::print_eigenvalue", "Eigenvalues are too large!");
        }


        if (GlobalV::MY_RANK != 0)
        {
            return;
        }

        ModuleBase::TITLE("Threshold_Elec", "print_eigenvalue");

        ofs << "\n STATE ENERGY(eV) AND OCCUPATIONS ";
        ofs << std::setprecision(5);
        for (int ik = 0;ik < GlobalC::kv.nks;ik++)
        {
            if (ik == 0)
            {
                ofs << "   NSPIN == " << GlobalV::NSPIN << std::endl;
                if (GlobalV::NSPIN == 2)
                {
                    ofs << "SPIN UP : " << std::endl;
                }
            }
            else if (ik == GlobalC::kv.nks / 2)
            {
                if (GlobalV::NSPIN == 2)
                {
                    ofs << "SPIN DOWN : " << std::endl;
                }
            }

            if (GlobalV::NSPIN == 2)
            {
                if (GlobalC::kv.isk[ik] == 0)
                {
                    ofs << " " << ik + 1 << "/" << GlobalC::kv.nks / 2 << " kpoint (Cartesian) = "
                        << GlobalC::kv.kvec_c[ik].x << " " << GlobalC::kv.kvec_c[ik].y << " " << GlobalC::kv.kvec_c[ik].z
                        << " (" << GlobalC::kv.ngk[ik] << " pws)" << std::endl;

                    ofs << std::setprecision(6);

                }
                if (GlobalC::kv.isk[ik] == 1)
                {
                    ofs << " " << ik + 1 - GlobalC::kv.nks / 2 << "/" << GlobalC::kv.nks / 2 << " kpoint (Cartesian) = "
                        << GlobalC::kv.kvec_c[ik].x << " " << GlobalC::kv.kvec_c[ik].y << " " << GlobalC::kv.kvec_c[ik].z
                        << " (" << GlobalC::kv.ngk[ik] << " pws)" << std::endl;

                    ofs << std::setprecision(6);

                }
            }       // Pengfei Li  added  14-9-9
            else
            {
                ofs << " " << ik + 1 << "/" << GlobalC::kv.nks << " kpoint (Cartesian) = "
                    << GlobalC::kv.kvec_c[ik].x << " " << GlobalC::kv.kvec_c[ik].y << " " << GlobalC::kv.kvec_c[ik].z
                    << " (" << GlobalC::kv.ngk[ik] << " pws)" << std::endl;

                ofs << std::setprecision(6);
            }

            //----------------------
            // no energy to output
            //----------------------
            if (GlobalV::KS_SOLVER == "selinv")
            {
                ofs << " USING SELINV, NO BAND ENERGY IS AVAILABLE." << std::endl;
            }
            //----------------------
            // output energy
            //----------------------
            else
            {
                GlobalV::ofs_running << std::setprecision(6);
                GlobalV::ofs_running << std::setiosflags(ios::showpoint);
                for (int ib = 0; ib < GlobalV::NBANDS; ib++)
                {
                    ofs << std::setw(8) << ib + 1
                        << std::setw(15) << GlobalC::wf.ekb[ik][ib] * ModuleBase::Ry_to_eV
                        << std::setw(15) << GlobalC::wf.wg(ik, ib) << std::endl;
                }
                ofs << std::endl;
            }
        }//end ik
        return;
    }



    void ESolver_KS_PW::cal_Energy(energy& en)
    {

    }

    void ESolver_KS_PW::cal_Force(ModuleBase::matrix& force)
    {
        Forces ff;
        ff.init(force);
    }
    void ESolver_KS_PW::cal_Stress(ModuleBase::matrix& stress)
    {
        Stress_PW ss;
        ss.cal_stress(stress);
    }
    void ESolver_KS_PW::postprocess()
    {
        // compute density of states
        GlobalC::en.perform_dos_pw();
    }

}<|MERGE_RESOLUTION|>--- conflicted
+++ resolved
@@ -62,7 +62,6 @@
             ModuleBase::GlobalFunc::DONE(GlobalV::ofs_running, "SYMMETRY");
         }
 
-<<<<<<< HEAD
     // Setup the k points according to symmetry.
     GlobalC::kv.set( GlobalC::symm, GlobalV::global_kpoint_card, GlobalV::NSPIN, GlobalC::ucell.G, GlobalC::ucell.latvec );
     ModuleBase::GlobalFunc::DONE(GlobalV::ofs_running,"INIT K-POINTS");
@@ -157,101 +156,6 @@
     {
         GlobalC::wf.wfcinit();
     }
-=======
-        // Setup the k points according to symmetry.
-        GlobalC::kv.set(GlobalC::symm, GlobalV::global_kpoint_card, GlobalV::NSPIN, GlobalC::ucell.G, GlobalC::ucell.latvec);
-        ModuleBase::GlobalFunc::DONE(GlobalV::ofs_running, "INIT K-POINTS");
-
-        // print information
-        // mohan add 2021-01-30
-        Print_Info::setup_parameters(GlobalC::ucell, GlobalC::kv);
-
-        // Initalize the plane wave basis set
-        GlobalC::pw.gen_pw(GlobalV::ofs_running, GlobalC::ucell, GlobalC::kv);
-        ModuleBase::GlobalFunc::DONE(GlobalV::ofs_running, "INIT PLANEWAVE");
-        std::cout << " UNIFORM GRID DIM     : " << GlobalC::pw.nx << " * " << GlobalC::pw.ny << " * " << GlobalC::pw.nz << std::endl;
-        std::cout << " UNIFORM GRID DIM(BIG): " << GlobalC::pw.nbx << " * " << GlobalC::pw.nby << " * " << GlobalC::pw.nbz << std::endl;
-
-        // mohan add 2010-09-13
-        // initialize the real-space uniform grid for FFT and parallel
-        // distribution of plane waves
-        GlobalC::Pgrid.init(GlobalC::pw.ncx, GlobalC::pw.ncy, GlobalC::pw.ncz, GlobalC::pw.nczp,
-            GlobalC::pw.nrxx, GlobalC::pw.nbz, GlobalC::pw.bz); // mohan add 2010-07-22, update 2011-05-04
-
-
-            // Calculate Structure factor
-        GlobalC::pw.setup_structure_factor();
-        // cout<<"after pgrid init nrxx = "<<GlobalC::pw.nrxx<<endl;
-
-        //----------------------------------------------------------
-        // 1 read in initial data:
-        //   a lattice structure:atom_species,atom_positions,lattice vector
-        //   b k_points
-        //   c pseudopotential
-        // 2 setup planeware basis, FFT,structure factor, ...
-        // 3 initialize local and nonlocal pseudopotential in G_space
-        // 4 initialize charge desity and warefunctios in G_space
-        //----------------------------------------------------------
-
-        //=====================================
-        // init charge/potential/wave functions
-        //=====================================
-        GlobalC::CHR.allocate(GlobalV::NSPIN, GlobalC::pw.nrxx, GlobalC::pw.ngmc);
-        GlobalC::pot.allocate(GlobalC::pw.nrxx);
-
-        GlobalC::wf.allocate(GlobalC::kv.nks);
-
-        // cout<<GlobalC::pw.nrxx<<endl;
-        // cout<<"before ufft allocate"<<endl;
-        GlobalC::UFFT.allocate();
-
-        // cout<<"after ufft allocate"<<endl;
-
-        //=======================
-        // init pseudopotential
-        //=======================
-        GlobalC::ppcell.init(GlobalC::ucell.ntype);
-
-        //=====================
-        // init hamiltonian
-        // only allocate in the beginning of ELEC LOOP!
-        //=====================
-        GlobalC::hm.hpw.allocate(GlobalC::wf.npwx, GlobalV::NPOL, GlobalC::ppcell.nkb, GlobalC::pw.nrxx);
-
-        //=================================
-        // initalize local pseudopotential
-        //=================================
-        GlobalC::ppcell.init_vloc(GlobalC::pw.nggm, GlobalC::ppcell.vloc);
-        ModuleBase::GlobalFunc::DONE(GlobalV::ofs_running, "LOCAL POTENTIAL");
-
-        //======================================
-        // Initalize non local pseudopotential
-        //======================================
-        GlobalC::ppcell.init_vnl(GlobalC::ucell);
-        ModuleBase::GlobalFunc::DONE(GlobalV::ofs_running, "NON-LOCAL POTENTIAL");
-
-        //=========================================================
-        // calculate the total local pseudopotential in real space
-        //=========================================================
-        GlobalC::pot.init_pot(0, GlobalC::pw.strucFac); //atomic_rho, v_of_rho, set_vrs
-
-        GlobalC::pot.newd();
-
-        ModuleBase::GlobalFunc::DONE(GlobalV::ofs_running, "INIT POTENTIAL");
-
-        //==================================================
-        // create GlobalC::ppcell.tab_at , for trial wave functions.
-        //==================================================
-        GlobalC::wf.init_at_1();
-
-        //================================
-        // Initial start wave functions
-        //================================
-        if (GlobalV::NBANDS != 0 || (GlobalV::CALCULATION != "scf-sto" && GlobalV::CALCULATION != "relax-sto" && GlobalV::CALCULATION != "md-sto")) //qianrui add
-        {
-            GlobalC::wf.wfcinit();
-        }
->>>>>>> 429e1f35
 
 #ifdef __LCAO
 #ifdef __MPI
@@ -308,7 +212,10 @@
 
         //(2) save change density as previous charge,
         // prepared fox mixing.
-        GlobalC::CHR.save_rho_before_sum_band();
+        if(GlobalV::MY_STOGROUP == 0)
+	    {
+            GlobalC::CHR.save_rho_before_sum_band();
+        }
     }
 
     //Temporary, it should be replaced by hsolver later.
@@ -317,21 +224,11 @@
         GlobalV::PW_DIAG_THR = ethr;
         this->c_bands(istep, iter);
 
-<<<<<<< HEAD
-    //(2) save change density as previous charge,
-    // prepared fox mixing.
-    if(GlobalV::MY_STOGROUP == 0)
-	{
-        GlobalC::CHR.save_rho_before_sum_band();
-    }
-}
-=======
         GlobalC::en.eband = 0.0;
         GlobalC::en.demet = 0.0;
         GlobalC::en.ef = 0.0;
         GlobalC::en.ef_up = 0.0;
         GlobalC::en.ef_dw = 0.0;
->>>>>>> 429e1f35
 
         // calculate weights of each band.
         Occupy::calculate_weights();
@@ -376,9 +273,9 @@
     }
 
     //Temporary, it should be rewritten with Hamilt class. 
-    void ESolver_KS_PW::updatepot(const int istep, const int iter, const bool conv_elec)
-    {
-        if (!conv_elec)
+    void ESolver_KS_PW::updatepot(const int istep, const int iter)
+    {
+        if (!this->conv_elec)
         {
             // not converged yet, calculate new potential from mixed charge density
             GlobalC::pot.vr = GlobalC::pot.v_of_rho(GlobalC::CHR.rho, GlobalC::CHR.rho_core);
@@ -408,7 +305,7 @@
         GlobalC::pot.set_vr_eff();
     }
 
-    void ESolver_KS_PW::eachiterfinish(const int iter, const bool conv_elec)
+    void ESolver_KS_PW::eachiterfinish(const int iter)
     {
         //print_eigenvalue(GlobalV::ofs_running);
         GlobalC::en.calculate_etot();
@@ -416,11 +313,11 @@
         bool print = false;
         if (this->out_freq_elec == 0)
         {
-            if (conv_elec) print = true;
+            if (this->conv_elec) print = true;
         }
         else
         {
-            if (iter % this->out_freq_elec == 0 || conv_elec) print = true;
+            if (iter % this->out_freq_elec == 0 || this->conv_elec) print = true;
         }
 
         if (print)
@@ -455,7 +352,7 @@
     }
 
 
-    void ESolver_KS_PW::afterscf(const int iter, const bool conv_elec)
+    void ESolver_KS_PW::afterscf()
     {
 #ifdef __LCAO
         if (GlobalC::chi0_hilbert.epsilon)                 // pengfei 2016-11-23
@@ -496,7 +393,7 @@
             GlobalC::CHR.write_rho(GlobalC::CHR.rho_save[is], is, 0, ssc.str());//mohan add 2007-10-17
             GlobalC::CHR.write_rho_cube(GlobalC::CHR.rho_save[is], is, ss1.str(), 3);
         }
-        if (conv_elec)
+        if (this->conv_elec)
         {
             //GlobalV::ofs_running << " convergence is achieved" << std::endl;			
             //GlobalV::ofs_running << " !FINAL_ETOT_IS " << GlobalC::en.etot * ModuleBase::Ry_to_eV << " eV" << std::endl; 
