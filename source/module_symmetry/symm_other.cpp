--- conflicted
+++ resolved
@@ -1,13 +1,8 @@
 #include "symm_other.h"
 
-<<<<<<< HEAD
 namespace ModuleSymmetry
 {
-void Symm_Other::print1(const int &ibrav, const double *cel_const, ofstream &ofs_running)
-=======
-
 void Symm_Other::print1(const int &ibrav, const double *cel_const, std::ofstream &ofs_running)
->>>>>>> 8a8b3175
 {
 	TITLE("Symm_Other","print1");
 
