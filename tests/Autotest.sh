#!/bin/bash

# ABACUS executable path
abacus=abacus
# number of mpi processes
np=4
# threshold with unit: eV
threshold=0.0000001
# check accuracy
ca=8
# regex of case name
case="^[^#].*_PW_.*$"


while getopts a:n:t:c:r,g flag
do
    case "${flag}" in
        a) abacus=${OPTARG};;
        n) np=${OPTARG};;
		t) threshold=${OPTARG};;
		c) ca=${OPTARG};;
		r) case=${OPTARG};;
		g) g=true;; #generate test reference
    esac
done

echo "-----AUTO TESTS OF ABACUS ------"
echo "ABACUS path: $abacus";
echo "Number of cores: $np";
echo "Test accuracy: $threshold eV"
echo "Check accuaracy: $ca"
echo "Test cases: $case"
echo "Generate reference: $g"
echo "--------------------------------"
echo ""

#----------------------------------------------------------
# define a function named 'check_out'
#----------------------------------------------------------
check_out(){
	#------------------------------------------------------
	# input file $1 is 'result.out' in each test directory
	#------------------------------------------------------
	outfile=$1

	#------------------------------------------------------
	# outfile = result.out
	#------------------------------------------------------
	properties=`awk '{print $1}' $outfile`

	#------------------------------------------------------
	# jd = job description
	#------------------------------------------------------
	if test -e "jd"; then
		jd=`cat jd`
 		echo " [  ------  ] $jd"
	fi

	#------------------------------------------------------
	# check every 'key' word
	#------------------------------------------------------
	for key in $properties; do

		#--------------------------------------------------
		# calculated value
		#--------------------------------------------------
		cal=`grep "$key" $outfile | awk '{printf "%.'$ca'f\n",$2}'`

		#--------------------------------------------------
		# reference value
		#--------------------------------------------------

		ref=`grep "$key" result.ref | awk '{printf "%.'$ca'f\n",$2}'`

		#--------------------------------------------------
		# computed the deviation between the calculated
		# and reference value
		#--------------------------------------------------
		deviation=`awk 'BEGIN {x='$ref';y='$cal';printf "%.'$ca'f\n",x-y}'`
		deviation1=`awk 'BEGIN {x='$ref';y='$cal';printf "%.'$ca'f\n",y-x}'`

		if [ $key == "totaltimeref" ]; then
			# echo "time=$cal ref=$ref"
			break
		fi


		#--------------------------------------------------
		# If deviation < threshold, then the test passes,
		# otherwise, the test prints out warning
		# Daye Zheng found bug on 2021-06-20,
		# deviation should be positively defined
		#--------------------------------------------------
		if [ $(echo "sqrt($deviation*$deviation) < $threshold"|bc) = 0 ]; then
			echo -e "\e[1;31m [  FAILED  ] \e[0m"\
				"$key cal=$cal ref=$ref deviation=$deviation"
			let failed++
			break
		else
			#echo "$key cal=$cal ref=$ref deviation=$deviation"
			#echo "[ PASS ] $key"
			echo -e "\e[1;32m [      OK  ] \e[0m $key"
		fi
		let ok++
	done
}

#---------------------------------------------
# the file name that contains all of the tests
#---------------------------------------------

test -e CASES || echo "Plese specify tests"
test -e CASES || exit 0
which $abacus > /dev/null || echo "Error! ABACUS path was wrong!!"
which $abacus > /dev/null || exit 0

testdir=`cat CASES | grep -E $case`
failed=0
ok=0

for dir in $testdir; do
	cd $dir
	echo -e "\e[1;32m [  RUN     ]\e[0m $dir"
	TIMEFORMAT=' [  ------  ] Time elapsed: %R seconds'
	#parallel test
	time {
		mpirun -np $np $abacus > log.txt
		#$abacus > log.txt
		test -d OUT.autotest || echo "Some errors happened in ABACUS!"
		test -d OUT.autotest || exit 0
<<<<<<< HEAD

		# if test -z $1
		# then
		../tools/catch_properties.sh result.out
		check_out result.out
		# else
			# ../tools/catch_properties.sh result.ref
		# fi
=======
		if test -z $g
		then
			../tools/catch_properties.sh result.out
			check_out result.out
		else
			../tools/catch_properties.sh result.ref
		fi
>>>>>>> 14322bc8
	}
	echo ""
	cd ../

done
if [ -z $g ]
then
if [ $failed -eq 0 ]
then
	echo -e "\e[1;32m [  PASSED  ] \e[0m $ok test cases passed."
else
	echo -e "\e[1;31m [  FAILED  ] \e[0m $failed test cases out of $[ $failed + $ok ] failed."
	exit 1
fi
else
echo "Generate test cases complete."
fi<|MERGE_RESOLUTION|>--- conflicted
+++ resolved
@@ -128,16 +128,6 @@
 		#$abacus > log.txt
 		test -d OUT.autotest || echo "Some errors happened in ABACUS!"
 		test -d OUT.autotest || exit 0
-<<<<<<< HEAD
-
-		# if test -z $1
-		# then
-		../tools/catch_properties.sh result.out
-		check_out result.out
-		# else
-			# ../tools/catch_properties.sh result.ref
-		# fi
-=======
 		if test -z $g
 		then
 			../tools/catch_properties.sh result.out
@@ -145,7 +135,6 @@
 		else
 			../tools/catch_properties.sh result.ref
 		fi
->>>>>>> 14322bc8
 	}
 	echo ""
 	cd ../
