--- conflicted
+++ resolved
@@ -71,9 +71,5 @@
 
 401_NP_KP_sp
 401_NP_KP_spd
-<<<<<<< HEAD
-
-601_LJ_Ar
-=======
 601_NO_TDDFT_N2
->>>>>>> 7652d187
+701_LJ_Ar