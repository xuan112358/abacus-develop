name: Integration Test and Unit Test

on:
  pull_request_target:
    branches:
      - develop
<<<<<<< HEAD
      - tryEigen
=======
      - update_MD
      - ABACUS_2.2.0_beta
      - deepks
      - planewave
      - pw_refactor
      - TDDFT
jobs:
>>>>>>> 1209a0c2

jobs:
  test:
    name: Do the job on the runner
    runs-on: self-hosted
    if: github.repository_owner == 'deepmodeling'
    container: ghcr.io/deepmodeling/abacus-development-kit:gnu
    steps:
      - name: Checkout
        uses: actions/checkout@v2
        with:
          ref: ${{ github.event.pull_request.head.sha }}
      - name: Build and Test
        env:
          GTEST_COLOR: 'yes'
        run: |
          cmake -B build -DBUILD_TESTING=ON
          cmake --build build -j8
          cmake --install build
          cmake --build build --target test ARGS="-V"<|MERGE_RESOLUTION|>--- conflicted
+++ resolved
@@ -4,9 +4,7 @@
   pull_request_target:
     branches:
       - develop
-<<<<<<< HEAD
       - tryEigen
-=======
       - update_MD
       - ABACUS_2.2.0_beta
       - deepks
@@ -14,7 +12,6 @@
       - pw_refactor
       - TDDFT
 jobs:
->>>>>>> 1209a0c2
 
 jobs:
   test:
