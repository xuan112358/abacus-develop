#include "tools.h"
#include "global.h"
#include "hamilt_pw.h"
#include "src_global/blas_connector.h"
#include "../src_io/optical.h" // only get judgement to calculate optical matrix or not.
#include "src_pw/myfunc.h"

int Hamilt_PW::moved = 0;

Hamilt_PW::Hamilt_PW()
{
    hpsi = new complex<double>[1];
    spsi = new complex<double>[1];
    GR_index = new int[1];
    Bec = new complex<double>[1];
}

Hamilt_PW::~Hamilt_PW()
{
    delete[] hpsi;
    delete[] spsi;
    delete[] GR_index;
    delete[] Bec;
}


void Hamilt_PW::allocate(
	const int &npwx, 
	const int &npol, 
	const int &nkb, 
	const int &nrxx)
{
    TITLE("Hamilt_PW","allocate");

	assert(npwx > 0);
	assert(npol > 0);
	assert(nkb >=0);
	assert(nrxx > 0);

    delete[] hpsi;
    delete[] spsi;
    delete[] GR_index;
    delete[] Bec;

    this->hpsi = new complex<double> [npwx * npol];
    this->spsi = new complex<double> [npwx * npol];
    this->GR_index = new int[nrxx];
    this->Bec = new complex<double> [nkb];

    ZEROS(this->hpsi, npwx * npol);
    ZEROS(this->spsi, npwx * npol);
    ZEROS(this->GR_index, nrxx);

    return;
}


void Hamilt_PW::init_k(const int ik)
{
    TITLE("Hamilt_PW","init_k");
	
	// mohan add 2010-09-30
	// (1) Which spin to use.
	if(NSPIN==2)
	{
		CURRENT_SPIN = kv.isk[ik];
	}

	// (2) Kinetic energy.
	wf.ekin(ik);

	// (3) Take the local potential.
	for (int ir=0; ir<pw.nrxx; ir++)
	{
		pot.vr_eff1[ir] = pot.vr_eff(CURRENT_SPIN, ir);//mohan add 2007-11-12
	}

	// (4) Calculate nonlocal pseudopotential vkb
	//if (ppcell.nkb > 0 && !LINEAR_SCALING) xiaohui modify 2013-09-02
	if(ppcell.nkb > 0 && (BASIS_TYPE=="pw" || BASIS_TYPE=="lcao_in_pw")) //xiaohui add 2013-09-02. Attention...
	{
		ppcell.getvnl(ik);
	}

	// (5) The number of wave functions.
	wf.npw = kv.ngk[ik];

	// (6) The index of plane waves.
    for (int ig = 0;ig < wf.npw;ig++)
    {
        this->GR_index[ig] = pw.ig2fftw[ wf.igk(ik, ig) ];
    }
    return;
}


//----------------------------------------------------------------------
// Hamiltonian diagonalization in the subspace spanned
// by nstart states psi (atomic or random wavefunctions).
// Produces on output n_band eigenvectors (n_band <= nstart) in evc.
//----------------------------------------------------------------------
void Hamilt_PW::cinitcgg(
    const int ik,
    const int nstart,
    const int n_band,
    const ComplexMatrix &psi,
    ComplexMatrix &evc,
    double *en)
{
    TITLE("Hamilt_PW","cinitcgg");
    timer::tick("Hamilt_PW","cinitcgg",'G');

	assert(nstart!=0);
	assert(n_band!=0);

    ComplexMatrix hc(nstart, nstart);
    ComplexMatrix sc(nstart, nstart);
    ComplexMatrix hvec(nstart,n_band);
	int dmin,dmax;
	const int npw = kv.ngk[ik];
	if(NSPIN != 4)
	{
		dmin= npw;
		dmax = wf.npwx;
	}
	else {
		dmin = wf.npwx*NPOL;
		dmax = wf.npwx*NPOL;
	}
	//qianrui improve this part 2021-3-14
	complex<double> *aux=new complex<double> [dmax*nstart];
	complex<double> *paux = aux;
	complex<double> *ppsi = psi.c;
	//qianrui replace it
	this->h_psi(psi.c, aux, nstart);
	//for(int m=0;m<nstart;++m)
	//{
	//	this->h_psi(ppsi, paux);
	//	paux += dmax;
	//	ppsi += dmax;
	//}
	char trans1 = 'C';
	char trans2 = 'N';
	zgemm_(&trans1,&trans2,&nstart,&nstart,&dmin,&ONE,psi.c,&dmax,aux,&dmax,&ZERO,hc.c,&nstart);
	hc=transpose(hc,false);

	zgemm_(&trans1,&trans2,&nstart,&nstart,&dmin,&ONE,psi.c,&dmax,psi.c,&dmax,&ZERO,sc.c,&nstart);
	sc=transpose(sc,false);
	//After psis are strictly normalized, we should use this part. 
	//for(int m=1;m<nstart;++m)
	//{
	//	sc(m,m) == 1;
	//}

	delete []aux;


	/*//qianrui replace this part
	complex<double> **p = new complex<double>*[nstart];
	for(int i=0; i<nstart; i++)
	{
		if(NPOL==2)
		{
			p[i] = new complex<double>[wf.npwx*NPOL];
		}
		else
		{
			p[i] = new complex<double>[wf.npwx];
		}
	}

	for(int i=0; i<nstart; i++)
	{
		for(int j=0; j<wf.npwx; j++)
		{
			p[i][j] = psi(i,j);
		}
	}
	if(NPOL == 2)
	{
		for(int i=0; i<nstart; i++)
		{
			for(int j=0; j<wf.npwx; j++)
			{
				p[i][j+wf.npwx] = psi(i,j+wf.npwx);
			}
		}
	}

    // Set up the Hamiltonian and Overlap matrices
	complex<double>* hpsi = new complex<double>[dmin];
	complex<double>* spsi = new complex<double>[dmin];

    for (int m=0; m<nstart; m++)
    {
        this->h_1psi(dmin, p[m], hpsi, spsi);

        hc(m,m) = this->just_ddot(dmin, p[m], hpsi);
        sc(m,m) = this->just_ddot(dmin, p[m], spsi);

        if (m+1<nstart)
        {
            for (int j = m + 1;j < nstart;j++)
            {
                hc(j,m) = this->just_ddot(dmin, p[j], hpsi);
                sc(j,m) = this->just_ddot(dmin, p[j], spsi);
                hc(m, j) = conj(hc(j, m));
                sc(m, j) = conj(sc(j, m));
            }
        }
    }
	
	delete[] hpsi;
	delete[] spsi;
	for(int i=0; i<nstart; i++)
	{
		delete[] p[i];
	}
	delete[] p;*/

	// Peize Lin add 2019-03-09
	if("lcao_in_pw"==BASIS_TYPE)
	{
		auto add_Hexx = [&](const double alpha)
		{
			for (int m=0; m<nstart; ++m)
			{
				for (int n=0; n<nstart; ++n)
				{
					hc(m,n) += alpha * exx_lip.get_exx_matrix()[ik][m][n];
				}
			}
		};
		if( 5==xcf.iexch_now && 0==xcf.igcx_now )				// HF
		{
			add_Hexx(1);
		}
		else if( 6==xcf.iexch_now && 8==xcf.igcx_now )			// PBE0
		{
			add_Hexx(exx_global.info.hybrid_alpha);
		}
		else if( 9==xcf.iexch_now && 12==xcf.igcx_now )			// HSE
		{
			add_Hexx(exx_global.info.hybrid_alpha);		
		}
	}

	if(NPROC_IN_POOL>1)
	{
		Parallel_Reduce::reduce_complex_double_pool( hc.c, nstart*nstart );
		Parallel_Reduce::reduce_complex_double_pool( sc.c, nstart*nstart );
	}

	

    hm.cdiaghg(nstart, n_band, hc, sc, nstart, en, hvec);


	// Peize Lin add 2019-03-09
	if("lcao_in_pw"==BASIS_TYPE)
	{
		switch(exx_global.info.hybrid_type)
		{
			case Exx_Global::Hybrid_Type::HF:
			case Exx_Global::Hybrid_Type::PBE0:
			case Exx_Global::Hybrid_Type::HSE:
				exx_lip.k_pack->hvec_array[ik] = hvec;
				break;
		}
	}
		
    //=======================
    //diagonize the H-matrix
    //=======================

// for tests
/*
		cout << setprecision(3);
		out.printV3(ofs_running,kv.kvec_c[ik]);
		out.printcm_norm("sc",sc,1.0e-4);
		out.printcm_norm("hvec",hvec,1.0e-4);
		out.printcm_norm("hc",hc,1.0e-4);
		cout << endl;
*/

	cout << setprecision(5);

//--------------------------
// KEEP THIS BLOCK FOR TESTS
//--------------------------
/*
	cout << "  hc matrix" << endl;
	for(int i=0; i<NLOCAL; i++)
	{
		for(int j=0; j<NLOCAL; j++)
		{
			double a = hc(i,j).real();
			if(abs(a) < 1.0e-5) a = 0;
			cout << setw(6) << a;
		}
		cout << endl;
	}

	cout << "  sc matrix" << endl;
	for(int i=0; i<NLOCAL; i++)
	{
		for(int j=0; j<NLOCAL; j++)
		{
			double a = sc(i,j).real();
			if(abs(a) < 1.0e-5) a = 0;
			cout << setw(6) << a;
		}
		cout << endl;
	}

	cout << "\n Band Energy" << endl;
	for(int i=0; i<NBANDS; i++)
	{
		cout << " e[" << i+1 << "]=" << en[i] * Ry_to_eV << endl;
	}
*/
//--------------------------
// KEEP THIS BLOCK FOR TESTS
//--------------------------


	if((BASIS_TYPE=="lcao" || BASIS_TYPE=="lcao_in_pw") && CALCULATION=="nscf" && !Optical::opt_epsilon2)
	{
		ofs_running << " Not do zgemm to get evc." << endl;
	}
	else if((BASIS_TYPE=="lcao" || BASIS_TYPE=="lcao_in_pw") 
		&& ( CALCULATION == "scf" || CALCULATION == "md" || CALCULATION == "relax")) //pengfei 2014-10-13
	{
		// because psi and evc are different here,
		// I think if psi and evc is the same, 
		// there may be problems, mohan 2011-01-01
		char transa = 'N';
		char transb = 'T';
		zgemm_( &transa,
				&transb,
				&dmax, // m: row of A,C
				&n_band, // n: col of B,C
				&nstart, // k: col of A, row of B
				&ONE, // alpha
				psi.c, // A
				&dmax, // LDA: if(N) max(1,m) if(T) max(1,k)
				hvec.c, // B
				&n_band, // LDB: if(N) max(1,k) if(T) max(1,n)
				&ZERO,  // belta
				evc.c, // C
				&dmax ); // LDC: if(N) max(1, m)
	}
	else
	{
		// As the evc and psi may refer to the same matrix, we first
		// create a temporary matrix to story the result. (by wangjp)
		//qianrui improve this part 2021-3-13
		char transa = 'N';
		char transb = 'T';
		ComplexMatrix evctmp(n_band, dmin,false);
		zgemm_(&transa,&transb,&dmin,&n_band,&nstart,&ONE,psi.c,&dmax,hvec.c,&n_band,&ZERO,evctmp.c,&dmin);
		for(int ib=0; ib<n_band; ib++)
		{
			for(int ig=0; ig<dmin; ig++)
			{
				evc(ib,ig) = evctmp(ib,ig);
			}
		}
		
		/*qianrui replace this part 
		ComplexMatrix evctmp(n_band, dmax);
		for(int ib=0; ib<n_band; ib++)
		{
			for(int ig=0; ig<wf.npw; ig++)
			{
				complex<double> sum = ZERO;
				complex<double> sum1 = ZERO;
				for(int ib2=0; ib2<nstart; ib2++)
				{
					sum += psi(ib2, ig) * hvec(ib2, ib);
					if(NPOL == 2) 
					{
						sum1 +=  psi(ib2,ig + wf.npwx) * hvec(ib2, ib);
					}
				}
				evctmp(ib,ig) = sum;
				if(NPOL == 2)
				{
					evctmp(ib,ig + wf.npwx) = sum1;
				}
			}
		}
		for(int ib=0; ib<n_band; ib++)
		{
			for(int ig=0; ig<wf.npw; ig++)
			{
				evc(ib,ig) = evctmp(ib,ig);
				if(NPOL==2) evc(ib, ig + wf.npwx) = evctmp(ib, ig+wf.npwx);
			}
		}*/

		/*
		for(int ib=0; ib<n_band; ib++)
		{
			for(int ig=0; ig<wf.npw; ig++)
			{
				complex<double> diff = evctmp(ib, ig) - evc(ib, ig);
				if( norm(diff) > 1.0e-5 )
				{
					cout << " npw = " << wf.npw << endl;
					cout << " nstart = " << nstart << endl;
					cout << " nbands = " << n_band << endl;
					cout << " wf.npwx = " << wf.npwx << endl;
					cout << " ib=" << ib << " ig=" << ig << " diff=" << diff << endl;
				}
			}
		}
		*/

	}
    //out.printr1_d("en",en,n_band);

//	cout << "\n bands" << endl;
//	for(int ib=0; ib<n_band; ib++)
//	{
//		cout << " ib=" << ib << " " << en[ib] * Ry_to_eV << endl; 
//	}

    //out.printcm_norm("hvec",hvec,1.0e-8);

    timer::tick("Hamilt_PW","cinitcgg",'G');
    return;
}


void Hamilt_PW::h_1psi( const int npw_in, const complex < double> *psi,
                        complex<double> *hpsi, complex < double> *spsi)
{
    this->h_psi(psi, hpsi);

    for (int i=0;i<npw_in;i++)
    {
        spsi[i] = psi[i];
    }
    return;
}


void Hamilt_PW::s_1psi
(
    const int dim,
    const complex<double> *psi,
    complex<double> *spsi
)
{
    for (int i=0; i<dim; i++)
    {
        spsi[i] = psi[i];
    }
    return;
}


void Hamilt_PW::h_psi(const complex<double> *psi_in, complex<double> *hpsi, const int m)
{
    timer::tick("Hamilt_PW","h_psi",'H');
    int i = 0;
    int j = 0;
    int ig= 0;

	//if(NSPIN!=4) ZEROS(hpsi, wf.npw);
	//else ZEROS(hpsi, wf.npwx * NPOL);//added by zhengdy-soc
	int dmax = wf.npwx * NPOL;

	//------------------------------------
	//(1) the kinetical energy.
	//------------------------------------
	complex<double> *tmhpsi;
	const complex<double> *tmpsi_in;
 	if(T_IN_H)
	{	
		tmhpsi = hpsi;
		tmpsi_in = psi_in;
		for(int ib = 0 ; ib < m; ++ib)
		{
			for(ig = 0;ig < wf.npw; ++ig)
			{
				tmhpsi[ig] = wf.g2kin[ig] * tmpsi_in[ig];
			}
			if(NSPIN==4){
				for(ig=wf.npw; ig < wf.npwx; ++ig)
				{
					tmhpsi[ig] = 0;
				}
				tmhpsi +=wf.npwx;
				tmpsi_in += wf.npwx;
				for (ig = 0;ig < wf.npw ;++ig)
				{
					tmhpsi[ig] = wf.g2kin[ig] * tmpsi_in[ig];
				}
				for(ig=wf.npw; ig < wf.npwx; ++ig)
				{
					tmhpsi[ig] =0;
				}
			}
			tmhpsi += wf.npwx;
			tmpsi_in += wf.npwx;
		}
	}

	//------------------------------------
	//(2) the local potential.
	//-----------------------------------
	timer::tick("Hamilt_PW","vloc",'H');
	if(VL_IN_H)
	{
		tmhpsi = hpsi;
		tmpsi_in = psi_in;
		for(int ib = 0 ; ib < m; ++ib)
		{
<<<<<<< HEAD
			if(NSPIN!=4){
				ZEROS( UFFT.porter, pw.nrxx);
				UFFT.RoundTrip( tmpsi_in, pot.vrs1, GR_index, UFFT.porter );
=======
			ZEROS( UFFT.porter, pw.nrxx);
			UFFT.RoundTrip( psi_in, pot.vr_eff1, GR_index, UFFT.porter );
>>>>>>> 19bcaef8

				for (j = 0;j < wf.npw;j++)
				{
					tmhpsi[j] += UFFT.porter[ GR_index[j] ];
				}
			}
			else
			{
<<<<<<< HEAD
				complex<double>* porter1 = new complex<double>[pw.nrxx];
				ZEROS( UFFT.porter, pw.nrxx);
				ZEROS( porter1, pw.nrxx);
				for (int ig=0; ig< wf.npw; ig++)
				{
					UFFT.porter[ GR_index[ig]  ] = tmpsi_in[ig];
					porter1[ GR_index[ig]  ] = tmpsi_in[ig + wf.npwx];
				}
				// (2) fft to real space and doing things.
				pw.FFT_wfc.FFT3D( UFFT.porter, 1);
				pw.FFT_wfc.FFT3D( porter1, 1);
				complex<double> sup,sdown;
				for (int ir=0; ir< pw.nrxx; ir++)
				{
					sup = UFFT.porter[ir] * (pot.vrs(0,ir) + pot.vrs(3,ir)) +
						porter1[ir] * (pot.vrs(1,ir) - complex<double>(0.0,1.0) * pot.vrs(2,ir));
					sdown = porter1[ir] * (pot.vrs(0,ir) - pot.vrs(3,ir)) +
					UFFT.porter[ir] * (pot.vrs(1,ir) + complex<double>(0.0,1.0) * pot.vrs(2,ir));
					UFFT.porter[ir] = sup;
					porter1[ir] = sdown;
				}
				// (3) fft back to G space.
				pw.FFT_wfc.FFT3D( UFFT.porter, -1);
				pw.FFT_wfc.FFT3D( porter1, -1);
=======
				sup = UFFT.porter[ir] * (pot.vr_eff(0,ir) + pot.vr_eff(3,ir)) +
					porter1[ir] * (pot.vr_eff(1,ir) - complex<double>(0.0,1.0) * pot.vr_eff(2,ir));
				sdown = porter1[ir] * (pot.vr_eff(0,ir) - pot.vr_eff(3,ir)) +
				UFFT.porter[ir] * (pot.vr_eff(1,ir) + complex<double>(0.0,1.0) * pot.vr_eff(2,ir));
				UFFT.porter[ir] = sup;
				porter1[ir] = sdown;
			}
			// (3) fft back to G space.
			pw.FFT_wfc.FFT3D( UFFT.porter, -1);
			pw.FFT_wfc.FFT3D( porter1, -1);
>>>>>>> 19bcaef8

				for (j = 0;j < wf.npw;j++)
				{
					tmhpsi[j] += UFFT.porter[ GR_index[j] ];
					tmhpsi[j+wf.npwx] += porter1[ GR_index[j] ];
				}
				delete[] porter1;
			}
			tmhpsi += dmax;
			tmpsi_in += dmax;
		}
	}
	timer::tick("Hamilt_PW","vloc",'H');

	//------------------------------------
	// (3) the nonlocal pseudopotential.
	//------------------------------------
	timer::tick("Hamilt_PW","vnl",'H');
	if(VNL_IN_H)
	{
		if ( ppcell.nkb > 0)
		{
			//<<<<<<<<<<<<<<<<<<<<<<<<<<<<<<<<<<<<<<<<<<<<<<<<<<<<<<<<<<<<<<<<<<<<<<
			//qianrui optimize 2021-3-31
			int nkb=ppcell.nkb;
			ComplexMatrix becp(NPOL * m, nkb, false);
			char transa = 'C';
			char transb = 'N';
			if(m==1 && NPOL==1)
			{
				int inc = 1;
				zgemv_(&transa, &wf.npw, &nkb, &ONE, ppcell.vkb.c, &wf.npwx, psi_in, &inc, &ZERO, becp.c, &inc);
			}
			else
			{
				int npm = NPOL * m;
				zgemm_(&transa,&transb,&nkb,&npm,&wf.npw,&ONE,ppcell.vkb.c,&wf.npwx,psi_in,&wf.npwx,&ZERO,becp.c,&nkb);
				//add_vuspsi is moddified, thus tranpose not needed here.
				//if(NONCOLIN)
				//{
				//	ComplexMatrix partbecp(NPOL, nkb ,false);
				//	for(int ib = 0; ib < m; ++ib)
				//	{
//
				//		for ( i = 0;i < NPOL;i++)
				//			for (j = 0;j < nkb;j++)
				//				partbecp(i, j) = tmbecp[i*nkb+j];
				//		for (j = 0; j < nkb; j++)
				//			for (i = 0;i < NPOL;i++)
				//				tmbecp[j*NPOL+i] = partbecp(i, j);
				//		tmbecp += NPOL * nkb;
				//	}
				//}
			}

			Parallel_Reduce::reduce_complex_double_pool( becp.c, nkb * NPOL * m);
			this->add_vuspsi(hpsi, becp.c, m);
			//======================================================================
			/*complex<double> *becp = new complex<double>[ ppcell.nkb * NPOL ];
			ZEROS(becp,ppcell.nkb * NPOL);
			for (i=0;i< ppcell.nkb;i++)
			{
				const complex<double>* p = &ppcell.vkb(i,0);
				const complex<double>* const p_end = p + wf.npw;
				const complex<double>* psip = psi_in; 
				for (;p<p_end;++p,++psip)
				{
					if(!NONCOLIN) becp[i] += psip[0]* conj( p[0] );
					else{
						becp[i*2] += psip[0]* conj( p[0] );
						becp[i*2+1] += psip[wf.npwx]* conj( p[0] );
					}
				}
			}
			Parallel_Reduce::reduce_complex_double_pool( becp, ppcell.nkb * NPOL);
			this->add_vuspsi(hpsi, becp);
			delete[] becp;*/
			//>>>>>>>>>>>>>>>>>>>>>>>>>>>>>>>>>>>>>>>>>>>>>>>>>>>>>>>>>>>>>>>>>>>>
		}
	}
	timer::tick("Hamilt_PW","vnl",'H');
    timer::tick("Hamilt_PW","h_psi",'H');
    return;
}

void Hamilt_PW::add_vuspsi(complex<double> *hpsi_in,const complex<double> *becp, const int m)
{
    timer::tick("Hamilt_PW","add_vuspsi",'I');
	int nkb = ppcell.nkb;
	complex<double> *Ps  = new complex<double> [nkb * NPOL * m];
    ZEROS( Ps, NPOL * m * nkb);

    int sum = 0;
    int iat = 0;
    // this function sum up each non-local pseudopotential located in each atom,
    // all we need to do is put the right Dij coefficient to each becp, which
    // is calculated before.
    if(NSPIN!=4)
	{
    for (int it=0; it<ucell.ntype; it++)
    {
        const int Nprojs = ucell.atoms[it].nh;
        for (int ia=0; ia<ucell.atoms[it].na; ia++)
        {
            // each atom has Nprojs, means this is with structure factor;
            // each projector (each atom) must multiply coefficient
            // with all the other projectors.
            for (int ip=0; ip<Nprojs; ip++)
            {
                for (int ip2=0; ip2<Nprojs; ip2++)
                {
					for(int ib = 0; ib < m ; ++ib)
					{
						Ps[(sum + ip2) * m + ib] += ppcell.deeq(CURRENT_SPIN, iat, ip, ip2) * becp[ib * nkb + sum + ip];
					}//end ib
                }// end ih
            }//end jh 
			sum += Nprojs;
			++iat;
        } //end na
    } //end nt
	}
	else
	{
	for (int it=0; it<ucell.ntype; it++)
    {
		int psind,becpind;
		complex<double> becp1,becp2;
        const int Nprojs = ucell.atoms[it].nh;
        for (int ia=0; ia<ucell.atoms[it].na; ia++)
        {
            // each atom has Nprojs, means this is with structure factor;
            // each projector (each atom) must multiply coefficient
            // with all the other projectors.
            for (int ip=0; ip<Nprojs; ip++)
            {
                for (int ip2=0; ip2<Nprojs; ip2++)
                {
					for(int ib = 0; ib < m ; ++ib)
					{
						psind = (sum+ip2) * 2 * m + ib * 2;
						becpind = ib*nkb*2 + sum + ip;
						becp1 =  becp[becpind];
						becp2 =  becp[becpind + nkb];
						Ps[psind] += ppcell.deeq_nc(0, iat, ip2, ip) * becp1
							+ppcell.deeq_nc(1, iat, ip2, ip) * becp2;
						Ps[psind +1] += ppcell.deeq_nc(2, iat, ip2, ip) * becp1
							+ppcell.deeq_nc(3, iat, ip2, ip) * becp2;
					}//end ib
                }// end ih
            }//end jh
		 	sum += 2 * Nprojs;
			++iat;
        } //end na
    } //end nt
	}

	/*
    for (int ig=0;ig<wf.npw;ig++)
    {
        for (int i=0;i< ppcell.nkb;i++)
        {
            hpsi_in[ig]+=Ps[i]*ppcell.vkb(i,ig);
        }
    }
	*/


	// use simple method.
	//<<<<<<<<<<<<<<<<<<<<<<<<<<<<<<<<<<<<<<<<<<<<<<<<<<<<<<<<<<<<<<<<<<<<<<
	//qianrui optimize 2021-3-31
	char transa = 'N';
	char transb = 'T';
	if(NPOL==1 && m==1)
	{
		int inc = 1;
		zgemv_(&transa, &wf.npw, &ppcell.nkb, &ONE, ppcell.vkb.c, &wf.npwx, Ps, &inc, &ONE, hpsi_in, &inc);
	}
	else
	{
		int npm = NPOL*m;
		zgemm_(&transa,&transb,&wf.npw,&npm,&ppcell.nkb,&ONE,ppcell.vkb.c,&wf.npwx,Ps,&npm,&ONE,hpsi_in,&wf.npwx);
	}
	//======================================================================
	/*if(!NONCOLIN)
	for(int i=0; i<ppcell.nkb; i++)
	{
		complex<double>* p = &ppcell.vkb(i,0);
		complex<double>* p_end = p + wf.npw;
		complex<double>* hp = hpsi_in;
		complex<double>* psp = &Ps[i];
		for (;p<p_end;++p,++hp)
		{
			hp[0] += psp[0] * p[0];
		}
	}
	else
	for(int i=0; i<ppcell.nkb; i++)
	{
		complex<double>* p = &ppcell.vkb(i,0);
		complex<double>* p_end = p + wf.npw;
		complex<double>* hp = hpsi_in;
		complex<double>* hp1 = hpsi_in + wf.npwx;
		complex<double>* psp = &Ps[i*2];
		for (;p<p_end;p++,++hp,++hp1)
		{
			hp[0] += psp[0] * (p[0]);
			hp1[0] += psp[1] * (p[0]);
		}
	}*/
	//>>>>>>>>>>>>>>>>>>>>>>>>>>>>>>>>>>>>>>>>>>>>>>>>>>>>>>>>>>>>>>>>>>>>>>>
	delete []Ps;
    timer::tick("Hamilt_PW","add_vuspsi",'I');
    return;
}

void Hamilt_PW::diag_zheev(const int &npw_in, ComplexMatrix &psi, const int &nband, double *em, double *err)
{
    TITLE("Hamilt_PW","diag_zheev");
    assert(nband < npw_in) ;

    // if flag =0, this means success.
    // RedM means Reduced matrix, because the dimension of plane wave
    // is much larger than nbands.

    ComplexMatrix RedM(nband, nband);
    complex<double> * eta =  new complex<double>[npw_in] ;
    complex<double> * hpsi1 =  new complex<double>[npw_in] ;
    complex<double> * spsi1 =  new complex<double>[npw_in] ;

	ZEROS(eta, npw_in);
	ZEROS(hpsi1, npw_in);
	ZEROS(spsi1, npw_in);

    double * tmpen = new double[nband] ;

    assert(eta  !=  0) ;
    assert(hpsi1  !=    0) ;
    assert(spsi1    !=  0) ;
    assert(tmpen != 0) ;

    // <j|H|i>, where j < = i is calculated.
    // first calculate eta =|i>, and hpsi = H|i>

    complex<double> tmp ;
    complex<double> tmp1 ;

    // calculate tmpen[i]

    for (int i = 0; i < nband ; i++)
    {
        dcopy(psi, i, eta);
        h_1psi(npw_in, eta, hpsi1, spsi1) ;

        tmp = ZERO ;
        tmp1 = ZERO ;

        for (int ig = 0; ig < npw_in; ig++)
        {
            tmp += conj(eta[ig]) * hpsi1[ig] ;
            tmp1 += conj(eta[ig]) * eta[ig] ;
        }

        tmp /= tmp1 ;

        tmpen[i] = tmp.real() ;

        for (int j = 0; j <= i; j++)
        {
            // calculate H[i,j] = <i|eta> where |eta> = H|j>
            // RedM(j, i) = <j|H|i>

            tmp = ZERO ;

            for (int ig = 0; ig < npw_in; ig++)
            {
                tmp += conj(psi(j, ig)) * hpsi1[ig];
            }

            RedM(j, i) = tmp ;

            if (i != j) RedM(i, j) = conj(tmp) ;
        }
    }

    // This is for calling zheev.
    char  jobz = 'V' ;  // eigenvalues and eigenvectors

    char  uplo = 'U' ;  // the upper is stored.

    const int lwork = 2 * nband;

    complex<double> * work = new complex<double>[lwork]() ;

    double * rwork = new double[3*nband-2] ;

    int info = 0 ;

    // diag by calling zheev
    // basis are psi_0, psi_1, psi_2...

    LapackConnector::zheev(jobz, uplo, nband, RedM, nband, em, work, lwork, rwork, &info);

    delete[] eta  ;

    delete[] hpsi1 ;

    delete[] spsi1 ;

    //  change back to plane wave basis.

//  cout << " calling zheev is performed " << endl ;
//  cout << " zheev output info... " << endl;

    // delete the allocated data array.

    delete[] work ;

    delete[] rwork ;

    // cout the infomation from zheev...

    // cout the infomation from zheev...
    if (info == 0)
    {
        cout << "  successful exit of zheev " << endl ;
    }
    else if (info < 0)
    {
        cout << " the i-th argument had an illegal value. info =  " << info << endl ;
    }
    else
    {
        cout << "the algorithm failed to converge. info = " << info << endl ;
    }

    ComplexMatrix kpsi(nband, npw_in);

    // kpsi = c_1 \psi_1 + c_2 \psi_2 + \cdots + c_N \psi_N
    // For the mth wavefunction, |psi(m)> = U(1, m) \psi_1 + ... U(k, m) \psi_k + ...
    // So, |psi(m)>_j means the jth element of |psi(m)>
    //  We have |psi(m)>_j =  U(1, m) \psi(1, j) + U(2, m) \psi(2, j) + ...
    // = \sum_{k=1}^{nband} U(k, m) \psi(k, j)

    // Store the wavefunction in kpsi

    for (int m = 0; m < nband; m++)
    {
        for (int j = 0; j < npw_in; j++)
        {
            tmp = ZERO ;

            for (int  k = 0; k < nband; k++)
            {
                tmp += RedM(k, m) * psi(k, j);
            }

            kpsi(m, j) = tmp ;
        }
    }


    // update the wavefunction of psi
    for (int m = 0; m < nband ; m++)
    {
        for (int ig = 0; ig < npw_in; ig++)
        {
            psi(m, ig) = kpsi(m, ig);
        }
    }

    // calculate error of the last results.
    // err = || H\psi -E\psi||

    cout << " callilng cal_err " << endl ;

    cal_err(npw_in, psi, nband, em, err);


    // out put the results.
    cout<<setw(6)<<"Bands"
        <<setw(12)<<"energy(ev)"
        <<setw(12)<<"err"
        <<setw(25)<<"||H * psi - E * psi ||\n";

    for (int m = 0; m < 5; m++)
    {
        cout << setw(6) << m
             << setw(12) << em[m] * Ry_to_eV
             << setw(12) << err[m]
             << setw(25) << tmpen[m] * Ry_to_eV << endl ;
    }

    cout << " end of diag_zheev " << endl ;

    return;
}

void Hamilt_PW::cal_err
(
    const int &npw_in,
    ComplexMatrix &psi,
    const int &nband,
    double *em,
    double *err
)
{
//	TITLE("Hamilt_PW", "cal_err");
//	cout << "\n npw_in = " << npw_in << endl;

    assert(nband < npw_in);
    timer::tick("Hamilt_PW", "cal_err") ;

    complex<double> *psitmp =  new complex<double>[npw_in]();
    complex<double> *hpsitmp =  new complex<double>[npw_in]();
    complex<double> *spsitmp =  new complex<double>[npw_in]();

    complex<double> tmp1 ;

    for (int m = 0; m < nband; m++)
    {
//		cout << "\n m = " << m << endl;
        dcopy(psi, m, psitmp) ;
        h_1psi(npw_in, psitmp, hpsitmp, spsitmp);

        complex<double> tmp = ZERO;

        for (int ig=0;  ig<npw_in; ig++)
        {
            tmp1 =  hpsitmp[ig] - em[m] * psitmp[ig];
            tmp +=  conj(tmp1) * tmp1;
        }

        // err[m] = ||H\psitmp - \lambda_m \psitmp||
        err[m] = sqrt( tmp.real() ) ;
    }

    delete[] psitmp;
    delete[] hpsitmp;
    delete[] spsitmp;

//	cout << " calculate error of the wavefunctions " << endl ;
    timer::tick("Hamilt_PW", "cal_err") ;
    return;
}

double Hamilt_PW::ddot_real
(
    const int &dim,
    const complex<double>* psi_L,
    const complex<double>* psi_R
)const
{
    //<<<<<<<<<<<<<<<<<<<<<<<<<<<<<<<<<<<<<<<<<<<<<<<<<<<<<<<<<<<<<<<<<<<<<<
    //qianrui modify 2021-3-14
    //Note that  ddot_(2*dim,a,1,b,1) = REAL( zdotc_(dim,a,1,b,1) )
    int dim2=2*dim;
    double *pL,*pR;
    pL=(double *)psi_L;
    pR=(double *)psi_R;
    double result=LapackConnector::dot(dim2,pL,1,pR,1);
    Parallel_Reduce::reduce_double_pool( result );
    return result;
    //======================================================================
    /*complex<double> result(0,0);
    for (int i=0;i<dim;i++)
    {
        result += conj( psi_L[i] ) * psi_R[i];
    }
    Parallel_Reduce::reduce_complex_double_pool( result );
    return result.real();*/
    //>>>>>>>>>>>>>>>>>>>>>>>>>>>>>>>>>>>>>>>>>>>>>>>>>>>>>>>>>>>>>>>>>>>>>>
}

complex<double> Hamilt_PW::ddot(
    const int & dim,
    const complex<double> * psi_L,
    const complex<double> * psi_R
)const
{
	complex<double> result = ZERO;
	const int incx = 1;
	const int incy = 1;
	// mohan add 2010-10-11
	zdotc_(&result, &dim, psi_L, &incx, psi_R, &incy); 
    
	if(NPROC_IN_POOL>1)
	{
		Parallel_Reduce::reduce_complex_double_pool( result );
	}
    return result;
}

complex<double> Hamilt_PW::just_ddot(
    const int & dim,
    const complex<double> * psi_L,
    const complex<double> * psi_R
)const
{
	complex<double> result = ZERO;

	// mohan add 2010-10-11
//	zdotc_(&result, &dim, psi_L, &incx, psi_R, &incy);  

	// mohan update 2011-09-21
	static int warn_about_zdotc=true;
	if(warn_about_zdotc)
	{
		ofs_warning << " in Hamilt_PW::just_ddot, sometimes zdotc is not available due to GNU compiler!!!" << endl;
		ofs_warning << " So here I use simple for cicle to replace zdotc, but it will affect the speed." << endl;
		warn_about_zdotc=false;
	}
	for(int i=0; i<dim; ++i)
	{
		result += conj(psi_L[i])*psi_R[i];	
	}

    return result;
}



// this return <psi(m)|psik>
complex<double> Hamilt_PW::ddot(
    const int & dim,
    const ComplexMatrix &psi,
    const int & m,
    const complex<double> *psik
)const
{
    complex<double> result(0, 0);
    assert(dim > 0) ;

    for (int i = 0; i < dim ; i++)
    {
        result += conj(psi(m, i)) *  psik[i] ;
    }

    Parallel_Reduce::reduce_complex_double_pool( result );

    return result;
}  // end of ddot
<|MERGE_RESOLUTION|>--- conflicted
+++ resolved
@@ -518,15 +518,9 @@
 		tmpsi_in = psi_in;
 		for(int ib = 0 ; ib < m; ++ib)
 		{
-<<<<<<< HEAD
 			if(NSPIN!=4){
 				ZEROS( UFFT.porter, pw.nrxx);
-				UFFT.RoundTrip( tmpsi_in, pot.vrs1, GR_index, UFFT.porter );
-=======
-			ZEROS( UFFT.porter, pw.nrxx);
-			UFFT.RoundTrip( psi_in, pot.vr_eff1, GR_index, UFFT.porter );
->>>>>>> 19bcaef8
-
+				UFFT.RoundTrip( tmpsi_in, pot.vr_eff1, GR_index, UFFT.porter );
 				for (j = 0;j < wf.npw;j++)
 				{
 					tmhpsi[j] += UFFT.porter[ GR_index[j] ];
@@ -534,7 +528,6 @@
 			}
 			else
 			{
-<<<<<<< HEAD
 				complex<double>* porter1 = new complex<double>[pw.nrxx];
 				ZEROS( UFFT.porter, pw.nrxx);
 				ZEROS( porter1, pw.nrxx);
@@ -549,32 +542,23 @@
 				complex<double> sup,sdown;
 				for (int ir=0; ir< pw.nrxx; ir++)
 				{
-					sup = UFFT.porter[ir] * (pot.vrs(0,ir) + pot.vrs(3,ir)) +
-						porter1[ir] * (pot.vrs(1,ir) - complex<double>(0.0,1.0) * pot.vrs(2,ir));
-					sdown = porter1[ir] * (pot.vrs(0,ir) - pot.vrs(3,ir)) +
-					UFFT.porter[ir] * (pot.vrs(1,ir) + complex<double>(0.0,1.0) * pot.vrs(2,ir));
+					sup = UFFT.porter[ir] * (pot.vr_eff(0,ir) + pot.vr_eff(3,ir)) +
+						porter1[ir] * (pot.vr_eff(1,ir) - complex<double>(0.0,1.0) * pot.vr_eff(2,ir));
+					sdown = porter1[ir] * (pot.vr_eff(0,ir) - pot.vr_eff(3,ir)) +
+					UFFT.porter[ir] * (pot.vr_eff(1,ir) + complex<double>(0.0,1.0) * pot.vr_eff(2,ir));
 					UFFT.porter[ir] = sup;
 					porter1[ir] = sdown;
 				}
 				// (3) fft back to G space.
 				pw.FFT_wfc.FFT3D( UFFT.porter, -1);
 				pw.FFT_wfc.FFT3D( porter1, -1);
-=======
-				sup = UFFT.porter[ir] * (pot.vr_eff(0,ir) + pot.vr_eff(3,ir)) +
-					porter1[ir] * (pot.vr_eff(1,ir) - complex<double>(0.0,1.0) * pot.vr_eff(2,ir));
-				sdown = porter1[ir] * (pot.vr_eff(0,ir) - pot.vr_eff(3,ir)) +
-				UFFT.porter[ir] * (pot.vr_eff(1,ir) + complex<double>(0.0,1.0) * pot.vr_eff(2,ir));
-				UFFT.porter[ir] = sup;
-				porter1[ir] = sdown;
-			}
-			// (3) fft back to G space.
-			pw.FFT_wfc.FFT3D( UFFT.porter, -1);
-			pw.FFT_wfc.FFT3D( porter1, -1);
->>>>>>> 19bcaef8
 
 				for (j = 0;j < wf.npw;j++)
 				{
 					tmhpsi[j] += UFFT.porter[ GR_index[j] ];
+				}
+				for (j = 0;j < wf.npw;j++ )
+				{
 					tmhpsi[j+wf.npwx] += porter1[ GR_index[j] ];
 				}
 				delete[] porter1;
