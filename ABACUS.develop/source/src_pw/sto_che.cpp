#include "sto_che.h" 
#include "global.h"


Stochastic_Chebychev::Stochastic_Chebychev()
{
    initplan = false;
    initcoef = false;
    getcoef = false;
    getpolyval = false;
<<<<<<< HEAD
    extend = 2048;
=======
    extend = 1024;
>>>>>>> 000960d4
    norder = 5;
}

Stochastic_Chebychev::~Stochastic_Chebychev()
{
    if(initplan)
    {
        fftw_destroy_plan(plancoef);
    }
<<<<<<< HEAD
    fftw_free(ccoef);
    fftw_free(dcoef);
=======
    fftw_free(coef);
    fftw_free(ccoef);
>>>>>>> 000960d4
    delete [] polyvalue;
}
void Stochastic_Chebychev:: init()
{
    norder = STO_WF.nche_sto;
    assert(norder > 5);
    assert(extend >= 1);
    if(norder != 0)
    {
        norder2 = 2 * norder * extend;
        ccoef = (fftw_complex *) fftw_malloc(sizeof(fftw_complex) * norder2);//new complex<double> [norder2];
        coef = (double *) fftw_malloc(sizeof(double) * norder2);
        plancoef = fftw_plan_dft_r2c_1d(norder2, coef, ccoef, FFTW_MEASURE);
        polyvalue = new double [norder];
        initcoef = true;
        initplan = true;
    }
    else
    {
        WARNING_QUIT("Stochastic_Chebychev", "The Chebychev expansion order should be at least one!");
    }

}
    
void Stochastic_Chebychev:: calcoef(double fun(double))
{
    if(!initcoef) WARNING_QUIT("Stochastic_Chebychev", "Please init coef first!");
<<<<<<< HEAD
    complex<double> *pcoef = (complex<double> *)ccoef;
    //three point = 2/3 M + 1/2 T;

    //(M)iddle point integral method part
=======
>>>>>>> 000960d4
    for(int i = 0; i < norder2; ++i)
    {
        coef[i]=fun(cos((i+0.5)*TWO_PI/norder2));
        //cout << resetiosflags(ios::fixed);
        //cout<<coef[i]<<" ";
    }
    //cout<<endl;
    fftw_execute(plancoef);
    complex<double> ui(0,1);
    for(int i = 0; i<norder; ++i)
    {
        if(i == 0)
        {
<<<<<<< HEAD
            coef[i] = real(exp(ui*i*PI/norder2) * pcoef[i]) / norder2 * 2 / 3;
        }
        else
        {
            coef[i] = real(exp(ui*i*PI/norder2) * pcoef[i]) / norder2 * 4 / 3;
        }
    }

    //(T)rapezoid integral method part
    for(int i = 0; i < norder2; ++i)
    {
        dcoef[i]=fun(cos(i*TWO_PI/norder2));
    }
    
    fftw_execute(plancoef);
    for(int i = 0; i<norder; ++i)
    {
        if(i == 0)
        {
            coef[i] += real(pcoef[i]) / norder2 * 1 / 3;
=======
            coef[i] = real(exp(ui*i*PI/norder2) * pcoef[i]) / norder2;
>>>>>>> 000960d4
        }
        else
        {
            coef[i] = real(exp(ui*i*PI/norder2) * pcoef[i]) * 2 / norder2;
        }
        //cout<<ccoef[i][0]<<" ";
    }
    getcoef = true;
}

void Stochastic_Chebychev:: recurs(double&tnp1, double& tn, double& tn_1, double &t)
{   
    tnp1 = 2*t*tn-tn_1;
}

complex<double> Stochastic_Chebychev:: calresult()
{
    if(!getcoef||!getpolyval) WARNING_QUIT("Stochastic_Chebychev", "Please calculate coef or polyval first!");
    complex<double> result = 0;
    for(int ior = 0; ior < norder; ++ior)
    {
        result += coef[ior] * polyvalue[ior];
    }
    return result;   
}

void Stochastic_Chebychev:: calresult(double &t, double& result)
{
    if(!getcoef) WARNING_QUIT("Stochastic_Chebychev", "Please calculate coef first!");
    double tnp1, tn, tn_1;
    tn_1 = 1;
    tn = tn_1 * t;
    //0- & 1-st order
    result = coef[0] * tn_1 + coef[1] * tn;
   
    //more than 1-st orders
    for(int ior = 2; ior < norder; ++ior)
    {
        recurs(tnp1, tn, tn_1, t);
        result += coef[ior] * tnp1;
        tn_1 = tn;
        tn = tnp1; 
    }
    return;
}


void Stochastic_Chebychev:: calpolyval(void tfun(complex<double> *in, complex<double> *out), int& ndim, complex<double> *wavein)
{

    complex<double> *arraynp1, *arrayn, *arrayn_1;
    arraynp1 = new complex<double> [ndim];
    arrayn = new complex<double> [ndim];
    arrayn_1 = new complex<double> [ndim];

    DCOPY(wavein, arrayn_1, ndim);
    tfun(arrayn_1, arrayn);

    ZEROS(polyvalue,norder);
    //0- & 1-st order
    for(int i = 0; i < ndim; ++i) 
    {
        polyvalue[0] += real(conj(wavein[i]) * wavein[i]);// 0-th order : <wavein | wavein> = ndim
        polyvalue[1] += real(conj(wavein[i]) * arrayn[i]);// 1-st order : <wavein | tfun | wavein>
    }

    //more than 1-st orders
    for(int ior = 2; ior < norder; ++ior)
    {
        recurs(arraynp1, arrayn, arrayn_1, tfun, ndim);
        for(int i = 0; i < ndim; ++i) // n-th order : <wavein | T_n(tfun) | wavein>
        {
            polyvalue[ior] += real(conj(wavein[i]) * arraynp1[i]);
        }
        
        complex<double>* tem = arrayn_1;
        arrayn_1 = arrayn;
        arrayn = arraynp1;
        arraynp1 = tem; 
    }

    delete [] arraynp1;
    delete [] arrayn;
    delete [] arrayn_1;
    getpolyval = true;
    return;
}<|MERGE_RESOLUTION|>--- conflicted
+++ resolved
@@ -8,11 +8,7 @@
     initcoef = false;
     getcoef = false;
     getpolyval = false;
-<<<<<<< HEAD
     extend = 2048;
-=======
-    extend = 1024;
->>>>>>> 000960d4
     norder = 5;
 }
 
@@ -22,13 +18,8 @@
     {
         fftw_destroy_plan(plancoef);
     }
-<<<<<<< HEAD
     fftw_free(ccoef);
     fftw_free(dcoef);
-=======
-    fftw_free(coef);
-    fftw_free(ccoef);
->>>>>>> 000960d4
     delete [] polyvalue;
 }
 void Stochastic_Chebychev:: init()
@@ -56,13 +47,10 @@
 void Stochastic_Chebychev:: calcoef(double fun(double))
 {
     if(!initcoef) WARNING_QUIT("Stochastic_Chebychev", "Please init coef first!");
-<<<<<<< HEAD
     complex<double> *pcoef = (complex<double> *)ccoef;
     //three point = 2/3 M + 1/2 T;
 
     //(M)iddle point integral method part
-=======
->>>>>>> 000960d4
     for(int i = 0; i < norder2; ++i)
     {
         coef[i]=fun(cos((i+0.5)*TWO_PI/norder2));
@@ -76,7 +64,6 @@
     {
         if(i == 0)
         {
-<<<<<<< HEAD
             coef[i] = real(exp(ui*i*PI/norder2) * pcoef[i]) / norder2 * 2 / 3;
         }
         else
@@ -97,9 +84,6 @@
         if(i == 0)
         {
             coef[i] += real(pcoef[i]) / norder2 * 1 / 3;
-=======
-            coef[i] = real(exp(ui*i*PI/norder2) * pcoef[i]) / norder2;
->>>>>>> 000960d4
         }
         else
         {
