--- conflicted
+++ resolved
@@ -62,10 +62,6 @@
 #==========================
 # MAKING OPTIONS
 #==========================
-<<<<<<< HEAD
-fp_mpi : ${FP_OBJS} ${PDIAG_MR} ${PDIAG_OBJS} ${HEADERS}
-	${CPLUSPLUS_MPI} ${OPTS} ${OPTS_MPI} $(FP_OBJS) ${PDIAG_OBJS} ${PDIAG_MR} ${LIBS} -o  ../bin/${VERSION}.mpi.1.0.0_exx
-=======
 fp_mpi : 
 	@ make init
 	@ make -j $(NP) parallel
@@ -93,7 +89,6 @@
 
 parallel : ${FP_OBJS} ${PDIAG_OBJS} ${PDIAG_MR} ${HEADERS}
 	${CPLUSPLUS_MPI} ${OPTS} ${OPTS_MPI} $(FP_OBJS) ${PDIAG_OBJS} ${PDIAG_MR} ${LIBS} -o  ../bin/${VERSION}.mpi
->>>>>>> 5a305a1e
 
 serial : ${FP_OBJS} ${HEADERS} 
 	${CPLUSPLUS} ${OPTS} $(FP_OBJS) ${LIBS} -o ${VERSION}.fp.x 
@@ -117,9 +112,5 @@
 
 .PHONY:clean
 clean:
-<<<<<<< HEAD
-	$(RM) *.o
-=======
 	@ if [ -d $(OBJ_DIR) ]; then rm -rf $(OBJ_DIR); fi
-	@ if [ -d ../bin ]; then rm -rf ../bin; fi
->>>>>>> 5a305a1e
+	@ if [ -d ../bin ]; then rm -rf ../bin; fi